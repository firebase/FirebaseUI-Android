apply from: 'common/constants.gradle'

buildscript {
    repositories {
        jcenter()
        mavenLocal()
        maven { url 'https://maven.fabric.io/public' }
    }

    dependencies {
<<<<<<< HEAD
        classpath 'com.android.tools.build:gradle:2.3.0-alpha1'
=======
        classpath 'com.android.tools.build:gradle:2.3.0-alpha2'
>>>>>>> 75cc581f
        classpath 'com.google.gms:google-services:3.0.0'
        classpath 'io.fabric.tools:gradle:1.+'
        classpath 'com.neenbedankt.gradle.plugins:android-apt:1.8'
        classpath 'com.jfrog.bintray.gradle:gradle-bintray-plugin:1.7.2'
    }
}

allprojects {
    repositories {
        jcenter()
        mavenLocal()
        mavenCentral()
        maven { url 'https://maven.fabric.io/public' }
    }
}

//Skip Javadoc generation for Java 1.8 as it breaks build
if (JavaVersion.current().isJava8Compatible()) {
    allprojects {
        tasks.withType(Javadoc) {
            options.addStringOption('Xdoclint:none', '-quiet')
        }
    }
}

/**
 * Configure common tasks on all the submodules
 */
allprojects { project ->

    // Get constants, this is where we store things
    // like the list of submodules or the version
    project.apply from: "$rootDir/common/constants.gradle"

    def isLibrary = 'library'.equals(project.name)
    def isSubmodule = submodules.contains(project.name)

    if (isSubmodule || isLibrary) {

        // So that we can resolve 'android' variable
        project.apply plugin: 'com.android.library'
        android {
            compileSdkVersion compileSdk
            buildToolsVersion "${buildTools}"
        }

        // Task to generate sources JAR
        task sourcesJar(type: Jar) {
            classifier = 'sources'
            from android.sourceSets.main.java.srcDirs
        }

        // Task to generate javadoc
        task javadoc(type: Javadoc) {
            source = android.sourceSets.main.java.srcDirs
            classpath += configurations.compile
            classpath += project.files(android.getBootClasspath().join(File.pathSeparator))
        }

        // Task to generate javadoc JAR
        task javadocJar(type: Jar, dependsOn: javadoc) {
            classifier = 'javadoc'
            from javadoc.destinationDir
        }

        // Define base name for archives
        // Ex: firebase-ui-auth
        archivesBaseName = isSubmodule ? "firebase-ui-${project.name}" : "firebase-ui"

        // Use tasks above to define artifacts
        artifacts {
            archives javadocJar
            archives sourcesJar
        }

        // So that we can define publication
        project.apply plugin: 'maven-publish'

        publishing {
            // By passing -Pcustom_local=/some/path and running the
            // publishLibraryPublicationToCustomLocalRepository task you can publish this library to a
            // custom maven repository location on your machine.
            repositories {
                maven {
                    name 'CustomLocal'
                    url uri(project.hasProperty('custom_local') ? project.getProperty('custom_local') : '/tmp/')
                }
            }

            repositories {
                maven {
                    name 'BuildLocal'
                    url "$buildDir/repo"
                }
            }
        }
    }

    // POM to meet maven specs
    if (isLibrary || isSubmodule) {
        def targetName = isLibrary ? 'monolithLibrary' : "${project.name}Library"

        publishing {
            publications {
                "${targetName}"(MavenPublication) {
                    pom.withXml {
                        // Common values
                        def repoUrl = 'https://github.com/firebase/FirebaseUI-Android'
                        def scmUrl = 'scm:git:git@github.com/firebase/firebaseui-android.git'

                        // Name
                        asNode().appendNode('name', artifactId)

                        // Description
                        asNode().appendNode('description', 'Firebase UI for Android')

                        // Organization
                        def organization = asNode().appendNode('organization')
                        organization.appendNode('name', 'FirebaseUI')
                        organization.appendNode('url', repoUrl)

                        // URL
                        asNode().appendNode('url', repoUrl)

                        // SCM
                        def scm = asNode().appendNode('scm')
                        scm.appendNode('connection', scmUrl)
                        scm.appendNode('developerConnection', scmUrl)
                        scm.appendNode('url', repoUrl)
                        scm.appendNode('tag', 'HEAD')

                        // Developers
                        def developer = asNode().appendNode('developers').appendNode('developer')
                        developer.appendNode('id', 'samtstern')
                        developer.appendNode('email', 'samstern@google.com')
                        developer.appendNode('organization', 'Firebase')
                        developer.appendNode('organizationUrl', 'https://firebase.google.com')
                        def roles = developer.appendNode('roles')
                        roles.appendNode('role', 'Project-Administrator')
                        roles.appendNode('role', 'Developer')
                        developer.appendNode('timezone', '-8')

                        // Licenses
                        def license = asNode().appendNode('licenses').appendNode('license')
                        license.appendNode('name', 'The Apache License, Version 2.0')
                        license.appendNode('url', 'http://www.apache.org/licenses/LICENSE-2.0.txt')
                    }
                }
            }
        }
    }

    if (isSubmodule) {
        publishing {

            // Define a publication for each submodule
            publications {

                // Ex: authLibrary(MavenPublication)
                "${project.name}Library"(MavenPublication) {
                    groupId group
                    artifactId archivesBaseName
                    version version

                    // Release AAR, Sources, and JavaDoc
                    artifact "$buildDir/outputs/aar/$archivesBaseName-release.aar"
                    artifact javadocJar
                    artifact sourcesJar

                    pom.withXml {
                        def dependenciesNode = asNode().getAt("dependencies")[0]
                        if (dependenciesNode == null) {
                            dependenciesNode = asNode().appendNode("dependencies")
                        }

                        // Add all that are 'compile'
                        configurations.compile.allDependencies.each {
                            def dependencyNode = dependenciesNode.appendNode('dependency')
                            dependencyNode.appendNode('groupId', it.group)
                            dependencyNode.appendNode('artifactId', it.name)
                            dependencyNode.appendNode('version', it.version)
                        }
                    }
                }
            }
        }
    }

    if (isLibrary) {

        // Define the monolith publication
        publishing {

            publications {
                monolithLibrary(MavenPublication) {
                    groupId group
                    artifactId archivesBaseName
                    version version

                    artifact "$buildDir/outputs/aar/$archivesBaseName-release.aar"
                    artifact javadocJar
                    artifact sourcesJar

                    // Monolith is just a POM that depends on the others
                    pom.withXml {
                        def dependenciesNode = asNode().getAt("dependencies")[0]
                        if (dependenciesNode == null) {
                            dependenciesNode = asNode().appendNode("dependencies")
                        }

                        // Add a maven dependency on each submodule
                        submodules.each { module ->
                            def dependencyNode = dependenciesNode.appendNode('dependency')
                            dependencyNode.appendNode('groupId', group)
                            dependencyNode.appendNode('artifactId', "firebase-ui-${module}")
                            dependencyNode.appendNode('version', version)
                        }
                    }
                }
            }
        }
    }

    // Bintray Configuration (applies to submodule and the monolith)
    if (isSubmodule || isLibrary) {
        project.apply plugin: 'com.jfrog.bintray'

        def archivesBaseName = isLibrary ? 'firebase-ui' : "firebase-ui-${project.name}"
        def publicationName = isLibrary ? 'monolithLibrary' : "${project.name}Library"
        def pomLoc = isLibrary ? "$buildDir/publications/monolithLibrary/pom-default.xml" : "$buildDir/publications/${project.name}Library/pom-default.xml"

        group = group
        version = version

        def versionName = version

        bintray {
            user = hasProperty('BINTRAY_USER') ? getProperty('BINTRAY_USER') : System.getenv('BINTRAY_USER')
            key = hasProperty('BINTRAY_KEY') ? getProperty('BINTRAY_KEY') : System.getenv('BINTRAY_KEY')
            publications = [publicationName]

            filesSpec {
                from pomLoc
                into "com/firebaseui/$archivesBaseName/$versionName/"
                rename { String fileName ->
                    "${archivesBaseName}-${version}.pom"
                }
            }

            configurations = ['archives']

            pkg {
                repo = 'firebase-ui'
                name = archivesBaseName
                userOrg = 'firebaseui'
                licenses = ['Apache-2.0']
                vcsUrl = 'https://github.com/firebase/FirebaseUI-Android.git'

                version {
                    name = versionName
                }
            }
        }
    }
}

allprojects {
    afterEvaluate { project ->
        def isSubmodule = submodules.contains(project.name)

        if (isSubmodule) {
            // Only applies to submodules, not the library module
            def pomTask = "generatePomFileFor${project.name.capitalize()}LibraryPublication"

            // Convenience task to prepare everything we need for releases
            task prepareArtifacts(dependsOn: [javadocJar, sourcesJar, assembleRelease, pomTask]) {}
        }

        if (getPlugins().hasPlugin('android') || getPlugins().hasPlugin('android-library')) {
            configure(android.lintOptions) {
//                disable 'InvalidPackage'
//                baseline file("lint-baseline.xml")
                checkAllWarnings true
                warningsAsErrors true
                abortOnError true
            }
        }
    }
}<|MERGE_RESOLUTION|>--- conflicted
+++ resolved
@@ -8,11 +8,7 @@
     }
 
     dependencies {
-<<<<<<< HEAD
-        classpath 'com.android.tools.build:gradle:2.3.0-alpha1'
-=======
         classpath 'com.android.tools.build:gradle:2.3.0-alpha2'
->>>>>>> 75cc581f
         classpath 'com.google.gms:google-services:3.0.0'
         classpath 'io.fabric.tools:gradle:1.+'
         classpath 'com.neenbedankt.gradle.plugins:android-apt:1.8'
@@ -291,14 +287,5 @@
             task prepareArtifacts(dependsOn: [javadocJar, sourcesJar, assembleRelease, pomTask]) {}
         }
 
-        if (getPlugins().hasPlugin('android') || getPlugins().hasPlugin('android-library')) {
-            configure(android.lintOptions) {
-//                disable 'InvalidPackage'
-//                baseline file("lint-baseline.xml")
-                checkAllWarnings true
-                warningsAsErrors true
-                abortOnError true
-            }
-        }
     }
 }