# FirebaseUI for Android — UI Bindings for Firebase

FirebaseUI is an open-source library for Android that allows you to 
quickly connect common UI elements to [Firebase](https://firebase.google.com) 
APIs like the Realtime Database or Firebase Authentication.

A compatible FirebaseUI client is also available for [iOS](https://github.com/firebase/firebaseui-ios).

## Table of Content

  1. [Installation](#installation)
  1. [Usage](#usage)
  1. [Sample App](#sample-app)
  1. [Contributing](#contributing)

## Installation

FirebaseUI is published as a collection of libraries separated by the
Firebase API they target. Each FirebaseUI library has a transitive 
dependency on the appropriate Firebase SDK so there is no need to include
those separately in your app.

In your `app/build.gradle` file add a dependency on one of the FirebaseUI
libraries.

```
dependencies {
    # Single target that includes all FirebaseUI libraries
    compile 'com.firebaseui:firebase-ui:0.4.0'
    
    # FirebaseUI Database only
    compile 'com.firebaseui:firebase-ui-database:0.4.0'
    
    # FirebaseUI Auth only
    compile 'com.firebaseui:firebase-ui-auth:0.4.0'
}
```

After the project is synchronized, we're ready to start using Firebase functionality in our app.

## Usage

<<<<<<< HEAD
    public String getName() {
        return name;
    }
}
```
A few things to note here:

 * the field have the exact same name as the properties in Firebase. This allows Firebase to automatically map the properties to these fields.
 * there is a default (parameterless constructor) that is necessary for Firebase to be able to create a new instance of this class
 * there is a convenience constructor that takes the member fields, so that we easily create a fully initialized `ChatMessage` in our app
 * the `getMessage` and `getName` methods are so-called getters and follow a JavaBean pattern

A little-known feature of Firebase for Android is that you can pass an instance of this `ChatMessage` class to `setValue()`:

```java
Firebase ref = new Firebase("https://nanochat.firebaseio.com/");
ChatMessage msg = new ChatMessage("puf", "Hello FirebaseUI world!");
ref.push().setValue(msg);
```
The Firebase Android client will read the values from the `msg` and write them into the properties of the new child in the database.

Conversely, we can read a `ChatMessage` straight from a `DataSnapshot` in our event handlers:

```java
ref.limitToLast(5).addValueEventListener(new ValueEventListener() {
    @Override
    public void onDataChange(DataSnapshot snapshot) {
        for (DataSnapshot msgSnapshot: snapshot.getChildren()) {
            ChatMessage msg = msgSnapshot.getValue(ChatMessage.class);
            Log.i("Chat", chat.getName()+": "+chat.getMessage());
        }
    }
    @Override
    public void onCancelled(FirebaseError firebaseError) {
        Log.e("Chat", "The read failed: " + firebaseError.getMessage());
    }
});
```
In the above snippet we have a query for the last 5 chat messages. Whenever those change (i.e. when an new message is added)
we get the `ChatMessage` objects from the `DataSnapshot` with `getValue(ChatMessage.class)`. The Firebase Android client will
then read the properties that it got from the database and map them to the fields of our `ChatMessage` class.

But when we build our app using FirebaseUI, we often won't need to register our own EventListener. The
`FirebaseListAdapter` takes care of that for us.

### Find the ListView

We'll assume you've already added a `ListView` to your layout and have looked it up in the `onCreate` method of your activity:

```java
@Override
protected void onCreate(Bundle savedInstanceState) {
    super.onCreate(savedInstanceState);
    setContentView(R.layout.activity_main);

    ListView messagesView = (ListView) findViewById(R.id.messages_list);
}
```

### Connect to Firebase

First we'll tell Firebase that we intend to use it in this activity and set up a reference to the database of chat message.

```java
@Override
protected void onCreate(Bundle savedInstanceState) {
    super.onCreate(savedInstanceState);
    setContentView(R.layout.activity_main);

    ListView messagesView = (ListView) findViewById(R.id.messages_list);

    Firebase.setAndroidContext(this);
    Firebase ref = new Firebase("https://nanochat.firebaseio.com");
}
```

### Create custom FirebaseListAdapter subclass

Next, we need to create a subclass of the `FirebaseListAdapter` with the correct parameters and implement its `populateView` method:

```java
@Override
protected void onCreate(Bundle savedInstanceState) {
    super.onCreate(savedInstanceState);
    setContentView(R.layout.activity_main);

    ListView messagesView = (ListView) findViewById(R.id.messages_list);

    Firebase.setAndroidContext(this);
    Firebase ref = new Firebase("https://nanochat.firebaseio.com");

    mAdapter = new FirebaseListAdapter<ChatMessage>(this, ChatMessage.class, android.R.layout.two_line_list_item, ref) {
        @Override
        protected void populateView(View view, ChatMessage chatMessage, int position) {
            ((TextView)view.findViewById(android.R.id.text1)).setText(chatMessage.getName());
            ((TextView)view.findViewById(android.R.id.text2)).setText(chatMessage.getMessage());

        }
    };
    messagesView.setAdapter(mAdapter);
}
```

In this last snippet we create a subclass of `FirebaseListAdapter`.
We tell is that it is of type `<ChatMessage>`, so that it is a type-safe collection. We also tell it to use
`ChatMessage.class` when reading messages from the database. Next we say that each message will be displayed in
a `android.R.layout.two_line_list_item`, which is a built-in layout in Android that has two `TextView` elements
under each other. Then we say that the adapter belongs to `this` activity and that it needs to monitor the
data location in `ref`.

We also have to override the `populateView()` method, which is abstract in the `FirebaseListAdapter`. The
`FirebaseListAdapter` will call our `populateView` method for each `ChatMessage` it finds in the database.
It passes us the `ChatMessage` and a `View`, which is an instance of the `android.R.layout.two_line_list_item`
we specified in the constructor. So what we do in our subclass is map the fields from `chatMessage` to the
correct `TextView` controls from the `view`. The code is a bit verbose, but hey... that's Java and Android for you.

### Clean up When the Activity is Destroyed

Finally, we need to clean up after ourselves. When the activity is destroyed, we need to call `cleanup()`
on the `ListAdapter` so that it can stop listening for changes in the Firebase database.
=======
  * [firebase-ui-database](database/README.md)
  * [firebase-ui-auth](auth/README.md)
>>>>>>> b2f3db46

## Sample App

There is a sample app in the `app/` directory that demonstrates most
of the features of FirebaseUI. Load the project in Android Studio and
run it on your Android device to see a demonstration.

### Clean up When the Activity is Destroyed

Just like in the `ListAdapter` example, we need to clean up after ourselves. Call `cleanup()`
on the `RecyclerAdapter` so that it can stop listening for changes in the Firebase database.

```java
@Override
protected void onDestroy() {
    super.onDestroy();
    mAdapter.cleanup();
}
```

## Contributing

### Installing locally

You can download FirebaseUI and install it locally by cloning this
repository and running:

    ./gradlew :library:prepareArtifacts :library:publishAllToMavenLocal

###  Deployment

To deploy FirebaseUI to Bintray

  1. Set `BINTRAY_USER` and `BINTRAY_KEY` in your environment. You must
     be a member of the firebaseui Bintray organization.
  1. Run `./gradlew :library:prepareArtifacts :library:bintrayUploadAll`
  1. Go to the Bintray dashboard and click 'Publish'

### Tag a release on Github

* Ensure that all your changes are on master and that your local build is on master
* Ensure that the correct version number is in `common/constants.gradle`

### Contributor License Agreements

We'd love to accept your sample apps and patches! Before we can take them, we
have to jump a couple of legal hurdles.

Please fill out either the individual or corporate Contributor License Agreement
(CLA).

  * If you are an individual writing original source code and you're sure you
    own the intellectual property, then you'll need to sign an 
    [individual CLA](https://developers.google.com/open-source/cla/individual).
  * If you work for a company that wants to allow you to contribute your work,
    then you'll need to sign a 
    [corporate CLA](https://developers.google.com/open-source/cla/corporate).

Follow either of the two links above to access the appropriate CLA and
instructions for how to sign and return it. Once we receive it, we'll be able to
accept your pull requests.

### Contribution Process

1. Submit an issue describing your proposed change to the repo in question.
1. The repo owner will respond to your issue promptly.
1. If your proposed change is accepted, and you haven't already done so, sign a
   Contributor License Agreement (see details above).
1. Fork the desired repo, develop and test your code changes.
1. Ensure that your code adheres to the existing style of the library to which
   you are contributing.
1. Ensure that your code has an appropriate set of unit tests which all pass.
1. Submit a pull request and cc @puf or @mcdonamp<|MERGE_RESOLUTION|>--- conflicted
+++ resolved
@@ -40,150 +40,14 @@
 
 ## Usage
 
-<<<<<<< HEAD
-    public String getName() {
-        return name;
-    }
-}
-```
-A few things to note here:
-
- * the field have the exact same name as the properties in Firebase. This allows Firebase to automatically map the properties to these fields.
- * there is a default (parameterless constructor) that is necessary for Firebase to be able to create a new instance of this class
- * there is a convenience constructor that takes the member fields, so that we easily create a fully initialized `ChatMessage` in our app
- * the `getMessage` and `getName` methods are so-called getters and follow a JavaBean pattern
-
-A little-known feature of Firebase for Android is that you can pass an instance of this `ChatMessage` class to `setValue()`:
-
-```java
-Firebase ref = new Firebase("https://nanochat.firebaseio.com/");
-ChatMessage msg = new ChatMessage("puf", "Hello FirebaseUI world!");
-ref.push().setValue(msg);
-```
-The Firebase Android client will read the values from the `msg` and write them into the properties of the new child in the database.
-
-Conversely, we can read a `ChatMessage` straight from a `DataSnapshot` in our event handlers:
-
-```java
-ref.limitToLast(5).addValueEventListener(new ValueEventListener() {
-    @Override
-    public void onDataChange(DataSnapshot snapshot) {
-        for (DataSnapshot msgSnapshot: snapshot.getChildren()) {
-            ChatMessage msg = msgSnapshot.getValue(ChatMessage.class);
-            Log.i("Chat", chat.getName()+": "+chat.getMessage());
-        }
-    }
-    @Override
-    public void onCancelled(FirebaseError firebaseError) {
-        Log.e("Chat", "The read failed: " + firebaseError.getMessage());
-    }
-});
-```
-In the above snippet we have a query for the last 5 chat messages. Whenever those change (i.e. when an new message is added)
-we get the `ChatMessage` objects from the `DataSnapshot` with `getValue(ChatMessage.class)`. The Firebase Android client will
-then read the properties that it got from the database and map them to the fields of our `ChatMessage` class.
-
-But when we build our app using FirebaseUI, we often won't need to register our own EventListener. The
-`FirebaseListAdapter` takes care of that for us.
-
-### Find the ListView
-
-We'll assume you've already added a `ListView` to your layout and have looked it up in the `onCreate` method of your activity:
-
-```java
-@Override
-protected void onCreate(Bundle savedInstanceState) {
-    super.onCreate(savedInstanceState);
-    setContentView(R.layout.activity_main);
-
-    ListView messagesView = (ListView) findViewById(R.id.messages_list);
-}
-```
-
-### Connect to Firebase
-
-First we'll tell Firebase that we intend to use it in this activity and set up a reference to the database of chat message.
-
-```java
-@Override
-protected void onCreate(Bundle savedInstanceState) {
-    super.onCreate(savedInstanceState);
-    setContentView(R.layout.activity_main);
-
-    ListView messagesView = (ListView) findViewById(R.id.messages_list);
-
-    Firebase.setAndroidContext(this);
-    Firebase ref = new Firebase("https://nanochat.firebaseio.com");
-}
-```
-
-### Create custom FirebaseListAdapter subclass
-
-Next, we need to create a subclass of the `FirebaseListAdapter` with the correct parameters and implement its `populateView` method:
-
-```java
-@Override
-protected void onCreate(Bundle savedInstanceState) {
-    super.onCreate(savedInstanceState);
-    setContentView(R.layout.activity_main);
-
-    ListView messagesView = (ListView) findViewById(R.id.messages_list);
-
-    Firebase.setAndroidContext(this);
-    Firebase ref = new Firebase("https://nanochat.firebaseio.com");
-
-    mAdapter = new FirebaseListAdapter<ChatMessage>(this, ChatMessage.class, android.R.layout.two_line_list_item, ref) {
-        @Override
-        protected void populateView(View view, ChatMessage chatMessage, int position) {
-            ((TextView)view.findViewById(android.R.id.text1)).setText(chatMessage.getName());
-            ((TextView)view.findViewById(android.R.id.text2)).setText(chatMessage.getMessage());
-
-        }
-    };
-    messagesView.setAdapter(mAdapter);
-}
-```
-
-In this last snippet we create a subclass of `FirebaseListAdapter`.
-We tell is that it is of type `<ChatMessage>`, so that it is a type-safe collection. We also tell it to use
-`ChatMessage.class` when reading messages from the database. Next we say that each message will be displayed in
-a `android.R.layout.two_line_list_item`, which is a built-in layout in Android that has two `TextView` elements
-under each other. Then we say that the adapter belongs to `this` activity and that it needs to monitor the
-data location in `ref`.
-
-We also have to override the `populateView()` method, which is abstract in the `FirebaseListAdapter`. The
-`FirebaseListAdapter` will call our `populateView` method for each `ChatMessage` it finds in the database.
-It passes us the `ChatMessage` and a `View`, which is an instance of the `android.R.layout.two_line_list_item`
-we specified in the constructor. So what we do in our subclass is map the fields from `chatMessage` to the
-correct `TextView` controls from the `view`. The code is a bit verbose, but hey... that's Java and Android for you.
-
-### Clean up When the Activity is Destroyed
-
-Finally, we need to clean up after ourselves. When the activity is destroyed, we need to call `cleanup()`
-on the `ListAdapter` so that it can stop listening for changes in the Firebase database.
-=======
   * [firebase-ui-database](database/README.md)
   * [firebase-ui-auth](auth/README.md)
->>>>>>> b2f3db46
 
 ## Sample App
 
 There is a sample app in the `app/` directory that demonstrates most
 of the features of FirebaseUI. Load the project in Android Studio and
 run it on your Android device to see a demonstration.
-
-### Clean up When the Activity is Destroyed
-
-Just like in the `ListAdapter` example, we need to clean up after ourselves. Call `cleanup()`
-on the `RecyclerAdapter` so that it can stop listening for changes in the Firebase database.
-
-```java
-@Override
-protected void onDestroy() {
-    super.onDestroy();
-    mAdapter.cleanup();
-}
-```
 
 ## Contributing
 
@@ -217,10 +81,10 @@
 (CLA).
 
   * If you are an individual writing original source code and you're sure you
-    own the intellectual property, then you'll need to sign an 
+    own the intellectual property, then you'll need to sign an
     [individual CLA](https://developers.google.com/open-source/cla/individual).
   * If you work for a company that wants to allow you to contribute your work,
-    then you'll need to sign a 
+    then you'll need to sign a
     [corporate CLA](https://developers.google.com/open-source/cla/corporate).
 
 Follow either of the two links above to access the appropriate CLA and
