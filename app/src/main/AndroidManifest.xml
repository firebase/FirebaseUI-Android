<?xml version="1.0" encoding="utf-8"?>
<manifest
    xmlns:android="http://schemas.android.com/apk/res/android"
    xmlns:tools="http://schemas.android.com/tools"
    package="com.firebase.uidemo">

    <uses-permission android:name="android.permission.INTERNET" />
    <uses-permission android:name="android.permission.READ_EXTERNAL_STORAGE" />

    <application
        android:name=".auth.FirebaseUIDemo"
        android:label="@string/app_name"
        android:allowBackup="true"
        android:fullBackupContent="true"
        android:icon="@mipmap/ic_launcher"
<<<<<<< HEAD
        android:label="@string/fui_app_name"
=======
        android:supportsRtl="true"
>>>>>>> 90a5f3bf
        android:theme="@style/AppTheme"
        tools:ignore="GoogleAppIndexingWarning">

        <activity android:name=".ChooserActivity">
            <intent-filter>
                <action android:name="android.intent.action.MAIN" />
                <category android:name="android.intent.category.LAUNCHER" />
            </intent-filter>
            <meta-data
                android:name="android.app.shortcuts"
                android:resource="@xml/shortcuts" />
        </activity>

        <!-- Chat demo -->
        <activity
            android:name=".database.ChatActivity"
            android:label="@string/name_chat" />
        <activity
            android:name=".database.ChatIndexActivity"
            android:label="@string/name_chat" />

        <!-- Auth UI demo -->
        <activity
            android:name=".auth.AuthUiActivity"
            android:label="@string/name_auth_ui" />
        <activity
            android:name=".auth.SignedInActivity"
            android:label="@string/name_auth_ui" />

        <!-- Storage UI demo-->
        <activity
            android:name=".storage.ImageActivity"
            android:label="@string/name_image" />

    </application>

</manifest><|MERGE_RESOLUTION|>--- conflicted
+++ resolved
@@ -13,11 +13,7 @@
         android:allowBackup="true"
         android:fullBackupContent="true"
         android:icon="@mipmap/ic_launcher"
-<<<<<<< HEAD
-        android:label="@string/fui_app_name"
-=======
         android:supportsRtl="true"
->>>>>>> 90a5f3bf
         android:theme="@style/AppTheme"
         tools:ignore="GoogleAppIndexingWarning">
 
