<?xml version="1.0" encoding="utf-8"?>
<manifest
    xmlns:android="http://schemas.android.com/apk/res/android"
    xmlns:tools="http://schemas.android.com/tools"
    package="com.firebase.uidemo">

    <uses-permission android:name="android.permission.INTERNET" />
    <uses-permission android:name="android.permission.READ_EXTERNAL_STORAGE" />

    <application
        android:name=".auth.FirebaseUIDemo"
        android:label="@string/app_name"
        android:allowBackup="true"
        android:fullBackupContent="true"
        android:icon="@mipmap/ic_launcher"
        android:supportsRtl="true"
        android:theme="@style/AppTheme"
<<<<<<< HEAD
        android:supportsRtl="true"
=======
>>>>>>> 2524b0e1
        tools:ignore="GoogleAppIndexingWarning">
        <activity android:name=".ChooserActivity">
            <intent-filter>
                <action android:name="android.intent.action.MAIN" />
                <category android:name="android.intent.category.LAUNCHER" />
            </intent-filter>
            <meta-data
                android:name="android.app.shortcuts"
                android:resource="@xml/shortcuts" />
        </activity>

        <!-- Chat demo -->
        <activity
            android:name=".database.ChatActivity"
            android:label="@string/name_chat" />
        <activity
            android:name=".database.ChatIndexActivity"
            android:label="@string/name_chat" />

        <!-- Auth UI demo -->
        <activity
            android:name=".auth.AuthUiActivity"
            android:label="@string/name_auth_ui" />
        <activity
            android:name=".auth.SignedInActivity"
            android:label="@string/name_auth_ui" />

        <!-- Storage UI demo-->
        <activity
            android:name=".storage.ImageActivity"
            android:label="@string/name_image" />
    </application>

</manifest><|MERGE_RESOLUTION|>--- conflicted
+++ resolved
@@ -13,12 +13,8 @@
         android:allowBackup="true"
         android:fullBackupContent="true"
         android:icon="@mipmap/ic_launcher"
+        android:theme="@style/AppTheme"
         android:supportsRtl="true"
-        android:theme="@style/AppTheme"
-<<<<<<< HEAD
-        android:supportsRtl="true"
-=======
->>>>>>> 2524b0e1
         tools:ignore="GoogleAppIndexingWarning">
         <activity android:name=".ChooserActivity">
             <intent-filter>
