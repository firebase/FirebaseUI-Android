<?xml version="1.0" encoding="utf-8"?>
<manifest
    xmlns:android="http://schemas.android.com/apk/res/android"
    xmlns:tools="http://schemas.android.com/tools"
    package="com.firebase.uidemo">

    <uses-permission android:name="android.permission.INTERNET" />
    <uses-permission android:name="android.permission.READ_EXTERNAL_STORAGE" />

    <application
        android:name=".auth.FirebaseUIDemo"
        android:label="@string/app_name"
        android:allowBackup="true"
        android:fullBackupContent="true"
        android:icon="@mipmap/ic_launcher"
<<<<<<< HEAD
        android:label="@string/app_name"
        android:theme="@style/AppTheme"
        android:supportsRtl="true"
=======
        android:supportsRtl="false"
        android:theme="@style/AppTheme"
>>>>>>> 226808bf
        tools:ignore="GoogleAppIndexingWarning">
        <activity android:name=".ChooserActivity">
            <intent-filter>
                <action android:name="android.intent.action.MAIN" />
                <category android:name="android.intent.category.LAUNCHER" />
            </intent-filter>
            <meta-data
                android:name="android.app.shortcuts"
                android:resource="@xml/shortcuts" />
        </activity>

        <!-- Chat demo -->
        <activity
            android:name=".database.ChatActivity"
            android:label="@string/name_chat" />
        <activity
            android:name=".database.ChatIndexActivity"
            android:label="@string/name_chat" />

        <!-- Auth UI demo -->
        <activity
            android:name=".auth.AuthUiActivity"
            android:label="@string/name_auth_ui" />
        <activity
            android:name=".auth.SignedInActivity"
            android:label="@string/name_auth_ui" />

        <!-- Storage UI demo-->
        <activity
            android:name=".storage.ImageActivity"
            android:label="@string/name_image" />
    </application>

</manifest><|MERGE_RESOLUTION|>--- conflicted
+++ resolved
@@ -13,14 +13,8 @@
         android:allowBackup="true"
         android:fullBackupContent="true"
         android:icon="@mipmap/ic_launcher"
-<<<<<<< HEAD
-        android:label="@string/app_name"
+        android:supportsRtl="true"
         android:theme="@style/AppTheme"
-        android:supportsRtl="true"
-=======
-        android:supportsRtl="false"
-        android:theme="@style/AppTheme"
->>>>>>> 226808bf
         tools:ignore="GoogleAppIndexingWarning">
         <activity android:name=".ChooserActivity">
             <intent-filter>
