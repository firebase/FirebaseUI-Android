/*
 * Copyright 2016 Google Inc. All Rights Reserved.
 *
 * Licensed under the Apache License, Version 2.0 (the "License"); you may not use this file except
 * in compliance with the License. You may obtain a copy of the License at
 *
 * http://www.apache.org/licenses/LICENSE-2.0
 *
 * Unless required by applicable law or agreed to in writing, software distributed under the
 * License is distributed on an "AS IS" BASIS, WITHOUT WARRANTIES OR CONDITIONS OF ANY KIND, either
 * express or implied. See the License for the specific language governing permissions and
 * limitations under the License.
 */

package com.firebase.uidemo.database;

import android.os.Bundle;
import android.support.annotation.NonNull;
import android.support.v7.app.AppCompatActivity;
import android.support.v7.widget.LinearLayoutManager;
import android.support.v7.widget.RecyclerView;
import android.util.Log;
import android.view.View;
import android.widget.Button;
import android.widget.EditText;
import android.widget.Toast;

import com.firebase.ui.database.FirebaseIndexRecyclerAdapter;
import com.firebase.ui.database.FirebaseRecyclerAdapter;
import com.firebase.uidemo.R;
import com.google.android.gms.tasks.OnCompleteListener;
import com.google.android.gms.tasks.OnSuccessListener;
import com.google.android.gms.tasks.Task;
import com.google.firebase.auth.AuthResult;
import com.google.firebase.auth.FirebaseAuth;
import com.google.firebase.auth.FirebaseUser;
import com.google.firebase.database.DatabaseError;
import com.google.firebase.database.DatabaseReference;
import com.google.firebase.database.FirebaseDatabase;
import com.google.firebase.database.Query;

@SuppressWarnings("LogConditional")
public class ChatActivity extends AppCompatActivity implements FirebaseAuth.AuthStateListener {
    private static final String TAG = "RecyclerViewDemo";

    private FirebaseAuth mAuth;
<<<<<<< HEAD
    private DatabaseReference mChatIndicesRef;
=======
    private DatabaseReference mRef;
>>>>>>> 1a6f7bb7
    private DatabaseReference mChatRef;
    private Button mSendButton;
    private EditText mMessageEdit;

    private RecyclerView mMessages;
    private LinearLayoutManager mManager;
    private FirebaseRecyclerAdapter<Chat, ChatHolder> mRecyclerViewAdapter;
    private View mEmptyListView;

    @Override
    protected void onCreate(Bundle savedInstanceState) {
        super.onCreate(savedInstanceState);
        setContentView(R.layout.activity_chat);

        mAuth = FirebaseAuth.getInstance();
        mAuth.addAuthStateListener(this);

        mSendButton = (Button) findViewById(R.id.sendButton);
        mMessageEdit = (EditText) findViewById(R.id.messageEdit);

<<<<<<< HEAD
        DatabaseReference ref = FirebaseDatabase.getInstance().getReference();
        mChatIndicesRef = ref.child("chatIndices");
        mChatRef = ref.child("chats");
=======
        mEmptyListView = findViewById(R.id.emptyTextView);

        mRef = FirebaseDatabase.getInstance().getReference();
        mChatRef = mRef.child("chats");
>>>>>>> 1a6f7bb7

        mSendButton.setOnClickListener(new View.OnClickListener() {
            @Override
            public void onClick(View v) {
                String uid = mAuth.getCurrentUser().getUid();
                String name = "User " + uid.substring(0, 6);

                Chat chat = new Chat(name, mMessageEdit.getText().toString(), uid);
                DatabaseReference chatRef = mChatRef.push();
                mChatIndicesRef.child(chatRef.getKey()).setValue(true);
                chatRef.setValue(chat, new DatabaseReference.CompletionListener() {
                    @Override
                    public void onComplete(DatabaseError error, DatabaseReference reference) {
                        if (error != null) {
                            Log.e(TAG, "Failed to write message", error.toException());
                        }
                    }
                });

                mMessageEdit.setText("");
            }
        });

        mMessages = (RecyclerView) findViewById(R.id.messagesList);
        mManager = new LinearLayoutManager(this);
        mMessages.setLayoutManager(mManager);
    }

    @Override
    public void onStart() {
        super.onStart();

        // Default Database rules do not allow unauthenticated reads, so we need to
        // sign in before attaching the RecyclerView adapter otherwise the Adapter will
        // not be able to read any data from the Database.
        if (isSignedIn()) {
            attachRecyclerViewAdapter();
        } else {
            signInAnonymously();
        }
    }

    @Override
    public void onStop() {
        super.onStop();
        if (mRecyclerViewAdapter != null) {
            mRecyclerViewAdapter.cleanup();
        }
    }

    @Override
    public void onDestroy() {
        super.onDestroy();
        if (mAuth != null) {
            mAuth.removeAuthStateListener(this);
        }
    }

    @Override
    public void onAuthStateChanged(@NonNull FirebaseAuth firebaseAuth) {
        updateUI();
    }

    private void attachRecyclerViewAdapter() {
        Query lastFifty = mChatRef.limitToLast(50);
        mRecyclerViewAdapter =
                new FirebaseIndexRecyclerAdapter<Chat, ChatHolder>(
                        Chat.class,
                        R.layout.message,
                        ChatHolder.class,
                        mChatIndicesRef,
                        lastFifty) {
                    @Override
                    public void populateViewHolder(ChatHolder chatView, Chat chat, int position) {
                        chatView.setName(chat.getName());
                        chatView.setText(chat.getMessage());

<<<<<<< HEAD
                        FirebaseUser currentUser = mAuth.getCurrentUser();
                        if (currentUser != null && chat.getUid().equals(currentUser.getUid())) {
                            chatView.setIsSender(true);
                        } else {
                            chatView.setIsSender(false);
                        }
                    }
                };
=======
                FirebaseUser currentUser = mAuth.getCurrentUser();
                if (currentUser != null && chat.getUid().equals(currentUser.getUid())) {
                    chatView.setIsSender(true);
                } else {
                    chatView.setIsSender(false);
                }
            }

            @Override
            protected void onDataChanged() {
                // if there are no chat messages, show a view that invites the user to add a message
                mEmptyListView.setVisibility(mRecyclerViewAdapter.getItemCount() == 0 ? View.VISIBLE : View.INVISIBLE);
            }
        };
>>>>>>> 1a6f7bb7

        // Scroll to bottom on new messages
        mRecyclerViewAdapter.registerAdapterDataObserver(new RecyclerView.AdapterDataObserver() {
            @Override
            public void onItemRangeInserted(int positionStart, int itemCount) {
                mManager.smoothScrollToPosition(mMessages,
                                                null,
                                                mRecyclerViewAdapter.getItemCount());
            }
        });

        mMessages.setAdapter(mRecyclerViewAdapter);
    }

    private void signInAnonymously() {
        Toast.makeText(this, "Signing in...", Toast.LENGTH_SHORT).show();
        mAuth.signInAnonymously()
                .addOnSuccessListener(this, new OnSuccessListener<AuthResult>() {
                    @Override
                    public void onSuccess(AuthResult result) {
                        attachRecyclerViewAdapter();
                    }
                })
                .addOnCompleteListener(new OnCompleteListener<AuthResult>() {
                    @Override
                    public void onComplete(@NonNull Task<AuthResult> task) {
                        if (task.isSuccessful()) {
                            Toast.makeText(getApplicationContext(),
                                           R.string.signed_in,
                                           Toast.LENGTH_SHORT)
                                    .show();
                        } else {
                            Toast.makeText(getApplicationContext(),
                                           R.string.sign_in_failed,
                                           Toast.LENGTH_SHORT)
                                    .show();
                        }
                    }
                });
    }

    public boolean isSignedIn() {
        return mAuth.getCurrentUser() != null;
    }

    public void updateUI() {
        // Sending only allowed when signed in
        mSendButton.setEnabled(isSignedIn());
        mMessageEdit.setEnabled(isSignedIn());
    }
}<|MERGE_RESOLUTION|>--- conflicted
+++ resolved
@@ -44,11 +44,7 @@
     private static final String TAG = "RecyclerViewDemo";
 
     private FirebaseAuth mAuth;
-<<<<<<< HEAD
     private DatabaseReference mChatIndicesRef;
-=======
-    private DatabaseReference mRef;
->>>>>>> 1a6f7bb7
     private DatabaseReference mChatRef;
     private Button mSendButton;
     private EditText mMessageEdit;
@@ -68,17 +64,11 @@
 
         mSendButton = (Button) findViewById(R.id.sendButton);
         mMessageEdit = (EditText) findViewById(R.id.messageEdit);
-
-<<<<<<< HEAD
+        mEmptyListView = findViewById(R.id.emptyTextView);
+
         DatabaseReference ref = FirebaseDatabase.getInstance().getReference();
         mChatIndicesRef = ref.child("chatIndices");
         mChatRef = ref.child("chats");
-=======
-        mEmptyListView = findViewById(R.id.emptyTextView);
-
-        mRef = FirebaseDatabase.getInstance().getReference();
-        mChatRef = mRef.child("chats");
->>>>>>> 1a6f7bb7
 
         mSendButton.setOnClickListener(new View.OnClickListener() {
             @Override
@@ -156,16 +146,6 @@
                         chatView.setName(chat.getName());
                         chatView.setText(chat.getMessage());
 
-<<<<<<< HEAD
-                        FirebaseUser currentUser = mAuth.getCurrentUser();
-                        if (currentUser != null && chat.getUid().equals(currentUser.getUid())) {
-                            chatView.setIsSender(true);
-                        } else {
-                            chatView.setIsSender(false);
-                        }
-                    }
-                };
-=======
                 FirebaseUser currentUser = mAuth.getCurrentUser();
                 if (currentUser != null && chat.getUid().equals(currentUser.getUid())) {
                     chatView.setIsSender(true);
@@ -180,7 +160,6 @@
                 mEmptyListView.setVisibility(mRecyclerViewAdapter.getItemCount() == 0 ? View.VISIBLE : View.INVISIBLE);
             }
         };
->>>>>>> 1a6f7bb7
 
         // Scroll to bottom on new messages
         mRecyclerViewAdapter.registerAdapterDataObserver(new RecyclerView.AdapterDataObserver() {
