/*
 * Copyright 2016 Google Inc. All Rights Reserved.
 *
 * Licensed under the Apache License, Version 2.0 (the "License"); you may not use this file except
 * in compliance with the License. You may obtain a copy of the License at
 *
 * http://www.apache.org/licenses/LICENSE-2.0
 *
 * Unless required by applicable law or agreed to in writing, software distributed under the
 * License is distributed on an "AS IS" BASIS, WITHOUT WARRANTIES OR CONDITIONS OF ANY KIND, either
 * express or implied. See the License for the specific language governing permissions and
 * limitations under the License.
 */

package com.firebase.uidemo.database;

import android.graphics.PorterDuff;
import android.graphics.drawable.GradientDrawable;
import android.graphics.drawable.RotateDrawable;
import android.os.Bundle;
import android.support.annotation.NonNull;
import android.support.v4.content.ContextCompat;
import android.support.v7.app.AppCompatActivity;
import android.support.v7.widget.LinearLayoutManager;
import android.support.v7.widget.RecyclerView;
import android.util.Log;
import android.view.Gravity;
import android.view.View;
import android.widget.Button;
import android.widget.EditText;
import android.widget.FrameLayout;
import android.widget.LinearLayout;
import android.widget.RelativeLayout;
import android.widget.TextView;
import android.widget.Toast;

import com.firebase.ui.database.FirebaseRecyclerAdapter;
import com.firebase.uidemo.R;
import com.google.android.gms.tasks.OnCompleteListener;
import com.google.android.gms.tasks.Task;
import com.google.firebase.auth.AuthResult;
import com.google.firebase.auth.FirebaseAuth;
import com.google.firebase.auth.FirebaseUser;
import com.google.firebase.database.DatabaseError;
import com.google.firebase.database.DatabaseReference;
import com.google.firebase.database.FirebaseDatabase;
import com.google.firebase.database.Query;

@SuppressWarnings("LogConditional")
public class ChatActivity extends AppCompatActivity implements FirebaseAuth.AuthStateListener {
    private static final String TAG = "RecyclerViewDemo";

    private FirebaseAuth mAuth;
    private DatabaseReference mChatRef;
    private Button mSendButton;
    private EditText mMessageEdit;

    private RecyclerView mMessages;
    private LinearLayoutManager mManager;
    private FirebaseRecyclerAdapter<Chat, ChatHolder> mRecyclerViewAdapter;
    private View mEmptyListView;

    @Override
    protected void onCreate(Bundle savedInstanceState) {
        super.onCreate(savedInstanceState);
        setContentView(R.layout.activity_chat);

        mAuth = FirebaseAuth.getInstance();
        mAuth.addAuthStateListener(this);

        mSendButton = (Button) findViewById(R.id.sendButton);
        mMessageEdit = (EditText) findViewById(R.id.messageEdit);

<<<<<<< HEAD
        mEmptyListView = findViewById(R.id.emptyTextView);

        mRef = FirebaseDatabase.getInstance().getReference();
        mChatRef = mRef.child("chats");
=======
        mChatRef = FirebaseDatabase.getInstance().getReference().child("chats");
>>>>>>> 97ac613d

        mSendButton.setOnClickListener(new View.OnClickListener() {
            @Override
            public void onClick(View v) {
                String uid = mAuth.getCurrentUser().getUid();
                String name = "User " + uid.substring(0, 6);

                Chat chat = new Chat(name, mMessageEdit.getText().toString(), uid);
                mChatRef.push().setValue(chat, new DatabaseReference.CompletionListener() {
                    @Override
                    public void onComplete(DatabaseError databaseError, DatabaseReference reference) {
                        if (databaseError != null) {
                            Log.e(TAG, "Failed to write message", databaseError.toException());
                        }
                    }
                });

                mMessageEdit.setText("");
            }
        });

        mMessages = (RecyclerView) findViewById(R.id.messagesList);

        mManager = new LinearLayoutManager(this);
        mManager.setReverseLayout(false);

        mMessages.setHasFixedSize(false);
        mMessages.setLayoutManager(mManager);
    }

    @Override
    public void onStart() {
        super.onStart();

        // Default Database rules do not allow unauthenticated reads, so we need to
        // sign in before attaching the RecyclerView adapter otherwise the Adapter will
        // not be able to read any data from the Database.
        if (!isSignedIn()) {
            signInAnonymously();
        } else {
            attachRecyclerViewAdapter();
        }
    }

    @Override
    public void onStop() {
        super.onStop();
        if (mRecyclerViewAdapter != null) {
            mRecyclerViewAdapter.cleanup();
        }
    }

    @Override
    public void onDestroy() {
        super.onDestroy();
        if (mAuth != null) {
            mAuth.removeAuthStateListener(this);
        }
    }

    @Override
    public void onAuthStateChanged(@NonNull FirebaseAuth firebaseAuth) {
        updateUI();
    }

    private void attachRecyclerViewAdapter() {
        Query lastFifty = mChatRef.limitToLast(50);
        mRecyclerViewAdapter = new FirebaseRecyclerAdapter<Chat, ChatHolder>(
                Chat.class, R.layout.message, ChatHolder.class, lastFifty) {

            @Override
            public void populateViewHolder(ChatHolder chatView, Chat chat, int position) {
                chatView.setName(chat.getName());
                chatView.setText(chat.getMessage());

                FirebaseUser currentUser = mAuth.getCurrentUser();
                if (currentUser != null && chat.getUid().equals(currentUser.getUid())) {
                    chatView.setIsSender(true);
                } else {
                    chatView.setIsSender(false);
                }
            }

            @Override
            protected void onDataChanged() {
                // if there are no chat messages, show a view that invites the user to add a message
                mEmptyListView.setVisibility(mRecyclerViewAdapter.getItemCount() == 0?View.VISIBLE:View.INVISIBLE);
            }
        };

        // Scroll to bottom on new messages
        mRecyclerViewAdapter.registerAdapterDataObserver(new RecyclerView.AdapterDataObserver() {
            @Override
            public void onItemRangeInserted(int positionStart, int itemCount) {
                mManager.smoothScrollToPosition(mMessages, null, mRecyclerViewAdapter.getItemCount());
            }
        });

        mMessages.setAdapter(mRecyclerViewAdapter);
    }

    private void signInAnonymously() {
        Toast.makeText(this, "Signing in...", Toast.LENGTH_SHORT).show();
        mAuth.signInAnonymously()
                .addOnCompleteListener(this, new OnCompleteListener<AuthResult>() {
                    @Override
                    public void onComplete(@NonNull Task<AuthResult> task) {
                        Log.d(TAG, "signInAnonymously:onComplete:" + task.isSuccessful());
                        if (task.isSuccessful()) {
                            Toast.makeText(ChatActivity.this, "Signed In",
                                    Toast.LENGTH_SHORT).show();
                            attachRecyclerViewAdapter();
                        } else {
                            Toast.makeText(ChatActivity.this, "Sign In Failed",
                                    Toast.LENGTH_SHORT).show();
                        }
                    }
                });
    }

    public boolean isSignedIn() {
        return mAuth.getCurrentUser() != null;
    }

    public void updateUI() {
        // Sending only allowed when signed in
        mSendButton.setEnabled(isSignedIn());
        mMessageEdit.setEnabled(isSignedIn());
    }

    public static class Chat {
        private String mName;
        private String mMessage;
        private String mUid;

        public Chat() {
            // Needed for Firebase
        }

        public Chat(String name, String message, String uid) {
            mName = name;
            mMessage = message;
            mUid = uid;
        }

        public String getName() {
            return mName;
        }

        public void setName(String name) {
            mName = name;
        }

        public String getMessage() {
            return mMessage;
        }

        public void setMessage(String message) {
            mMessage = message;
        }

        public String getUid() {
            return mUid;
        }

        public void setUid(String uid) {
            mUid = uid;
        }
    }

    public static class ChatHolder extends RecyclerView.ViewHolder {
        private final TextView mNameField;
        private final TextView mTextField;
        private final FrameLayout mLeftArrow;
        private final FrameLayout mRightArrow;
        private final RelativeLayout mMessageContainer;
        private final LinearLayout mMessage;
        private final int mGreen300;
        private final int mGray300;

        public ChatHolder(View itemView) {
            super(itemView);
            mNameField = (TextView) itemView.findViewById(R.id.name_text);
            mTextField = (TextView) itemView.findViewById(R.id.message_text);
            mLeftArrow = (FrameLayout) itemView.findViewById(R.id.left_arrow);
            mRightArrow = (FrameLayout) itemView.findViewById(R.id.right_arrow);
            mMessageContainer = (RelativeLayout) itemView.findViewById(R.id.message_container);
            mMessage = (LinearLayout) itemView.findViewById(R.id.message);
            mGreen300 = ContextCompat.getColor(itemView.getContext(), R.color.material_green_300);
            mGray300 = ContextCompat.getColor(itemView.getContext(), R.color.material_gray_300);
        }

        public void setIsSender(boolean isSender) {
            final int color;
            if (isSender) {
                color = mGreen300;
                mLeftArrow.setVisibility(View.GONE);
                mRightArrow.setVisibility(View.VISIBLE);
                mMessageContainer.setGravity(Gravity.END);
            } else {
                color = mGray300;
                mLeftArrow.setVisibility(View.VISIBLE);
                mRightArrow.setVisibility(View.GONE);
                mMessageContainer.setGravity(Gravity.START);
            }

            ((GradientDrawable) mMessage.getBackground()).setColor(color);
            ((RotateDrawable) mLeftArrow.getBackground()).getDrawable()
                    .setColorFilter(color, PorterDuff.Mode.SRC);
            ((RotateDrawable) mRightArrow.getBackground()).getDrawable()
                    .setColorFilter(color, PorterDuff.Mode.SRC);
        }

        public void setName(String name) {
            mNameField.setText(name);
        }

        public void setText(String text) {
            mTextField.setText(text);
        }
    }
}<|MERGE_RESOLUTION|>--- conflicted
+++ resolved
@@ -71,14 +71,10 @@
         mSendButton = (Button) findViewById(R.id.sendButton);
         mMessageEdit = (EditText) findViewById(R.id.messageEdit);
 
-<<<<<<< HEAD
         mEmptyListView = findViewById(R.id.emptyTextView);
 
         mRef = FirebaseDatabase.getInstance().getReference();
         mChatRef = mRef.child("chats");
-=======
-        mChatRef = FirebaseDatabase.getInstance().getReference().child("chats");
->>>>>>> 97ac613d
 
         mSendButton.setOnClickListener(new View.OnClickListener() {
             @Override
