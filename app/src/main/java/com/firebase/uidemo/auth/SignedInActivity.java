/*
 * Copyright 2016 Google Inc. All Rights Reserved.
 *
 * Licensed under the Apache License, Version 2.0 (the "License"); you may not use this file except
 * in compliance with the License. You may obtain a copy of the License at
 *
 * http://www.apache.org/licenses/LICENSE-2.0
 *
 * Unless required by applicable law or agreed to in writing, software distributed under the
 * License is distributed on an "AS IS" BASIS, WITHOUT WARRANTIES OR CONDITIONS OF ANY KIND, either
 * express or implied. See the License for the specific language governing permissions and
 * limitations under the License.
 */

package com.firebase.uidemo.auth;

import android.content.Context;
import android.content.DialogInterface;
import android.content.Intent;
import android.os.Bundle;
import android.support.annotation.NonNull;
import android.support.annotation.Nullable;
import android.support.annotation.StringRes;
import android.support.design.widget.Snackbar;
import android.support.v7.app.AlertDialog;
import android.support.v7.app.AppCompatActivity;
import android.text.TextUtils;
import android.util.Log;
import android.view.View;
import android.widget.ImageView;
import android.widget.TextView;

import com.firebase.ui.auth.AuthUI;
import com.firebase.ui.auth.IdpResponse;
import com.firebase.ui.auth.util.ExtraConstants;
import com.firebase.uidemo.R;
import com.firebase.uidemo.storage.GlideApp;
import com.google.android.gms.tasks.OnCompleteListener;
import com.google.android.gms.tasks.Task;
import com.google.firebase.auth.EmailAuthProvider;
import com.google.firebase.auth.FacebookAuthProvider;
import com.google.firebase.auth.FirebaseAuth;
import com.google.firebase.auth.FirebaseUser;
import com.google.firebase.auth.GoogleAuthProvider;
import com.google.firebase.auth.PhoneAuthProvider;
import com.google.firebase.auth.TwitterAuthProvider;

import java.util.ArrayList;
import java.util.List;

import butterknife.BindView;
import butterknife.ButterKnife;
import butterknife.OnClick;

public class SignedInActivity extends AppCompatActivity {
    private static final String TAG = "SignedInActivity";

<<<<<<< HEAD
    private static final String EXTRA_IDP_RESPONSE = "extra_idp_response";
    private static final String EXTRA_SIGNED_IN_CONFIG = "extra_signed_in_config";
    private static final int RC_LINK_ACCOUNT = 4433;

    @BindView(android.R.id.content)
    View mRootView;

    @BindView(R.id.user_profile_picture)
    ImageView mUserProfilePicture;

    @BindView(R.id.user_email)
    TextView mUserEmail;

    @BindView(R.id.user_display_name)
    TextView mUserDisplayName;

    @BindView(R.id.user_phone_number)
    TextView mUserPhoneNumber;

    @BindView(R.id.user_enabled_providers)
    TextView mEnabledProviders;

    private IdpResponse mIdpResponse;
=======
    @BindView(android.R.id.content) View mRootView;
>>>>>>> ec6b88bf

    @BindView(R.id.user_profile_picture) ImageView mUserProfilePicture;
    @BindView(R.id.user_email) TextView mUserEmail;
    @BindView(R.id.user_display_name) TextView mUserDisplayName;
    @BindView(R.id.user_phone_number) TextView mUserPhoneNumber;
    @BindView(R.id.user_enabled_providers) TextView mEnabledProviders;

    public static Intent createIntent(Context context, IdpResponse idpResponse) {
        return new Intent().setClass(context, SignedInActivity.class)
                .putExtra(ExtraConstants.EXTRA_IDP_RESPONSE, idpResponse);
    }

    @Override
    public void onCreate(Bundle savedInstanceState) {
        super.onCreate(savedInstanceState);

        FirebaseUser currentUser = FirebaseAuth.getInstance().getCurrentUser();
        if (currentUser == null) {
            startActivity(AuthUiActivity.createIntent(this, false));
            finish();
            return;
        }

        IdpResponse response = getIntent().getParcelableExtra(ExtraConstants.EXTRA_IDP_RESPONSE);

        setContentView(R.layout.signed_in_layout);
        ButterKnife.bind(this);
        populateProfile();
<<<<<<< HEAD
        populateIdpToken();
        populatePrevUid();
    }

    @Override
    protected void onActivityResult(int requestCode, int resultCode, Intent data) {
        super.onActivityResult(requestCode, resultCode, data);
        if (requestCode == RC_LINK_ACCOUNT && resultCode == RESULT_OK) {
            finish();
        }
=======
        populateIdpToken(response);
>>>>>>> ec6b88bf
    }

    @OnClick(R.id.sign_out)
    public void signOut() {
        AuthUI.getInstance()
                .signOut(this)
                .addOnCompleteListener(new OnCompleteListener<Void>() {
                    @Override
                    public void onComplete(@NonNull Task<Void> task) {
                        if (task.isSuccessful()) {
                            startActivity(AuthUiActivity.createIntent(SignedInActivity.this, false));
                            finish();
                        } else {
                            Log.w(TAG, "signOut:failure", task.getException());
                            showSnackbar(R.string.sign_out_failed);
                        }
                    }
                });
    }

    @OnClick(R.id.link_account)
    public void linkAccount() {
        startActivityForResult(AuthUiActivity.createIntent(this, true), RC_LINK_ACCOUNT);
    }

    @OnClick(R.id.delete_account)
    public void deleteAccountClicked() {
        new AlertDialog.Builder(this)
                .setMessage("Are you sure you want to delete this account?")
                .setPositiveButton("Yes, nuke it!", new DialogInterface.OnClickListener() {
                    @Override
                    public void onClick(DialogInterface dialogInterface, int i) {
                        deleteAccount();
                    }
                })
                .setNegativeButton(android.R.string.no, null)
                .show();
    }

    private void deleteAccount() {
        AuthUI.getInstance()
                .delete(this)
                .addOnCompleteListener(this, new OnCompleteListener<Void>() {
                    @Override
                    public void onComplete(@NonNull Task<Void> task) {
                        if (task.isSuccessful()) {
                            startActivity(AuthUiActivity.createIntent(SignedInActivity.this, false));
                            finish();
                        } else {
                            showSnackbar(R.string.delete_account_failed);
                        }
                    }
                });
    }

    private void populateProfile() {
        FirebaseUser user = FirebaseAuth.getInstance().getCurrentUser();
        if (user.getPhotoUrl() != null) {
            GlideApp.with(this)
                    .load(user.getPhotoUrl())
                    .fitCenter()
                    .into(mUserProfilePicture);
        }

        mUserEmail.setText(
                TextUtils.isEmpty(user.getEmail()) ? "No email" : user.getEmail());
        mUserPhoneNumber.setText(
                TextUtils.isEmpty(user.getPhoneNumber()) ? "No phone number" : user.getPhoneNumber());
        mUserDisplayName.setText(
                TextUtils.isEmpty(user.getDisplayName()) ? "No display name" : user.getDisplayName());

        List<String> providers = new ArrayList<>();
        if (user.getProviders() == null || user.getProviders().isEmpty()) {
            providers.add("Anonymous");
        } else {
            for (String provider : user.getProviders()) {
                switch (provider) {
                    case GoogleAuthProvider.PROVIDER_ID:
                        providers.add(getString(R.string.providers_google));
                        break;
                    case FacebookAuthProvider.PROVIDER_ID:
                        providers.add(getString(R.string.providers_facebook));
                        break;
                    case TwitterAuthProvider.PROVIDER_ID:
                        providers.add(getString(R.string.providers_twitter));
                        break;
                    case EmailAuthProvider.PROVIDER_ID:
                        providers.add(getString(R.string.providers_email));
                        break;
                    case PhoneAuthProvider.PROVIDER_ID:
                        providers.add(getString(R.string.providers_phone));
                        break;
                    default:
                        throw new IllegalStateException("Unknown provider: " + provider);
                }
            }
        }

        mEnabledProviders.setText(getString(R.string.used_providers, providers));
    }

    private void populateIdpToken(@Nullable IdpResponse response) {
        String token = null;
        String secret = null;
        if (response != null) {
            token = response.getIdpToken();
            secret = response.getIdpSecret();
        }

        View idpTokenLayout = findViewById(R.id.idp_token_layout);
        if (token == null) {
            idpTokenLayout.setVisibility(View.GONE);
        } else {
            idpTokenLayout.setVisibility(View.VISIBLE);
            ((TextView) findViewById(R.id.idp_token)).setText(token);
        }

        View idpSecretLayout = findViewById(R.id.idp_secret_layout);
        if (secret == null) {
            idpSecretLayout.setVisibility(View.GONE);
        } else {
            idpSecretLayout.setVisibility(View.VISIBLE);
            ((TextView) findViewById(R.id.idp_secret)).setText(secret);
        }
    }

    private void populatePrevUid() {
        String prevUid = mIdpResponse == null ? null : mIdpResponse.getPrevUid();

        if (prevUid == null) {
            findViewById(R.id.prev_uid_layout).setVisibility(View.GONE);
        } else {
            ((TextView) findViewById(R.id.prev_uid)).setText(prevUid);
        }
    }

    private void showSnackbar(@StringRes int errorMessageRes) {
        Snackbar.make(mRootView, errorMessageRes, Snackbar.LENGTH_LONG).show();
    }
}<|MERGE_RESOLUTION|>--- conflicted
+++ resolved
@@ -55,33 +55,9 @@
 public class SignedInActivity extends AppCompatActivity {
     private static final String TAG = "SignedInActivity";
 
-<<<<<<< HEAD
-    private static final String EXTRA_IDP_RESPONSE = "extra_idp_response";
-    private static final String EXTRA_SIGNED_IN_CONFIG = "extra_signed_in_config";
     private static final int RC_LINK_ACCOUNT = 4433;
 
-    @BindView(android.R.id.content)
-    View mRootView;
-
-    @BindView(R.id.user_profile_picture)
-    ImageView mUserProfilePicture;
-
-    @BindView(R.id.user_email)
-    TextView mUserEmail;
-
-    @BindView(R.id.user_display_name)
-    TextView mUserDisplayName;
-
-    @BindView(R.id.user_phone_number)
-    TextView mUserPhoneNumber;
-
-    @BindView(R.id.user_enabled_providers)
-    TextView mEnabledProviders;
-
-    private IdpResponse mIdpResponse;
-=======
     @BindView(android.R.id.content) View mRootView;
->>>>>>> ec6b88bf
 
     @BindView(R.id.user_profile_picture) ImageView mUserProfilePicture;
     @BindView(R.id.user_email) TextView mUserEmail;
@@ -110,9 +86,7 @@
         setContentView(R.layout.signed_in_layout);
         ButterKnife.bind(this);
         populateProfile();
-<<<<<<< HEAD
-        populateIdpToken();
-        populatePrevUid();
+        populateIdpToken(response);
     }
 
     @Override
@@ -121,9 +95,6 @@
         if (requestCode == RC_LINK_ACCOUNT && resultCode == RESULT_OK) {
             finish();
         }
-=======
-        populateIdpToken(response);
->>>>>>> ec6b88bf
     }
 
     @OnClick(R.id.sign_out)
