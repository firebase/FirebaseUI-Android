--- conflicted
+++ resolved
@@ -149,24 +149,6 @@
         setContentView(R.layout.auth_ui_layout);
         ButterKnife.bind(this);
 
-<<<<<<< HEAD
-        new Handler().post(new Runnable() {
-            @Override
-            public void run() {
-                // We need to post this to the main thread to ensure `onActivityResult` is called
-                // first. Otherwise, coming back from a deeply nested hierarchy kills this activity
-                // and we don't show the IdpResponse
-
-                FirebaseAuth auth = FirebaseAuth.getInstance();
-                if (auth.getCurrentUser() != null) {
-                    startSignedInActivity(null);
-                    finish();
-                }
-            }
-        });
-
-=======
->>>>>>> f25a5bdb
         if (isGoogleMisconfigured()) {
             mUseGoogleProvider.setChecked(false);
             mUseGoogleProvider.setEnabled(false);
