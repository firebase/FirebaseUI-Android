<resources>
    <string name="app_name">Firebase UI</string>

    <string name="name_chat">ChatActivity</string>
    <string name="name_auth_ui">Auth UI demo</string>
    <string name="name_image">Storage Image Demo</string>

    <string name="desc_chat">Demonstrates using a FirebaseRecyclerAdapter to load data from Firebase Database into a RecyclerView for a basic chat app.</string>
    <string name="desc_auth_ui">Demonstrates the Firebase Auth UI flow, with customization options.</string>
    <string name="desc_image">Demonstrates displaying an image from Firebase Storage using Glide.</string>

    <!-- strings for Auth UI demo activities -->
    <eat-comment/>
    <string name="launch_title">FirebaseUI Auth Demo</string>
    <string name="sign_in">Start</string>
    <string name="green_theme">Green Theme</string>
    <string name="purple_theme">Purple Theme</string>
    <string name="dark_theme">Dark Theme</string>
    <string name="use_theme_header">Use theme:</string>
    <string name="logo_header">Logo:</string>
    <string name="firebase_logo_label">Firebase Auth</string>
    <string name="google_logo_label">Google</string>
    <string name="no_logo_label">None</string>
    <string name="auth_providers_header">Use auth providers:</string>
    <string name="email_label">Email</string>
    <string name="facebook_label">Facebook</string>
    <string name="facebook_label_missing_config">Facebook - configuration missing</string>
    <string name="twitter_label">Twitter</string>
    <string name="twitter_label_missing_config">Twitter - configuration missing</string>
    <string name="google_label">Google</string>
    <string name="google_label_missing_config">Google - configuration missing</string>
    <string name="google_tos_label">Google TOS</string>
    <string name="firebase_tos_label">Firebase TOS</string>
    <string name="tos_header">Terms of Service URL:</string>
    <string name="unknown_response">Unexpected onActivityResult response code</string>
    <string name="unknown_sign_in_response">Unknown response from AuthUI sign-in</string>
    <string name="sign_in_cancelled">Sign in cancelled</string>
    <string name="no_internet_connection">No internet connection</string>
    <string name="signed_in_header">You are signed in!</string>
    <string name="sign_out">Sign out</string>
    <string name="delete_account_label">Delete account</string>
    <string name="sign_out_failed">Sign out failed</string>
    <string name="delete_account_failed">Delete account failed</string>
    <string name="user_profile_header">User profile:</string>
    <string name="profile_picture_content_desc">Profile picture</string>
    <string name="default_theme">Default theme</string>
    <string name="configuration_required">Configuration is required - see README.md</string>
    <string name="other_options_header">Other Options:</string>
    <string name="enable_smartlock">Enable SmartLock for Passwords</string>
    <string name="rational_image_perm">This sample will read an image from local storage to upload to Firebase Storage.</string>
    <string name="anonymous_auth_failed_toast">Authentication failed, uploads and downloads will not work.</string>
    <string name="anonymous_auth_failed_msg">Anonymous authentication failed. Make sure your device is online and that Anonymous Auth is configured in your Firebase project(https://console.firebase.google.com/project/_/authentication/providers)</string>
    <string name="extra_google_scopes">Example extra Google scopes</string>
    <string name="games">Games</string>
    <string name="extra_facebook_scopes">Example extra Facebook scopes</string>
    <string name="friends">Friends</string>
    <string name="photos">Photos</string>
    <string name="idp_token">IDP Token</string>
    <string name="idp_secret">IDP Secret</string>
<<<<<<< HEAD
    <string name="unknown_error">An unknown error occurred</string>
=======
    <string name="send">Send</string>
    <string name="download">Download</string>
    <string name="upload">Upload</string>
    <string name="choose_image">Choose Image</string>
    <string name="accessibility_downloaded_image">Downloaded image</string>
    <string name="drive_file">Drive File</string>
>>>>>>> ac1fb395
</resources><|MERGE_RESOLUTION|>--- conflicted
+++ resolved
@@ -57,14 +57,11 @@
     <string name="photos">Photos</string>
     <string name="idp_token">IDP Token</string>
     <string name="idp_secret">IDP Secret</string>
-<<<<<<< HEAD
     <string name="unknown_error">An unknown error occurred</string>
-=======
     <string name="send">Send</string>
     <string name="download">Download</string>
     <string name="upload">Upload</string>
     <string name="choose_image">Choose Image</string>
     <string name="accessibility_downloaded_image">Downloaded image</string>
     <string name="drive_file">Drive File</string>
->>>>>>> ac1fb395
 </resources>