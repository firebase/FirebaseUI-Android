--- conflicted
+++ resolved
@@ -57,11 +57,6 @@
     <string name="photos">Photos</string>
     <string name="idp_token">IDP Token</string>
     <string name="idp_secret">IDP Secret</string>
-<<<<<<< HEAD
-
-    <!-- strings for Auth UI demo activities -->
-    <string name="start_chatting">No messages. Start chatting at the bottom!</string>
-=======
     <string name="unknown_error">An unknown error occurred</string>
     <string name="send">Send</string>
     <string name="download">Download</string>
@@ -69,5 +64,8 @@
     <string name="choose_image">Choose Image</string>
     <string name="accessibility_downloaded_image">Downloaded image</string>
     <string name="drive_file">Drive File</string>
->>>>>>> 01f5c8f2
+
+    <!-- strings for Auth UI demo activities -->
+    <string name="start_chatting">No messages. Start chatting at the bottom!</string>
+
 </resources>