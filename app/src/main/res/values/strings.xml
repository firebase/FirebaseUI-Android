<resources>
    <string name="app_name">Firebase UI</string>

    <string name="name_chat">ChatActivity</string>
    <string name="name_auth_ui">Auth UI demo</string>
    <string name="name_image">Storage Image Demo</string>

    <string name="desc_chat">Demonstrates using a FirebaseRecyclerAdapter to load data from Firebase Database into a RecyclerView for a basic chat app.</string>
    <string name="desc_auth_ui">Demonstrates the Firebase Auth UI flow, with customization options.</string>
    <string name="desc_image">Demonstrates displaying an image from Firebase Storage using Glide.</string>

    <!-- strings for Auth UI demo activities -->
    <eat-comment/>
    <string name="launch_title">FirebaseUI Auth Demo</string>
    <string name="sign_in">Start</string>
    <string name="green_theme">Green Theme</string>
    <string name="purple_theme">Purple Theme</string>
    <string name="dark_theme">Dark Theme</string>
    <string name="use_theme_header">Use theme:</string>
    <string name="logo_header">Logo:</string>
    <string name="firebase_logo_label">Firebase Auth</string>
    <string name="google_logo_label">Google</string>
    <string name="no_logo_label">None</string>
    <string name="auth_providers_header">Use auth providers:</string>
    <string name="email_label">Email</string>
    <string name="facebook_label">Facebook</string>
    <string name="facebook_label_missing_config">Facebook - configuration missing</string>
    <string name="twitter_label">Twitter</string>
    <string name="twitter_label_missing_config">Twitter - configuration missing</string>
    <string name="google_label">Google</string>
    <string name="google_label_missing_config">Google - configuration missing</string>
    <string name="google_tos_label">Google TOS</string>
    <string name="firebase_tos_label">Firebase TOS</string>
    <string name="tos_header">Terms of Service URL:</string>
<<<<<<< HEAD
=======
    <string name="unknown_response">Unexpected onActivityResult response code</string>
>>>>>>> 42fa51cd
    <string name="unknown_sign_in_response">Unknown response from AuthUI sign-in</string>
    <string name="sign_in_cancelled">Sign in cancelled</string>
    <string name="no_internet_connection">No internet connection</string>
    <string name="signed_in_header">You are signed in!</string>
    <string name="sign_out">Sign out</string>
    <string name="delete_account_label">Delete account</string>
    <string name="sign_out_failed">Sign out failed</string>
    <string name="delete_account_failed">Delete account failed</string>
    <string name="user_profile_header">User profile:</string>
    <string name="profile_picture_content_desc">Profile picture</string>
    <string name="default_theme">Default theme</string>
    <string name="configuration_required">Configuration is required - see README.md</string>
    <string name="other_options_header">Other Options:</string>
    <string name="enable_smartlock">Enable SmartLock for Passwords</string>
    <string name="rational_image_perm">This sample will read an image from local storage to upload to Firebase Storage.</string>
    <string name="anonymous_auth_failed_toast">Authentication failed, uploads and downloads will not work.</string>
    <string name="anonymous_auth_failed_msg">Anonymous authentication failed. Make sure your device is online and that Anonymous Auth is configured in your Firebase project(https://console.firebase.google.com/project/_/authentication/providers)</string>
    <string name="extra_google_scopes">Example extra Google scopes</string>
    <string name="games">Games</string>
    <string name="extra_facebook_scopes">Example extra Facebook scopes</string>
    <string name="friends">Friends</string>
    <string name="photos">Photos</string>
    <string name="idp_token">IDP Token</string>
    <string name="idp_secret">IDP Secret</string>
</resources><|MERGE_RESOLUTION|>--- conflicted
+++ resolved
@@ -32,10 +32,7 @@
     <string name="google_tos_label">Google TOS</string>
     <string name="firebase_tos_label">Firebase TOS</string>
     <string name="tos_header">Terms of Service URL:</string>
-<<<<<<< HEAD
-=======
     <string name="unknown_response">Unexpected onActivityResult response code</string>
->>>>>>> 42fa51cd
     <string name="unknown_sign_in_response">Unknown response from AuthUI sign-in</string>
     <string name="sign_in_cancelled">Sign in cancelled</string>
     <string name="no_internet_connection">No internet connection</string>
