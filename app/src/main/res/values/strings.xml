--- conflicted
+++ resolved
@@ -7,11 +7,7 @@
 
     <string name="desc_chat">Demonstrates using a FirebaseRecyclerAdapter to load data from Firebase Database into a RecyclerView for a basic chat app.</string>
     <string name="desc_auth_ui">Demonstrates the Firebase Auth UI flow, with customization options.</string>
-<<<<<<< HEAD
     <string name="desc_image">Demonstrates using the FirebaseImage class to upload and download images from Firebase Storage.</string>
-=======
-    <string name="desc_image">Demonstrates displaying an image from Cloud Storage using Glide.</string>
->>>>>>> 20ca9a6b
 
     <!-- strings for Auth UI demo activities -->
     <eat-comment />
