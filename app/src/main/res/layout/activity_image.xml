<?xml version="1.0" encoding="utf-8"?>
<LinearLayout xmlns:android="http://schemas.android.com/apk/res/android"
    xmlns:app="http://schemas.android.com/apk/res-auto"
    xmlns:tools="http://schemas.android.com/tools"
    android:layout_width="match_parent"
    android:layout_height="match_parent"
    android:paddingLeft="@dimen/activity_horizontal_margin"
    android:paddingRight="@dimen/activity_horizontal_margin"
    android:paddingTop="@dimen/activity_vertical_margin"
    android:paddingBottom="@dimen/activity_vertical_margin"
    android:orientation="vertical"
    tools:context="com.firebase.uidemo.storage.ImageActivity">

    <TextView
        style="@style/TextAppearance.AppCompat.Medium"
        android:layout_width="wrap_content"
        android:layout_height="wrap_content"
<<<<<<< HEAD
        android:text="Upload" />
=======
        android:text="@string/upload" />
>>>>>>> 20ca9a6b

    <Button
        android:id="@+id/button_choose_photo"
        android:layout_width="wrap_content"
        android:layout_height="wrap_content"
<<<<<<< HEAD
        android:text="Choose Image" />
=======
        android:text="@string/choose_image" />
>>>>>>> 20ca9a6b

    <TextView
        style="@style/TextAppearance.AppCompat.Medium"
        android:layout_width="wrap_content"
        android:layout_height="wrap_content"
        android:layout_marginTop="20dp"
<<<<<<< HEAD
        android:text="Download" />
=======
        android:text="@string/download" />
>>>>>>> 20ca9a6b

    <LinearLayout
        android:layout_width="wrap_content"
        android:layout_height="wrap_content"
        android:orientation="horizontal">

        <Button
            android:id="@+id/button_download_indirect"
            android:layout_width="wrap_content"
            android:layout_height="wrap_content"
            android:enabled="false"
            android:text="Download (Indirect)" />

        <Button
            android:id="@+id/button_download_direct"
            android:layout_width="wrap_content"
            android:layout_height="wrap_content"
            android:enabled="false"
<<<<<<< HEAD
            android:text="Download (Direct)"/>
=======
            android:text="@string/download" />
>>>>>>> 20ca9a6b

    </LinearLayout>

    <Button
        android:id="@+id/button_download_bytes"
        android:layout_width="wrap_content"
        android:layout_height="wrap_content"
        android:enabled="false"
        android:text="Download (Bytes)" />

    <com.firebase.ui.storage.images.RatioImageView
        android:id="@+id/first_image"
<<<<<<< HEAD
        android:layout_width="200dp"
        android:layout_height="wrap_content"
        android:scaleType="fitXY"
        android:src="#E6E6E6"
        android:visibility="invisible"
        app:fixed_dimension="width"
=======
        android:layout_width="match_parent"
        android:layout_height="match_parent"
        android:contentDescription="@string/accessibility_downloaded_image"
        android:scaleType="centerCrop"
        android:src="#E6E6E6"
        android:visibility="invisible"
>>>>>>> 20ca9a6b
        tools:visibility="visible" />

</LinearLayout><|MERGE_RESOLUTION|>--- conflicted
+++ resolved
@@ -15,32 +15,21 @@
         style="@style/TextAppearance.AppCompat.Medium"
         android:layout_width="wrap_content"
         android:layout_height="wrap_content"
-<<<<<<< HEAD
-        android:text="Upload" />
-=======
         android:text="@string/upload" />
->>>>>>> 20ca9a6b
 
     <Button
         android:id="@+id/button_choose_photo"
         android:layout_width="wrap_content"
         android:layout_height="wrap_content"
-<<<<<<< HEAD
-        android:text="Choose Image" />
-=======
         android:text="@string/choose_image" />
->>>>>>> 20ca9a6b
+
 
     <TextView
         style="@style/TextAppearance.AppCompat.Medium"
         android:layout_width="wrap_content"
         android:layout_height="wrap_content"
         android:layout_marginTop="20dp"
-<<<<<<< HEAD
-        android:text="Download" />
-=======
         android:text="@string/download" />
->>>>>>> 20ca9a6b
 
     <LinearLayout
         android:layout_width="wrap_content"
@@ -59,11 +48,7 @@
             android:layout_width="wrap_content"
             android:layout_height="wrap_content"
             android:enabled="false"
-<<<<<<< HEAD
-            android:text="Download (Direct)"/>
-=======
             android:text="@string/download" />
->>>>>>> 20ca9a6b
 
     </LinearLayout>
 
@@ -76,21 +61,12 @@
 
     <com.firebase.ui.storage.images.RatioImageView
         android:id="@+id/first_image"
-<<<<<<< HEAD
         android:layout_width="200dp"
         android:layout_height="wrap_content"
         android:scaleType="fitXY"
         android:src="#E6E6E6"
         android:visibility="invisible"
         app:fixed_dimension="width"
-=======
-        android:layout_width="match_parent"
-        android:layout_height="match_parent"
-        android:contentDescription="@string/accessibility_downloaded_image"
-        android:scaleType="centerCrop"
-        android:src="#E6E6E6"
-        android:visibility="invisible"
->>>>>>> 20ca9a6b
         tools:visibility="visible" />
 
 </LinearLayout>