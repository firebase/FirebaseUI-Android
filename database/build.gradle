apply plugin: 'com.android.library'
apply from: '../library/quality/quality.gradle'
check.dependsOn 'compileDebugAndroidTestJavaWithJavac'

android {
    compileSdkVersion compileSdk
    buildToolsVersion buildTools

    defaultConfig {
        minSdkVersion minSdk
        targetSdkVersion targetSdk
        versionCode 1
        versionName "1.0"
        testInstrumentationRunner "android.support.test.runner.AndroidJUnitRunner"
    }

    buildTypes {
        release {
            minifyEnabled false
            proguardFiles getDefaultProguardFile('proguard-android.txt')
        }
    }
}

dependencies {
<<<<<<< HEAD
    implementation "com.android.support:recyclerview-v7:$supportLibraryVersion"
    implementation "com.android.support:support-v4:$supportLibraryVersion"

    api 'android.arch.lifecycle:runtime:1.0.0-alpha9'
    api 'android.arch.lifecycle:extensions:1.0.0-alpha9'
    annotationProcessor 'android.arch.lifecycle:compiler:1.0.0-alpha9'

    api "com.google.firebase:firebase-database:$firebaseVersion"

    androidTestImplementation 'junit:junit:4.12'
    androidTestImplementation 'com.android.support.test:runner:1.0.0'
    androidTestImplementation 'com.android.support.test:rules:1.0.0'
=======
    compile project(path: ':common')
    compile "com.google.firebase:firebase-database:$firebaseVersion"

    compile "android.arch.lifecycle:runtime:$architectureVersion"
    compile "android.arch.lifecycle:extensions:$architectureVersion"
    annotationProcessor "android.arch.lifecycle:compiler:$architectureVersion"

    androidTestCompile 'junit:junit:4.12'
    androidTestCompile 'com.android.support.test:runner:1.0.1'
    androidTestCompile 'com.android.support.test:rules:1.0.1'
>>>>>>> 1a6f14b3
}<|MERGE_RESOLUTION|>--- conflicted
+++ resolved
@@ -23,29 +23,14 @@
 }
 
 dependencies {
-<<<<<<< HEAD
-    implementation "com.android.support:recyclerview-v7:$supportLibraryVersion"
-    implementation "com.android.support:support-v4:$supportLibraryVersion"
-
-    api 'android.arch.lifecycle:runtime:1.0.0-alpha9'
-    api 'android.arch.lifecycle:extensions:1.0.0-alpha9'
-    annotationProcessor 'android.arch.lifecycle:compiler:1.0.0-alpha9'
-
+    implementation project(path: ':common')
     api "com.google.firebase:firebase-database:$firebaseVersion"
 
-    androidTestImplementation 'junit:junit:4.12'
-    androidTestImplementation 'com.android.support.test:runner:1.0.0'
-    androidTestImplementation 'com.android.support.test:rules:1.0.0'
-=======
-    compile project(path: ':common')
-    compile "com.google.firebase:firebase-database:$firebaseVersion"
-
-    compile "android.arch.lifecycle:runtime:$architectureVersion"
-    compile "android.arch.lifecycle:extensions:$architectureVersion"
+    api "android.arch.lifecycle:runtime:$architectureVersion"
+    api "android.arch.lifecycle:extensions:$architectureVersion"
     annotationProcessor "android.arch.lifecycle:compiler:$architectureVersion"
 
-    androidTestCompile 'junit:junit:4.12'
-    androidTestCompile 'com.android.support.test:runner:1.0.1'
-    androidTestCompile 'com.android.support.test:rules:1.0.1'
->>>>>>> 1a6f14b3
+    androidTestImplementation 'junit:junit:4.12'
+    androidTestImplementation 'com.android.support.test:runner:1.0.1'
+    androidTestImplementation 'com.android.support.test:rules:1.0.1'
 }