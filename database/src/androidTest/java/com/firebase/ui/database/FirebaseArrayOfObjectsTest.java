/*
 * Copyright 2016 Google Inc. All Rights Reserved.
 *
 * Licensed under the Apache License, Version 2.0 (the "License"); you may not use this file except
 * in compliance with the License. You may obtain a copy of the License at
 *
 * http://www.apache.org/licenses/LICENSE-2.0
 *
 * Unless required by applicable law or agreed to in writing, software distributed under the
 * License is distributed on an "AS IS" BASIS, WITHOUT WARRANTIES OR CONDITIONS OF ANY KIND, either
 * express or implied. See the License for the specific language governing permissions and
 * limitations under the License.
 */

package com.firebase.ui.database;

import android.support.test.InstrumentationRegistry;
import android.support.test.runner.AndroidJUnit4;

import com.google.firebase.FirebaseApp;
import com.google.firebase.database.DatabaseReference;
import com.google.firebase.database.FirebaseDatabase;

import org.junit.After;
import org.junit.Before;
import org.junit.Test;
import org.junit.runner.RunWith;

import java.util.concurrent.Callable;

import static com.firebase.ui.database.TestUtils.getAppInstance;
import static com.firebase.ui.database.TestUtils.getBean;
import static com.firebase.ui.database.TestUtils.runAndWaitUntil;

@RunWith(AndroidJUnit4.class)
public class FirebaseArrayOfObjectsTest {
    private static final int INITIAL_SIZE = 3;

    private DatabaseReference mRef;
    private FirebaseArray mArray;
    private ChangeEventListener mListener;

    @Before
    public void setUp() throws Exception {
<<<<<<< HEAD
        super.setUp();
        FirebaseApp app = getAppInstance(getInstrumentation().getContext());
=======
        FirebaseApp app = getAppInstance(InstrumentationRegistry.getContext());
>>>>>>> b11cceb8
        mRef = FirebaseDatabase.getInstance(app)
                .getReference()
                .child("firebasearray")
                .child("objects");
        mArray = new FirebaseArray(mRef);
<<<<<<< HEAD

        mListener = runAndWaitUntil(mArray, new Runnable() {
                            @Override
                            public void run() {
                                for (int i = 1; i <= 3; i++) {
                                    mRef.push().setValue(new Bean(i, "Text " + i, i % 2 == 0), i);
                                }
                            }
                        }, new Callable<Boolean>() {
                            @Override
                            public Boolean call() throws Exception {
                                return mArray.size() == 3;
                            }
                        }
        );
=======
        mRef.removeValue();
        runAndWaitUntil(mArray, new Runnable() {
            @Override
            public void run() {
                for (int i = 1; i <= INITIAL_SIZE; i++) {
                    mRef.push().setValue(new Bean(i, "Text " + i, i % 2 == 0), i);
                }
            }
        }, new Callable<Boolean>() {
            @Override
            public Boolean call() throws Exception {
                return mArray.getCount() == INITIAL_SIZE;
            }
        });
>>>>>>> b11cceb8
    }

    @After
    public void tearDown() throws Exception {
<<<<<<< HEAD
        mArray.removeChangeEventListener(mListener);
        mRef.getRoot().removeValue();
        super.tearDown();
    }

    @Test
    public void testSize() throws Exception {
        assertEquals(3, mArray.size());
=======
        mArray.cleanup();
        mRef.getRoot().removeValue();
>>>>>>> b11cceb8
    }

    @Test
    public void testPushIncreasesSize() throws Exception {
<<<<<<< HEAD
        assertEquals(3, mArray.size());
=======
>>>>>>> b11cceb8
        runAndWaitUntil(mArray, new Runnable() {
            @Override
            public void run() {
                mRef.push().setValue(new Bean(4));
            }
        }, new Callable<Boolean>() {
            @Override
            public Boolean call() throws Exception {
                return mArray.size() == 4;
            }
        });
    }

    @Test
    public void testPushAppends() throws Exception {
        runAndWaitUntil(mArray, new Runnable() {
            @Override
            public void run() {
                mRef.push().setValue(new Bean(4), 4);
            }
        }, new Callable<Boolean>() {
            @Override
            public Boolean call() throws Exception {
                return mArray.get(3).getValue(Bean.class).getNumber() == 4;
            }
        });
    }

    @Test
    public void testAddValueWithPriority() throws Exception {
        runAndWaitUntil(mArray, new Runnable() {
            @Override
            public void run() {
                mRef.push().setValue(new Bean(4), 0.5);
            }
        }, new Callable<Boolean>() {
            @Override
            public Boolean call() throws Exception {
                return mArray.get(3).getValue(Bean.class).getNumber() == 3 && mArray.get(0)
                        .getValue(Bean.class)
                        .getNumber() == 4;
            }
        });
    }

    @Test
    public void testChangePriorities() throws Exception {
        runAndWaitUntil(mArray, new Runnable() {
            @Override
            public void run() {
                mArray.get(2).getRef().setPriority(0.5);
            }
        }, new Callable<Boolean>() {
            @Override
            public Boolean call() throws Exception {
                return getBean(mArray, 0).getNumber() == 3
                        && getBean(mArray, 1).getNumber() == 1
                        && getBean(mArray, 2).getNumber() == 2;
                //return isValuesEqual(mArray, new int[]{3, 1, 2});
            }
        });
    }
}<|MERGE_RESOLUTION|>--- conflicted
+++ resolved
@@ -42,36 +42,14 @@
 
     @Before
     public void setUp() throws Exception {
-<<<<<<< HEAD
-        super.setUp();
-        FirebaseApp app = getAppInstance(getInstrumentation().getContext());
-=======
         FirebaseApp app = getAppInstance(InstrumentationRegistry.getContext());
->>>>>>> b11cceb8
         mRef = FirebaseDatabase.getInstance(app)
                 .getReference()
                 .child("firebasearray")
                 .child("objects");
         mArray = new FirebaseArray(mRef);
-<<<<<<< HEAD
-
+        mRef.removeValue();
         mListener = runAndWaitUntil(mArray, new Runnable() {
-                            @Override
-                            public void run() {
-                                for (int i = 1; i <= 3; i++) {
-                                    mRef.push().setValue(new Bean(i, "Text " + i, i % 2 == 0), i);
-                                }
-                            }
-                        }, new Callable<Boolean>() {
-                            @Override
-                            public Boolean call() throws Exception {
-                                return mArray.size() == 3;
-                            }
-                        }
-        );
-=======
-        mRef.removeValue();
-        runAndWaitUntil(mArray, new Runnable() {
             @Override
             public void run() {
                 for (int i = 1; i <= INITIAL_SIZE; i++) {
@@ -81,35 +59,19 @@
         }, new Callable<Boolean>() {
             @Override
             public Boolean call() throws Exception {
-                return mArray.getCount() == INITIAL_SIZE;
+                return mArray.size() == INITIAL_SIZE;
             }
         });
->>>>>>> b11cceb8
     }
 
     @After
     public void tearDown() throws Exception {
-<<<<<<< HEAD
         mArray.removeChangeEventListener(mListener);
         mRef.getRoot().removeValue();
-        super.tearDown();
-    }
-
-    @Test
-    public void testSize() throws Exception {
-        assertEquals(3, mArray.size());
-=======
-        mArray.cleanup();
-        mRef.getRoot().removeValue();
->>>>>>> b11cceb8
     }
 
     @Test
     public void testPushIncreasesSize() throws Exception {
-<<<<<<< HEAD
-        assertEquals(3, mArray.size());
-=======
->>>>>>> b11cceb8
         runAndWaitUntil(mArray, new Runnable() {
             @Override
             public void run() {
