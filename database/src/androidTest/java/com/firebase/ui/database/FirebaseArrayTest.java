--- conflicted
+++ resolved
@@ -41,62 +41,33 @@
 
     @Before
     public void setUp() throws Exception {
-<<<<<<< HEAD
-        super.setUp();
-        FirebaseApp app = getAppInstance(getInstrumentation().getContext());
-=======
         FirebaseApp app = getAppInstance(InstrumentationRegistry.getContext());
->>>>>>> ac5c8493
         mRef = FirebaseDatabase.getInstance(app).getReference().child("firebasearray");
         mArray = new FirebaseArray(mRef);
         mRef.removeValue();
         mListener = runAndWaitUntil(mArray, new Runnable() {
             @Override
             public void run() {
-<<<<<<< HEAD
-                mArray.startListening();
-                for (int i = 1; i <= 3; i++) {
-=======
                 for (int i = 1; i <= INITIAL_SIZE; i++) {
->>>>>>> ac5c8493
                     mRef.push().setValue(i, i);
                 }
             }
         }, new Callable<Boolean>() {
             @Override
             public Boolean call() throws Exception {
-<<<<<<< HEAD
-                return mArray.size() == 3;
-=======
                 return mArray.size() == INITIAL_SIZE;
->>>>>>> ac5c8493
             }
         });
     }
 
     @After
     public void tearDown() throws Exception {
-<<<<<<< HEAD
-        mRef.getRoot().removeValue();
-        mArray.stopListening();
-        super.tearDown();
-    }
-
-    @Test
-    public void testSize() throws Exception {
-        assertEquals(3, mArray.size());
-=======
         mArray.removeChangeEventListener(mListener);
         mRef.getRoot().removeValue();
->>>>>>> ac5c8493
     }
 
     @Test
     public void testPushIncreasesSize() throws Exception {
-<<<<<<< HEAD
-        assertEquals(3, mArray.size());
-=======
->>>>>>> ac5c8493
         runAndWaitUntil(mArray, new Runnable() {
             @Override
             public void run() {
