--- conflicted
+++ resolved
@@ -43,11 +43,7 @@
     public void setUp() throws Exception {
         FirebaseApp app = getAppInstance(InstrumentationRegistry.getContext());
         mRef = FirebaseDatabase.getInstance(app).getReference().child("firebasearray");
-<<<<<<< HEAD
-        mArray = new FirebaseArray(mRef, Integer.class);
-=======
         mArray = new FirebaseArray<>(mRef, Integer.class);
->>>>>>> version-2.0.0-dev
         mRef.removeValue();
         mListener = runAndWaitUntil(mArray, new Runnable() {
             @Override
