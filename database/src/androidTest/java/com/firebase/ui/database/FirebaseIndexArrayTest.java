/*
 * Copyright 2016 Google Inc. All Rights Reserved.
 *
 * Licensed under the Apache License, Version 2.0 (the "License"); you may not use this file except
 * in compliance with the License. You may obtain a copy of the License at
 *
 * http://www.apache.org/licenses/LICENSE-2.0
 *
 * Unless required by applicable law or agreed to in writing, software distributed under the
 * License is distributed on an "AS IS" BASIS, WITHOUT WARRANTIES OR CONDITIONS OF ANY KIND, either
 * express or implied. See the License for the specific language governing permissions and
 * limitations under the License.
 */

package com.firebase.ui.database;

import android.support.test.InstrumentationRegistry;
import android.support.test.runner.AndroidJUnit4;

import com.google.firebase.database.DatabaseReference;
import com.google.firebase.database.FirebaseDatabase;

import org.junit.After;
import org.junit.Before;
import org.junit.Test;
import org.junit.runner.RunWith;

import java.util.concurrent.Callable;

import static com.firebase.ui.database.TestUtils.getAppInstance;
import static com.firebase.ui.database.TestUtils.isValuesEqual;
import static com.firebase.ui.database.TestUtils.runAndWaitUntil;

@RunWith(AndroidJUnit4.class)
public class FirebaseIndexArrayTest {
    private static final int INITIAL_SIZE = 3;

    private DatabaseReference mRef;
    private DatabaseReference mKeyRef;
    private FirebaseArray mArray;
    private ChangeEventListener mListener;

    @Before
    public void setUp() throws Exception {
        super.setUp();
        FirebaseDatabase databaseInstance =
                FirebaseDatabase.getInstance(getAppInstance(InstrumentationRegistry.getContext()));
        mRef = databaseInstance.getReference().child("firebasearray");
        mKeyRef = databaseInstance.getReference().child("firebaseindexarray");

        mArray = new FirebaseIndexArray(mKeyRef, mRef);
        mRef.removeValue();
        mKeyRef.removeValue();

        mListener = runAndWaitUntil(mArray, new Runnable() {
            @Override
            public void run() {
                for (int i = 1; i <= INITIAL_SIZE; i++) {
                    TestUtils.pushValue(mKeyRef, mRef, i, i);
                }
            }
        }, new Callable<Boolean>() {
            @Override
            public Boolean call() throws Exception {
<<<<<<< HEAD
                return mArray.size() == 3;
=======
                return mArray.getCount() == INITIAL_SIZE;
>>>>>>> b11cceb8
            }
        });
    }

    @After
    public void tearDown() throws Exception {
<<<<<<< HEAD
        mArray.removeChangeEventListener(mListener);
        mRef.getRoot().removeValue();
        super.tearDown();
    }

    @Test
    public void testSize() throws Exception {
        assertEquals(3, mArray.size());
=======
        mArray.cleanup();
        mRef.getRoot().removeValue();
>>>>>>> b11cceb8
    }

    @Test
    public void testPushIncreasesSize() throws Exception {
<<<<<<< HEAD
        assertEquals(3, mArray.size());
=======
>>>>>>> b11cceb8
        runAndWaitUntil(mArray, new Runnable() {
            @Override
            public void run() {
                TestUtils.pushValue(mKeyRef, mRef, 4, null);
            }
        }, new Callable<Boolean>() {
            @Override
            public Boolean call() throws Exception {
                return mArray.size() == 4;
            }
        });
    }

    @Test
    public void testPushAppends() throws Exception {
        runAndWaitUntil(mArray, new Runnable() {
            @Override
            public void run() {
                TestUtils.pushValue(mKeyRef, mRef, 4, 4);
            }
        }, new Callable<Boolean>() {
            @Override
            public Boolean call() throws Exception {
                return mArray.get(3).getValue(Integer.class).equals(4);
            }
        });
    }

    @Test
    public void testAddValueWithPriority() throws Exception {
        runAndWaitUntil(mArray, new Runnable() {
            @Override
            public void run() {
                TestUtils.pushValue(mKeyRef, mRef, 4, 0.5);
            }
        }, new Callable<Boolean>() {
            @Override
            public Boolean call() throws Exception {
                return mArray.get(3).getValue(Integer.class).equals(3)
                        && mArray.get(0).getValue(Integer.class).equals(4);
            }
        });
    }

    @Test
    public void testChangePriorities() throws Exception {
        runAndWaitUntil(mArray, new Runnable() {
            @Override
            public void run() {
                mKeyRef.child(mArray.get(2).getKey()).setPriority(0.5);
            }
        }, new Callable<Boolean>() {
            @Override
            public Boolean call() throws Exception {
                return isValuesEqual(mArray, new int[]{3, 1, 2});
            }
        });
    }
}<|MERGE_RESOLUTION|>--- conflicted
+++ resolved
@@ -42,7 +42,6 @@
 
     @Before
     public void setUp() throws Exception {
-        super.setUp();
         FirebaseDatabase databaseInstance =
                 FirebaseDatabase.getInstance(getAppInstance(InstrumentationRegistry.getContext()));
         mRef = databaseInstance.getReference().child("firebasearray");
@@ -62,38 +61,19 @@
         }, new Callable<Boolean>() {
             @Override
             public Boolean call() throws Exception {
-<<<<<<< HEAD
-                return mArray.size() == 3;
-=======
-                return mArray.getCount() == INITIAL_SIZE;
->>>>>>> b11cceb8
+                return mArray.size() == INITIAL_SIZE;
             }
         });
     }
 
     @After
     public void tearDown() throws Exception {
-<<<<<<< HEAD
         mArray.removeChangeEventListener(mListener);
         mRef.getRoot().removeValue();
-        super.tearDown();
-    }
-
-    @Test
-    public void testSize() throws Exception {
-        assertEquals(3, mArray.size());
-=======
-        mArray.cleanup();
-        mRef.getRoot().removeValue();
->>>>>>> b11cceb8
     }
 
     @Test
     public void testPushIncreasesSize() throws Exception {
-<<<<<<< HEAD
-        assertEquals(3, mArray.size());
-=======
->>>>>>> b11cceb8
         runAndWaitUntil(mArray, new Runnable() {
             @Override
             public void run() {
