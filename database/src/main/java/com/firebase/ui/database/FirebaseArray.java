/*
 * Copyright 2016 Google Inc. All Rights Reserved.
 *
 * Licensed under the Apache License, Version 2.0 (the "License"); you may not use this file except
 * in compliance with the License. You may obtain a copy of the License at
 *
 * http://www.apache.org/licenses/LICENSE-2.0
 *
 * Unless required by applicable law or agreed to in writing, software distributed under the
 * License is distributed on an "AS IS" BASIS, WITHOUT WARRANTIES OR CONDITIONS OF ANY KIND, either
 * express or implied. See the License for the specific language governing permissions and
 * limitations under the License.
 */

package com.firebase.ui.database;

import com.google.firebase.database.ChildEventListener;
import com.google.firebase.database.DataSnapshot;
import com.google.firebase.database.DatabaseError;
import com.google.firebase.database.Query;

import java.util.ArrayList;
import java.util.List;

/**
 * This class implements an array-like collection on top of a Firebase location.
 */
class FirebaseArray implements ChildEventListener {
    public interface OnChangedListener {
        enum EventType {ADDED, CHANGED, REMOVED, MOVED}

        void onChanged(EventType type, int index, int oldIndex);

        void onCancelled(DatabaseError databaseError);
    }

    private Query mQuery;
    private OnChangedListener mListener;
    private List<DataSnapshot> mSnapshots = new ArrayList<>();

    FirebaseArray(Query ref) {
        mQuery = ref;
        mQuery.addChildEventListener(this);
    }

    void cleanup() {
        mQuery.removeEventListener(this);
    }

    int getCount() {
        return mSnapshots.size();
    }
<<<<<<< HEAD
    DataSnapshot getItem(int index) {
=======

    public DataSnapshot getItem(int index) {
>>>>>>> 5a4b6616
        return mSnapshots.get(index);
    }

    private int getIndexForKey(String key) {
        int index = 0;
        for (DataSnapshot snapshot : mSnapshots) {
            if (snapshot.getKey().equals(key)) {
                return index;
            } else {
                index++;
            }
        }
        throw new IllegalArgumentException("Key not found");
    }

    @Override
    public void onChildAdded(DataSnapshot snapshot, String previousChildKey) {
        int index = 0;
        if (previousChildKey != null) {
            index = getIndexForKey(previousChildKey) + 1;
        }
        mSnapshots.add(index, snapshot);
        notifyChangedListeners(OnChangedListener.EventType.ADDED, index);
    }

    @Override
    public void onChildChanged(DataSnapshot snapshot, String previousChildKey) {
        int index = getIndexForKey(snapshot.getKey());
        mSnapshots.set(index, snapshot);
        notifyChangedListeners(OnChangedListener.EventType.CHANGED, index);
    }

    @Override
    public void onChildRemoved(DataSnapshot snapshot) {
        int index = getIndexForKey(snapshot.getKey());
        mSnapshots.remove(index);
        notifyChangedListeners(OnChangedListener.EventType.REMOVED, index);
    }

    @Override
    public void onChildMoved(DataSnapshot snapshot, String previousChildKey) {
        int oldIndex = getIndexForKey(snapshot.getKey());
        mSnapshots.remove(oldIndex);
        int newIndex = previousChildKey == null ? 0 : (getIndexForKey(previousChildKey) + 1);
        mSnapshots.add(newIndex, snapshot);
        notifyChangedListeners(OnChangedListener.EventType.MOVED, newIndex, oldIndex);
    }

    @Override
    public void onCancelled(DatabaseError error) {
        notifyCancelledListeners(error);
    }

    void setOnChangedListener(OnChangedListener listener) {
        mListener = listener;
    }

<<<<<<< HEAD
    void notifyChangedListeners(OnChangedListener.EventType type, int index) {
        notifyChangedListeners(type, index, -1);
    }

    void notifyChangedListeners(OnChangedListener.EventType type, int index, int oldIndex) {
=======
    protected void notifyChangedListeners(OnChangedListener.EventType type, int index) {
        notifyChangedListeners(type, index, -1);
    }

    protected void notifyChangedListeners(OnChangedListener.EventType type, int index, int oldIndex) {
>>>>>>> 5a4b6616
        if (mListener != null) {
            mListener.onChanged(type, index, oldIndex);
        }
    }

<<<<<<< HEAD
    void notifyCancelledListeners(DatabaseError databaseError) {
=======
    protected void notifyCancelledListeners(DatabaseError databaseError) {
>>>>>>> 5a4b6616
        if (mListener != null) {
            mListener.onCancelled(databaseError);
        }
    }
}<|MERGE_RESOLUTION|>--- conflicted
+++ resolved
@@ -50,12 +50,8 @@
     int getCount() {
         return mSnapshots.size();
     }
-<<<<<<< HEAD
-    DataSnapshot getItem(int index) {
-=======
 
     public DataSnapshot getItem(int index) {
->>>>>>> 5a4b6616
         return mSnapshots.get(index);
     }
 
@@ -113,29 +109,17 @@
         mListener = listener;
     }
 
-<<<<<<< HEAD
-    void notifyChangedListeners(OnChangedListener.EventType type, int index) {
-        notifyChangedListeners(type, index, -1);
-    }
-
-    void notifyChangedListeners(OnChangedListener.EventType type, int index, int oldIndex) {
-=======
     protected void notifyChangedListeners(OnChangedListener.EventType type, int index) {
         notifyChangedListeners(type, index, -1);
     }
 
     protected void notifyChangedListeners(OnChangedListener.EventType type, int index, int oldIndex) {
->>>>>>> 5a4b6616
         if (mListener != null) {
             mListener.onChanged(type, index, oldIndex);
         }
     }
 
-<<<<<<< HEAD
-    void notifyCancelledListeners(DatabaseError databaseError) {
-=======
     protected void notifyCancelledListeners(DatabaseError databaseError) {
->>>>>>> 5a4b6616
         if (mListener != null) {
             mListener.onCancelled(databaseError);
         }
