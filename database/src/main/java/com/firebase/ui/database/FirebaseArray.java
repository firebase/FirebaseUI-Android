/*
 * Copyright 2016 Google Inc. All Rights Reserved.
 *
 * Licensed under the Apache License, Version 2.0 (the "License"); you may not use this file except
 * in compliance with the License. You may obtain a copy of the License at
 *
 * http://www.apache.org/licenses/LICENSE-2.0
 *
 * Unless required by applicable law or agreed to in writing, software distributed under the
 * License is distributed on an "AS IS" BASIS, WITHOUT WARRANTIES OR CONDITIONS OF ANY KIND, either
 * express or implied. See the License for the specific language governing permissions and
 * limitations under the License.
 */

package com.firebase.ui.database;

import android.support.annotation.NonNull;

import com.google.firebase.database.ChildEventListener;
import com.google.firebase.database.DataSnapshot;
import com.google.firebase.database.DatabaseError;
import com.google.firebase.database.Query;
import com.google.firebase.database.ValueEventListener;

import java.util.ArrayList;
import java.util.Collection;
import java.util.Iterator;
import java.util.List;
import java.util.ListIterator;

/**
 * This class implements a collection on top of a Firebase location.
 */
<<<<<<< HEAD
public class FirebaseArray implements ChildEventListener, List<DataSnapshot> {
=======
class FirebaseArray implements ChildEventListener, ValueEventListener {
>>>>>>> 97d9cb0a
    public interface ChangeEventListener {
        enum EventType {ADDED, CHANGED, REMOVED, MOVED}

        void onChildChanged(EventType type, int index, int oldIndex);

        void onDataChanged();

        void onCancelled(DatabaseError error);
    }

    protected ChangeEventListener mListener;
    private boolean mIsListening;
    private Query mQuery;
    private List<DataSnapshot> mSnapshots = new ArrayList<>();

    public FirebaseArray(Query ref) {
        mQuery = ref;
    }

    public void setChangeEventListener(@NonNull ChangeEventListener listener) {
        if (mIsListening && listener == null) {
            throw new IllegalStateException("Listener cannot be null.");
        }
        mListener = listener;
    }

    public void startListening() {
        if (mListener == null) throw new IllegalStateException("Listener cannot be null.");
        mQuery.addChildEventListener(this);
        mQuery.addValueEventListener(this);
        mIsListening = true;
    }

    public void stopListening() {
        mQuery.removeEventListener((ValueEventListener) this);
        mQuery.removeEventListener((ChildEventListener) this);
        mSnapshots.clear();
        mIsListening = false;
    }

    public boolean isListening() {
        return mIsListening;
    }

    protected void notifyChangeListener(ChangeEventListener.EventType type, int index) {
        mListener.onChange(type, index, -1);
    }

    @Override
    public void onChildAdded(DataSnapshot snapshot, String previousChildKey) {
        int index = 0;
        if (previousChildKey != null) {
            index = getIndexForKey(previousChildKey) + 1;
        }
        mSnapshots.add(index, snapshot);
        notifyChangeListener(ChangeEventListener.EventType.ADDED, index);
    }

    @Override
    public void onChildChanged(DataSnapshot snapshot, String previousChildKey) {
        int index = getIndexForKey(snapshot.getKey());
        mSnapshots.set(index, snapshot);
        notifyChangeListener(ChangeEventListener.EventType.CHANGED, index);
    }

    @Override
    public void onChildRemoved(DataSnapshot snapshot) {
        int index = getIndexForKey(snapshot.getKey());
        mSnapshots.remove(index);
        notifyChangeListener(ChangeEventListener.EventType.REMOVED, index);
    }

    @Override
    public void onChildMoved(DataSnapshot snapshot, String previousChildKey) {
        int oldIndex = getIndexForKey(snapshot.getKey());
        mSnapshots.remove(oldIndex);
        int newIndex = previousChildKey == null ? 0 : (getIndexForKey(previousChildKey) + 1);
        mSnapshots.add(newIndex, snapshot);
        mListener.onChildChanged(ChangeEventListener.EventType.MOVED, newIndex, oldIndex);
    }

    @Override
    public void onDataChange(DataSnapshot dataSnapshot) {
        mListener.onDataChanged();
    }

    @Override
    public void onCancelled(DatabaseError error) {
        mListener.onCancelled(error);
    }

    private int getIndexForKey(String key) {
        int index = 0;
        for (DataSnapshot snapshot : mSnapshots) {
            if (snapshot.getKey().equals(key)) {
                return index;
            } else {
                index++;
            }
        }
        throw new IllegalArgumentException("Key not found");
    }

<<<<<<< HEAD
    @Override
    public int size() {
        return mSnapshots.size();
    }

    @Override
    public boolean isEmpty() {
        return mSnapshots.isEmpty();
    }

    @Override
    public boolean contains(Object o) {
        return mSnapshots.contains(o);
    }

    @Override
    public Object[] toArray() {
        return mSnapshots.toArray();
    }

    @Override
    public <T> T[] toArray(T[] a) {
        return mSnapshots.toArray(a);
    }

    @Override
    public boolean containsAll(Collection<?> c) {
        return mSnapshots.containsAll(c);
    }

    @Override
    public DataSnapshot get(int index) {
        return mSnapshots.get(index);
    }

    @Override
    public int indexOf(Object o) {
        return mSnapshots.indexOf(o);
    }

    @Override
    public int lastIndexOf(Object o) {
        return mSnapshots.lastIndexOf(o);
    }

    @Override
    public Iterator<DataSnapshot> iterator() {
        return new ImmutableIterator(mSnapshots.iterator());
    }

    @Override
    public ListIterator<DataSnapshot> listIterator() {
        return new ImmutableListIterator(mSnapshots.listIterator());
    }

    @Override
    public ListIterator<DataSnapshot> listIterator(int index) {
        return new ImmutableListIterator(mSnapshots.listIterator(index));
    }

    @Override
    public boolean equals(Object o) {
        if (this == o) return true;
        if (o == null || getClass() != o.getClass()) return false;

        FirebaseArray snapshots = (FirebaseArray) o;

        return mIsListening == snapshots.mIsListening
                && mListener.equals(snapshots.mListener)
                && mQuery.equals(snapshots.mQuery)
                && mSnapshots.equals(snapshots.mSnapshots);
    }

    @Override
    public int hashCode() {
        int result = mListener.hashCode();
        result = 31 * result + (mIsListening ? 1 : 0);
        result = 31 * result + mQuery.hashCode();
        result = 31 * result + mSnapshots.hashCode();
        return result;
    }

    @Override
    public String toString() {
        return "FirebaseArray{" +
                "mListener=" + mListener +
                ", mIsListening=" + mIsListening +
                ", mQuery=" + mQuery +
                ", mSnapshots=" + mSnapshots +
                '}';
    }

    protected static class ImmutableIterator implements Iterator<DataSnapshot> {
        private Iterator<DataSnapshot> mIterator;

        public ImmutableIterator(Iterator<DataSnapshot> iterator) {
            mIterator = iterator;
        }

        @Override
        public boolean hasNext() {
            return mIterator.hasNext();
        }

        @Override
        public DataSnapshot next() {
            return mIterator.next();
        }
    }

    protected static class ImmutableListIterator implements ListIterator<DataSnapshot> {
        private ListIterator<DataSnapshot> mListIterator;

        public ImmutableListIterator(ListIterator<DataSnapshot> listIterator) {
            mListIterator = listIterator;
        }

        @Override
        public boolean hasNext() {
            return mListIterator.hasNext();
        }

        @Override
        public DataSnapshot next() {
            return mListIterator.next();
        }

        @Override
        public boolean hasPrevious() {
            return mListIterator.hasPrevious();
        }

        @Override
        public DataSnapshot previous() {
            return mListIterator.previous();
        }

        @Override
        public int nextIndex() {
            return mListIterator.nextIndex();
        }

        @Override
        public int previousIndex() {
            return mListIterator.previousIndex();
        }

        /**
         * Guaranteed to throw an exception and leave the collection unmodified.
         *
         * @throws UnsupportedOperationException always
         * @deprecated Unsupported operation.
         */
        @Deprecated
        @Override
        public void remove() {
            throw new UnsupportedOperationException();
        }

        /**
         * Guaranteed to throw an exception and leave the collection unmodified.
         *
         * @throws UnsupportedOperationException always
         * @deprecated Unsupported operation.
         */
        @Deprecated
        @Override
        public void set(DataSnapshot snapshot) {
            throw new UnsupportedOperationException();
        }

        /**
         * Guaranteed to throw an exception and leave the collection unmodified.
         *
         * @throws UnsupportedOperationException always
         * @deprecated Unsupported operation.
         */
        @Deprecated
        @Override
        public void add(DataSnapshot snapshot) {
            throw new UnsupportedOperationException();
        }
    }


    /**
     * Guaranteed to throw an exception and leave the collection unmodified.
     *
     * @throws UnsupportedOperationException always
     * @deprecated Unsupported operation.
     */
    @Deprecated
    @Override
    public boolean add(DataSnapshot snapshot) {
        throw new UnsupportedOperationException();
    }

    /**
     * Guaranteed to throw an exception and leave the collection unmodified.
     *
     * @throws UnsupportedOperationException always
     * @deprecated Unsupported operation.
     */
    @Deprecated
    @Override
    public boolean remove(Object o) {
        throw new UnsupportedOperationException();
    }

    /**
     * Guaranteed to throw an exception and leave the collection unmodified.
     *
     * @throws UnsupportedOperationException always
     * @deprecated Unsupported operation.
     */
    @Deprecated
    @Override
    public boolean addAll(Collection<? extends DataSnapshot> c) {
        throw new UnsupportedOperationException();
    }

    /**
     * Guaranteed to throw an exception and leave the collection unmodified.
     *
     * @throws UnsupportedOperationException always
     * @deprecated Unsupported operation.
     */
    @Deprecated
    @Override
    public boolean addAll(int index, Collection<? extends DataSnapshot> c) {
        throw new UnsupportedOperationException();
    }

    /**
     * Guaranteed to throw an exception and leave the collection unmodified.
     *
     * @throws UnsupportedOperationException always
     * @deprecated Unsupported operation.
     */
    @Deprecated
    @Override
    public boolean removeAll(Collection<?> c) {
        throw new UnsupportedOperationException();
    }

    /**
     * Guaranteed to throw an exception and leave the collection unmodified.
     *
     * @throws UnsupportedOperationException always
     * @deprecated Unsupported operation.
     */
    @Deprecated
    @Override
    public boolean retainAll(Collection<?> c) {
        throw new UnsupportedOperationException();
    }

    /**
     * Guaranteed to throw an exception and leave the collection unmodified.
     *
     * @throws UnsupportedOperationException always
     * @deprecated Unsupported operation.
     */
    @Deprecated
    @Override
    public void clear() {
        throw new UnsupportedOperationException();
    }

    /**
     * Guaranteed to throw an exception and leave the collection unmodified.
     *
     * @throws UnsupportedOperationException always
     * @deprecated Unsupported operation.
     */
    @Deprecated
    @Override
    public DataSnapshot set(int index, DataSnapshot element) {
        throw new UnsupportedOperationException();
    }

    /**
     * Guaranteed to throw an exception and leave the collection unmodified.
     *
     * @throws UnsupportedOperationException always
     * @deprecated Unsupported operation.
     */
    @Deprecated
    @Override
    public void add(int index, DataSnapshot element) {
        throw new UnsupportedOperationException();
    }

    /**
     * Guaranteed to throw an exception and leave the collection unmodified.
     *
     * @throws UnsupportedOperationException always
     * @deprecated Unsupported operation.
     */
    @Deprecated
    @Override
    public DataSnapshot remove(int index) {
        throw new UnsupportedOperationException();
    }

    /**
     * Guaranteed to throw an exception and leave the collection unmodified.
     *
     * @throws UnsupportedOperationException always
     * @deprecated Unsupported operation.
     */
    @Deprecated
    @Override
    public List<DataSnapshot> subList(int fromIndex, int toIndex) {
        throw new UnsupportedOperationException();
=======
    protected void notifyChangeListener(ChangeEventListener.EventType type, int index) {
        mListener.onChildChanged(type, index, -1);
>>>>>>> 97d9cb0a
    }
}<|MERGE_RESOLUTION|>--- conflicted
+++ resolved
@@ -31,11 +31,7 @@
 /**
  * This class implements a collection on top of a Firebase location.
  */
-<<<<<<< HEAD
-public class FirebaseArray implements ChildEventListener, List<DataSnapshot> {
-=======
-class FirebaseArray implements ChildEventListener, ValueEventListener {
->>>>>>> 97d9cb0a
+public class FirebaseArray implements ChildEventListener, ValueEventListener, List<DataSnapshot> {
     public interface ChangeEventListener {
         enum EventType {ADDED, CHANGED, REMOVED, MOVED}
 
@@ -81,7 +77,7 @@
     }
 
     protected void notifyChangeListener(ChangeEventListener.EventType type, int index) {
-        mListener.onChange(type, index, -1);
+        mListener.onChildChanged(type, index, -1);
     }
 
     @Override
@@ -139,7 +135,6 @@
         throw new IllegalArgumentException("Key not found");
     }
 
-<<<<<<< HEAD
     @Override
     public int size() {
         return mSnapshots.size();
@@ -455,9 +450,5 @@
     @Override
     public List<DataSnapshot> subList(int fromIndex, int toIndex) {
         throw new UnsupportedOperationException();
-=======
-    protected void notifyChangeListener(ChangeEventListener.EventType type, int index) {
-        mListener.onChildChanged(type, index, -1);
->>>>>>> 97d9cb0a
     }
 }