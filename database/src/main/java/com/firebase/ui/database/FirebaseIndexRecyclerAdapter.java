package com.firebase.ui.database;

import android.support.annotation.LayoutRes;
import android.support.v7.widget.RecyclerView;

import com.google.firebase.database.DatabaseReference;
import com.google.firebase.database.Query;

<<<<<<< HEAD
/**
 * This class is a generic way of backing an RecyclerView with a Firebase location. It handles all
 * of the child events at the given Firebase location. It marshals received data into the given
 * class type.
 * <p>
 * To use this class in your app, subclass it passing in all required parameters and implement the
 * populateViewHolder method.
 * <p>
 * <pre>
 *     private static class ChatMessageViewHolder extends RecyclerView.ViewHolder {
 *         TextView messageText;
 *         TextView nameText;
 *
 *         public ChatMessageViewHolder(View itemView) {
 *             super(itemView);
 *             nameText = (TextView)itemView.findViewById(android.R.id.text1);
 *             messageText = (TextView) itemView.findViewById(android.R.id.text2);
 *         }
 *     }
 *
 *     FirebaseIndexRecyclerAdapter<ChatMessage, ChatMessageViewHolder> adapter;
 *     DatabaseReference ref = FirebaseDatabase.getInstance().getReference();
 *
 *     RecyclerView recycler = (RecyclerView) findViewById(R.id.messages_recycler);
 *     recycler.setHasFixedSize(true);
 *     recycler.setLayoutManager(new LinearLayoutManager(this));
 *
 *     adapter = new FirebaseIndexRecyclerAdapter<ChatMessage, ChatMessageViewHolder>(
 *          ChatMessage.class, android.R.layout.two_line_list_item, ChatMessageViewHolder.class,
 * keyRef, dataRef) {
 *         public void populateViewHolder(ChatMessageViewHolder chatMessageViewHolder,
 *                                        ChatMessage chatMessage,
 *                                        int position) {
 *             chatMessageViewHolder.nameText.setText(chatMessage.getName());
 *             chatMessageViewHolder.messageText.setText(chatMessage.getMessage());
 *         }
 *     };
 *     recycler.setAdapter(mAdapter);
 * </pre>
 *
 * @param <T>  The Java class that maps to the type of objects stored in the Firebase location.
 * @param <VH> The ViewHolder class that contains the Views in the layout that is shown for each
 *             object.
 * @deprecated use {@link com.firebase.ui.database.adapter.FirebaseIndexRecyclerAdapter} instead
 */
@Deprecated
public abstract class FirebaseIndexRecyclerAdapter<T, VH extends RecyclerView.ViewHolder>
        extends FirebaseRecyclerAdapter<T, VH> {
    /**
     * @param modelClass      Firebase will marshall the data at a location into an instance of a
     *                        class that you provide
     * @param modelLayout     This is the layout used to represent a single item in the list. You
     *                        will be responsible for populating an instance of the corresponding
     *                        view with the data from an instance of modelClass.
     * @param viewHolderClass The class that hold references to all sub-views in an instance
     *                        modelLayout.
     * @param keyRef          The Firebase location containing the list of keys to be found in
     *                        {@code dataRef}. Can also be a slice of a location, using some
     *                        combination of {@code limit()}, {@code startAt()}, and {@code
     *                        endAt()}.
     * @param dataRef         The Firebase location to watch for data changes. Each key key found at
     *                        {@code keyRef}'s location represents a list item in the {@code
     *                        RecyclerView}.
=======
public abstract class FirebaseIndexRecyclerAdapter<T, VH extends RecyclerView.ViewHolder>
        extends FirebaseRecyclerAdapter<T, VH> {
    /**
     * @param keyQuery The Firebase location containing the list of keys to be found in {@code
     *                 dataRef}. Can also be a slice of a location, using some combination of {@code
     *                 limit()}, {@code startAt()}, and {@code endAt()}.
     * @param dataRef  The Firebase location to watch for data changes. Each key key found at {@code
     *                 keyQuery}'s location represents a list item in the {@link RecyclerView}.
     * @see FirebaseRecyclerAdapter#FirebaseRecyclerAdapter(FirebaseArray, Class, int, Class)
>>>>>>> c70d0c1b
     */
    public FirebaseIndexRecyclerAdapter(Class<T> modelClass,
                                        @LayoutRes int modelLayout,
                                        Class<VH> viewHolderClass,
                                        Query keyQuery,
                                        DatabaseReference dataRef) {
        super(new FirebaseIndexArray(keyQuery, dataRef), modelClass, modelLayout, viewHolderClass);
    }
}<|MERGE_RESOLUTION|>--- conflicted
+++ resolved
@@ -6,71 +6,6 @@
 import com.google.firebase.database.DatabaseReference;
 import com.google.firebase.database.Query;
 
-<<<<<<< HEAD
-/**
- * This class is a generic way of backing an RecyclerView with a Firebase location. It handles all
- * of the child events at the given Firebase location. It marshals received data into the given
- * class type.
- * <p>
- * To use this class in your app, subclass it passing in all required parameters and implement the
- * populateViewHolder method.
- * <p>
- * <pre>
- *     private static class ChatMessageViewHolder extends RecyclerView.ViewHolder {
- *         TextView messageText;
- *         TextView nameText;
- *
- *         public ChatMessageViewHolder(View itemView) {
- *             super(itemView);
- *             nameText = (TextView)itemView.findViewById(android.R.id.text1);
- *             messageText = (TextView) itemView.findViewById(android.R.id.text2);
- *         }
- *     }
- *
- *     FirebaseIndexRecyclerAdapter<ChatMessage, ChatMessageViewHolder> adapter;
- *     DatabaseReference ref = FirebaseDatabase.getInstance().getReference();
- *
- *     RecyclerView recycler = (RecyclerView) findViewById(R.id.messages_recycler);
- *     recycler.setHasFixedSize(true);
- *     recycler.setLayoutManager(new LinearLayoutManager(this));
- *
- *     adapter = new FirebaseIndexRecyclerAdapter<ChatMessage, ChatMessageViewHolder>(
- *          ChatMessage.class, android.R.layout.two_line_list_item, ChatMessageViewHolder.class,
- * keyRef, dataRef) {
- *         public void populateViewHolder(ChatMessageViewHolder chatMessageViewHolder,
- *                                        ChatMessage chatMessage,
- *                                        int position) {
- *             chatMessageViewHolder.nameText.setText(chatMessage.getName());
- *             chatMessageViewHolder.messageText.setText(chatMessage.getMessage());
- *         }
- *     };
- *     recycler.setAdapter(mAdapter);
- * </pre>
- *
- * @param <T>  The Java class that maps to the type of objects stored in the Firebase location.
- * @param <VH> The ViewHolder class that contains the Views in the layout that is shown for each
- *             object.
- * @deprecated use {@link com.firebase.ui.database.adapter.FirebaseIndexRecyclerAdapter} instead
- */
-@Deprecated
-public abstract class FirebaseIndexRecyclerAdapter<T, VH extends RecyclerView.ViewHolder>
-        extends FirebaseRecyclerAdapter<T, VH> {
-    /**
-     * @param modelClass      Firebase will marshall the data at a location into an instance of a
-     *                        class that you provide
-     * @param modelLayout     This is the layout used to represent a single item in the list. You
-     *                        will be responsible for populating an instance of the corresponding
-     *                        view with the data from an instance of modelClass.
-     * @param viewHolderClass The class that hold references to all sub-views in an instance
-     *                        modelLayout.
-     * @param keyRef          The Firebase location containing the list of keys to be found in
-     *                        {@code dataRef}. Can also be a slice of a location, using some
-     *                        combination of {@code limit()}, {@code startAt()}, and {@code
-     *                        endAt()}.
-     * @param dataRef         The Firebase location to watch for data changes. Each key key found at
-     *                        {@code keyRef}'s location represents a list item in the {@code
-     *                        RecyclerView}.
-=======
 public abstract class FirebaseIndexRecyclerAdapter<T, VH extends RecyclerView.ViewHolder>
         extends FirebaseRecyclerAdapter<T, VH> {
     /**
@@ -80,7 +15,6 @@
      * @param dataRef  The Firebase location to watch for data changes. Each key key found at {@code
      *                 keyQuery}'s location represents a list item in the {@link RecyclerView}.
      * @see FirebaseRecyclerAdapter#FirebaseRecyclerAdapter(FirebaseArray, Class, int, Class)
->>>>>>> c70d0c1b
      */
     public FirebaseIndexRecyclerAdapter(Class<T> modelClass,
                                         @LayoutRes int modelLayout,
