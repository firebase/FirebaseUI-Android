--- conflicted
+++ resolved
@@ -14,18 +14,9 @@
 import com.google.firebase.database.Query;
 
 /**
-<<<<<<< HEAD
- * This class is a generic way of backing an Android ListView with a Firebase location. It handles
- * all of the child events at the given Firebase location. It marshals received data into the given
- * class type. Extend this class and provide an implementation of {@code populateView}, which will
- * be given an instance of your list item mLayout and an instance your class that holds your data.
- * Simply populate the view however you like and this class will handle updating the list as the
- * data changes.
-=======
  * This class is a generic way of backing an Android {@link android.widget.ListView} with a Firebase
  * location. It handles all of the child events at the given Firebase location. It marshals received
  * data into the given class type.
->>>>>>> c70d0c1b
  * <p>
  * See the <a href="https://github.com/firebase/FirebaseUI-Android/blob/master/database/README.md">README</a>
  * for an in-depth tutorial on how to set up the FirebaseListAdapter.
@@ -63,22 +54,10 @@
     }
 
     /**
-<<<<<<< HEAD
-     * @param activity    The activity containing the ListView
-     * @param modelClass  Firebase will marshall the data at a location into an instance of a class
-     *                    that you provide
-     * @param modelLayout This is the layout used to represent a single list item. You will be
-     *                    responsible for populating an instance of the corresponding view with the
-     *                    data from an instance of modelClass.
-     * @param ref         The Firebase location to watch for data changes. Can also be a slice of a
-     *                    location, using some combination of {@code limit()}, {@code startAt()},
-     *                    and {@code endAt()}.
-=======
      * @param query The Firebase location to watch for data changes. Can also be a slice of a
      *              location, using some combination of {@code limit()}, {@code startAt()}, and
      *              {@code endAt()}.
      * @see #FirebaseListAdapter(Activity, FirebaseArray, Class, int)
->>>>>>> c70d0c1b
      */
     public FirebaseListAdapter(Activity activity,
                                Class<T> modelClass,
@@ -118,19 +97,8 @@
         return parseSnapshot(mSnapshots.get(position));
     }
 
-<<<<<<< HEAD
-    /**
-     * This method parses the DataSnapshot into the requested type. You can override it in
-     * subclasses to do custom parsing.
-     *
-     * @param snapshot the DataSnapshot to extract the model from
-     * @return the model extracted from the DataSnapshot
-     */
-    protected T parseSnapshot(DataSnapshot snapshot) {
-=======
     @Override
     public T parseSnapshot(DataSnapshot snapshot) {
->>>>>>> c70d0c1b
         return snapshot.getValue(mModelClass);
     }
 
