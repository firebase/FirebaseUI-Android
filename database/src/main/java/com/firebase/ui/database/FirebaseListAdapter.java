/*
 * Copyright 2016 Google Inc. All Rights Reserved.
 *
 * Licensed under the Apache License, Version 2.0 (the "License"); you may not use this file except
 * in compliance with the License. You may obtain a copy of the License at
 *
 * http://www.apache.org/licenses/LICENSE-2.0
 *
 * Unless required by applicable law or agreed to in writing, software distributed under the
 * License is distributed on an "AS IS" BASIS, WITHOUT WARRANTIES OR CONDITIONS OF ANY KIND, either
 * express or implied. See the License for the specific language governing permissions and
 * limitations under the License.
 */

package com.firebase.ui.database;

import android.app.Activity;
import android.support.annotation.LayoutRes;
import android.util.Log;
import android.view.View;
import android.view.ViewGroup;
import android.widget.BaseAdapter;

import com.google.firebase.database.DataSnapshot;
import com.google.firebase.database.DatabaseError;
import com.google.firebase.database.DatabaseReference;
import com.google.firebase.database.Query;

/**
 * This class is a generic way of backing an Android ListView with a Firebase location.
 * It handles all of the child events at the given Firebase location. It marshals received data into the given
 * class type. Extend this class and provide an implementation of {@code populateView}, which will be given an
 * instance of your list item mLayout and an instance your class that holds your data.
 * Simply populate the view however you like and this class will handle updating the list as the data changes.
 * <p>
 * <pre>
 *     DatabaseReference ref = FirebaseDatabase.getInstance().getReference();
 *     ListAdapter adapter = new FirebaseListAdapter<ChatMessage>(
 *              this, ChatMessage.class, android.R.layout.two_line_list_item, ref)
 *     {
 *         protected void populateView(View view, ChatMessage chatMessage, int position)
 *         {
 *             ((TextView)view.findViewById(android.R.id.text1)).setText(chatMessage.getName());
 *             ((TextView)view.findViewById(android.R.id.text2)).setText(chatMessage.getMessage());
 *         }
 *     };
 *     listView.setListAdapter(adapter);
 * </pre>
 *
 * @param <T> The class type to use as a model for the data
 *           contained in the children of the given Firebase location
 */
public abstract class FirebaseListAdapter<T> extends BaseAdapter {
    private static final String TAG = FirebaseListAdapter.class.getSimpleName();

    private FirebaseArray mSnapshots;
    private final Class<T> mModelClass;
    protected Activity mActivity;
    protected int mLayout;

    FirebaseListAdapter(Activity activity,
                        Class<T> modelClass,
                        @LayoutRes int modelLayout,
                        FirebaseArray snapshots) {
        mActivity = activity;
        mModelClass = modelClass;
        mLayout = modelLayout;
        mSnapshots = snapshots;

        mSnapshots.setOnChangedListener(new FirebaseArray.OnChangedListener() {
            @Override
            public void onChildChanged(EventType type, int index, int oldIndex) {
                notifyDataSetChanged();
            }

            @Override
            public void onCancelled(DatabaseError databaseError) {
                FirebaseListAdapter.this.onCancelled(databaseError);
            }

            @Override
<<<<<<< HEAD
            public void onReady() {
=======
            public void onDataChanged() {
>>>>>>> f7155024
                FirebaseListAdapter.this.onDataChanged();
            }
        });
    }


    /* This method will be triggered each time updates from the database have been completely processed.
     * So the first time this method is called, the initial data has been loaded - including the case
     * when no data at all is available. Each next time the method is called, a complete update (potentially
     * consisting of updates to multiple child items) has been completed.
     * <p>
     * You would typically override this method to hide a loading indicator (after the initial load) or
     * to complete a batch update to a UI element.
     */
    protected void onDataChanged() {
    }

    /**
     * @param activity    The activity containing the ListView
     * @param modelClass  Firebase will marshall the data at a location into
     *                    an instance of a class that you provide
     * @param modelLayout This is the layout used to represent a single list item.
     *                    You will be responsible for populating an instance of the corresponding
     *                    view with the data from an instance of modelClass.
     * @param ref         The Firebase location to watch for data changes. Can also be a slice of a location,
     *                    using some combination of {@code limit()}, {@code startAt()}, and {@code endAt()}.
     */
    public FirebaseListAdapter(Activity activity,
                               Class<T> modelClass,
                               int modelLayout,
                               Query ref) {
        this(activity, modelClass, modelLayout, new FirebaseArray(ref));
    }

    public void cleanup() {
        mSnapshots.cleanup();
    }

    @Override
    public int getCount() {
        return mSnapshots.getCount();
    }

    @Override
    public T getItem(int position) {
        return parseSnapshot(mSnapshots.getItem(position));
    }

    /**
     * This method parses the DataSnapshot into the requested type. You can override it in subclasses
     * to do custom parsing.
     *
     * @param snapshot the DataSnapshot to extract the model from
     * @return the model extracted from the DataSnapshot
     */
    protected T parseSnapshot(DataSnapshot snapshot) {
        return snapshot.getValue(mModelClass);
    }

    public DatabaseReference getRef(int position) {
        return mSnapshots.getItem(position).getRef();
    }

    @Override
    public long getItemId(int i) {
        // http://stackoverflow.com/questions/5100071/whats-the-purpose-of-item-ids-in-android-listview-adapter
        return mSnapshots.getItem(i).getKey().hashCode();
    }

    @Override
    public View getView(int position, View view, ViewGroup viewGroup) {
        if (view == null) {
            view = mActivity.getLayoutInflater().inflate(mLayout, viewGroup, false);
        }

        T model = getItem(position);

        // Call out to subclass to marshall this model into the provided view
        populateView(view, model, position);
        return view;
    }

    /**
     * This method will be triggered in the event that this listener either failed at the server,
     * or is removed as a result of the security and Firebase Database rules.
     *
     * @param error A description of the error that occurred
     */
    protected void onCancelled(DatabaseError error) {
        Log.w(TAG, error.toException());
    }

    /**
     * Each time the data at the given Firebase location changes,
     * this method will be called for each item that needs to be displayed.
     * The first two arguments correspond to the mLayout and mModelClass given to the constructor of
     * this class. The third argument is the item's position in the list.
     * <p>
     * Your implementation should populate the view using the data contained in the model.
     *
     * @param v        The view to populate
     * @param model    The object containing the data used to populate the view
     * @param position The position in the list of the view being populated
     */
    protected abstract void populateView(View v, T model, int position);
}<|MERGE_RESOLUTION|>--- conflicted
+++ resolved
@@ -79,11 +79,7 @@
             }
 
             @Override
-<<<<<<< HEAD
-            public void onReady() {
-=======
             public void onDataChanged() {
->>>>>>> f7155024
                 FirebaseListAdapter.this.onDataChanged();
             }
         });
