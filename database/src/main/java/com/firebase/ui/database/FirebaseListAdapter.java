--- conflicted
+++ resolved
@@ -48,15 +48,12 @@
  * @param <T> The class type to use as a model for the data contained in the children of the given Firebase location
  */
 public abstract class FirebaseListAdapter<T> extends BaseAdapter {
-<<<<<<< HEAD
-    protected Activity mActivity;
-=======
     private static final String TAG = FirebaseListAdapter.class.getSimpleName();
 
->>>>>>> 5a4b6616
+    private FirebaseArray mSnapshots;
     private final Class<T> mModelClass;
+    protected Activity mActivity;
     protected int mLayout;
-    private FirebaseArray mSnapshots;
 
     FirebaseListAdapter(Activity activity,
                         Class<T> modelClass,
