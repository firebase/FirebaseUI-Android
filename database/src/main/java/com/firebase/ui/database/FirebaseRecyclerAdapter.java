--- conflicted
+++ resolved
@@ -120,7 +120,6 @@
     @Override
     public void onCancelled(DatabaseError error) {
         Log.w(TAG, error.toException());
-<<<<<<< HEAD
     }
 
     @Override
@@ -136,29 +135,6 @@
     @Override
     public int getItemCount() {
         return mSnapshots.size();
-    }
-
-    @Override
-    public long getItemId(int position) {
-        // http://stackoverflow.com/questions/5100071/whats-the-purpose-of-item-ids-in-android-listview-adapter
-        return mSnapshots.get(position).getKey().hashCode();
-=======
-    }
-
-    @Override
-    public T getItem(int position) {
-        return mSnapshots.getObject(position);
-    }
-
-    @Override
-    public DatabaseReference getRef(int position) {
-        return mSnapshots.get(position).getRef();
-    }
-
-    @Override
-    public int getItemCount() {
-        return mSnapshots.size();
->>>>>>> ac5c8493
     }
 
     @Override
