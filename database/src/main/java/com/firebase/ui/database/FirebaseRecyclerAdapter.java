--- conflicted
+++ resolved
@@ -92,26 +92,7 @@
         mSnapshots.setOnChangedListener(new ChangeEventListener() {
             @Override
             public void onChildChanged(EventType type, int index, int oldIndex) {
-<<<<<<< HEAD
                 FirebaseRecyclerAdapter.this.onChildChanged(type, index, oldIndex);
-=======
-                switch (type) {
-                    case ADDED:
-                        notifyItemInserted(index);
-                        break;
-                    case CHANGED:
-                        notifyItemChanged(index);
-                        break;
-                    case REMOVED:
-                        notifyItemRemoved(index);
-                        break;
-                    case MOVED:
-                        notifyItemMoved(oldIndex, index);
-                        break;
-                    default:
-                        throw new IllegalStateException("Incomplete case statement");
-                }
->>>>>>> 1a6f7bb7
             }
 
             @Override
