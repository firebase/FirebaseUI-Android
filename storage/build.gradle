--- conflicted
+++ resolved
@@ -24,12 +24,7 @@
     implementation "com.android.support:appcompat-v7:$supportLibraryVersion"
     implementation "com.android.support:palette-v7:$supportLibraryVersion"
 
-<<<<<<< HEAD
-    api 'com.github.bumptech.glide:glide:3.7.0'
+    compileOnly 'com.github.bumptech.glide:glide:4.1.1'
+
     api "com.google.firebase:firebase-storage:$firebaseVersion"
-=======
-    provided 'com.github.bumptech.glide:glide:4.1.1'
-
-    compile "com.google.firebase:firebase-storage:$firebaseVersion"
->>>>>>> 1a6f14b3
 }