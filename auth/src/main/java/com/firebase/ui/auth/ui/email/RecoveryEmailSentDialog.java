package com.firebase.ui.auth.ui.email;

import android.app.Dialog;
import android.content.DialogInterface;
import android.content.Intent;
import android.os.Bundle;
import android.support.annotation.NonNull;
import android.support.annotation.RestrictTo;
import android.support.v4.app.DialogFragment;
import android.support.v4.app.FragmentManager;
import android.support.v7.app.AlertDialog;

import com.firebase.ui.auth.R;
import com.firebase.ui.auth.ResultCodes;
import com.firebase.ui.auth.ui.ExtraConstants;

@RestrictTo(RestrictTo.Scope.LIBRARY_GROUP)
public class RecoveryEmailSentDialog extends DialogFragment {
    private static final String TAG = "RecoveryEmailSentDialog";

    public static void show(String email, FragmentManager manager) {
        RecoveryEmailSentDialog result = new RecoveryEmailSentDialog();
        Bundle bundle = new Bundle();
        bundle.putString(ExtraConstants.EXTRA_EMAIL, email);
        result.setArguments(bundle);
        result.show(manager, TAG);
    }

    @NonNull
    @Override
    public Dialog onCreateDialog(Bundle savedInstanceState) {
        return new AlertDialog.Builder(getContext())
<<<<<<< HEAD
                .setTitle(R.string.fui_title_confirm_recover_password)
                .setMessage(getString(R.string.fui_confirm_recovery_body,
                                      getArguments().getString(ExtraConstants.EXTRA_EMAIL)))
=======
                .setTitle(R.string.title_confirm_recover_password)
                .setMessage(getString(R.string.confirm_recovery_body,
                        getArguments().getString(ExtraConstants.EXTRA_EMAIL)))
>>>>>>> 90a5f3bf
                .setOnDismissListener(new DialogInterface.OnDismissListener() {
                    @Override
                    public void onDismiss(DialogInterface anInterface) {
                        finish(ResultCodes.OK, new Intent());
                    }
                })
                .setPositiveButton(android.R.string.ok, null)
                .show();
    }

    public void finish(int resultCode, Intent resultIntent) {
        getActivity().setResult(resultCode, resultIntent);
        getActivity().finish();
    }
}<|MERGE_RESOLUTION|>--- conflicted
+++ resolved
@@ -30,15 +30,9 @@
     @Override
     public Dialog onCreateDialog(Bundle savedInstanceState) {
         return new AlertDialog.Builder(getContext())
-<<<<<<< HEAD
                 .setTitle(R.string.fui_title_confirm_recover_password)
                 .setMessage(getString(R.string.fui_confirm_recovery_body,
-                                      getArguments().getString(ExtraConstants.EXTRA_EMAIL)))
-=======
-                .setTitle(R.string.title_confirm_recover_password)
-                .setMessage(getString(R.string.confirm_recovery_body,
                         getArguments().getString(ExtraConstants.EXTRA_EMAIL)))
->>>>>>> 90a5f3bf
                 .setOnDismissListener(new DialogInterface.OnDismissListener() {
                     @Override
                     public void onDismiss(DialogInterface anInterface) {
