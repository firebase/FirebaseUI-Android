--- conflicted
+++ resolved
@@ -37,15 +37,9 @@
     /** Request code for retrieving a Google credential. */
     public static final int GOOGLE_PROVIDER = 110;
 
-<<<<<<< HEAD
     /** Request code for retrieving a GitHub credential. */
     public static final int GITHUB_PROVIDER = 111;
 
-    /** Request code for checking if a valid version of Play Services exists. */
-    public static final int PLAY_SERVICES_CHECK = 112;
-
-=======
->>>>>>> 6a86d992
     private RequestCodes() {
         throw new AssertionError("No instance for you!");
     }
