--- conflicted
+++ resolved
@@ -18,13 +18,8 @@
 import android.support.annotation.RestrictTo;
 
 @SuppressWarnings("Registered")
-<<<<<<< HEAD
-public class AppCompatBase extends AppCompatActivity {
-    protected ActivityHelper mActivityHelper;
-=======
 @RestrictTo(RestrictTo.Scope.LIBRARY_GROUP)
 public class AppCompatBase extends HelperActivityBase {
->>>>>>> 1a6f7bb7
 
     @Override
     protected void onCreate(Bundle savedInstance) {
