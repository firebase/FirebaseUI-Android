--- conflicted
+++ resolved
@@ -60,18 +60,6 @@
                     @Override
                     public void onFailure(@NonNull Exception e) {
                         if (e instanceof FirebaseAuthUserCollisionException) {
-<<<<<<< HEAD
-                            // Collision with existing user email, it should be very hard for
-                            // the user to even get to this error due to CheckEmailFragment.
-                            ProviderUtils.fetchTopProvider(getAuth(), getArguments(), email)
-                                    .addOnSuccessListener(new StartWelcomeBackFlow(email))
-                                    .addOnFailureListener(new OnFailureListener() {
-                                        @Override
-                                        public void onFailure(@NonNull Exception e) {
-                                            setResult(Resource.<IdpResponse>forFailure(e));
-                                        }
-                                    });
-=======
                             if (authOperationManager.canUpgradeAnonymous(getAuth(),
                                     getArguments())) {
                                 AuthCredential credential = EmailAuthProvider.getCredential(email,
@@ -90,7 +78,6 @@
                                             }
                                         });
                             }
->>>>>>> c387047a
                         } else {
                             setResult(Resource.<IdpResponse>forFailure(e));
                         }
