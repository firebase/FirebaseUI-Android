--- conflicted
+++ resolved
@@ -59,7 +59,7 @@
         mIdpConfig = idpConfig;
 
         mGoogleApiClient = new GoogleApiClient.Builder(mActivity)
-                .enableAutoManage(mActivity, GoogleApiConstants.AUTO_MANAGE_ID0, this)
+                .enableAutoManage(mActivity, GoogleApiHelper.getSafeAutoManageId(), this)
                 .addApi(Auth.GOOGLE_SIGN_IN_API, getAccountBuilder(email).build())
                 .build();
     }
@@ -91,19 +91,7 @@
         if (!TextUtils.isEmpty(email)) {
             builder.setAccountName(email);
         }
-<<<<<<< HEAD
         return builder;
-=======
-
-        mGoogleApiClient = new GoogleApiClient.Builder(activity)
-                .enableAutoManage(activity, GoogleApiHelper.getSafeAutoManageId(), this)
-                .addApi(Auth.GOOGLE_SIGN_IN_API, builder.build())
-                .build();
-    }
-
-    public static AuthCredential createAuthCredential(IdpResponse response) {
-        return GoogleAuthProvider.getCredential(response.getIdpToken(), null);
->>>>>>> 85d7b70b
     }
 
     public String getName(Context context) {
@@ -161,7 +149,7 @@
             mGoogleApiClient.stopAutoManage(mActivity);
             mGoogleApiClient.disconnect();
             mGoogleApiClient = new GoogleApiClient.Builder(mActivity)
-                    .enableAutoManage(mActivity, GoogleApiConstants.AUTO_MANAGE_ID0, this)
+                    .enableAutoManage(mActivity, GoogleApiHelper.getSafeAutoManageId(), this)
                     .addApi(Auth.GOOGLE_SIGN_IN_API, getAccountBuilder(null).build())
                     .build();
             startLogin(mActivity);
