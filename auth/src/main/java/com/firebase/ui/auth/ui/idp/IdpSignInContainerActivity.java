--- conflicted
+++ resolved
@@ -17,11 +17,8 @@
 import android.content.Context;
 import android.content.Intent;
 import android.os.Bundle;
-<<<<<<< HEAD
 
-=======
 import android.support.annotation.Nullable;
->>>>>>> f9d4ab68
 import com.firebase.ui.auth.AuthUI.IdpConfig;
 import com.firebase.ui.auth.IdpResponse;
 import com.firebase.ui.auth.provider.FacebookProvider;
@@ -49,26 +46,18 @@
     private static final int RC_WELCOME_BACK_IDP = 4;
 
     private IdpProvider mIdpProvider;
-<<<<<<< HEAD
-=======
     private String mProvider;
     private String mEmail;
     @Nullable
     private SmartLock mSmartLock;
->>>>>>> f9d4ab68
 
     @Override
     protected void onCreate(Bundle savedInstanceState) {
         super.onCreate(savedInstanceState);
-<<<<<<< HEAD
 
+        mSmartLock = mActivityHelper.getSmartLockInstance(this, TAG);
         String provider = getIntent().getStringExtra(ExtraConstants.EXTRA_PROVIDER);
         String email = getIntent().getStringExtra(ExtraConstants.EXTRA_EMAIL);
-=======
-        mSmartLock = mActivityHelper.getSmartLockInstance(this, TAG);
-        mProvider = getIntent().getStringExtra(ExtraConstants.EXTRA_PROVIDER);
-        mEmail = getIntent().getStringExtra(ExtraConstants.EXTRA_EMAIL);
->>>>>>> f9d4ab68
         IdpConfig providerConfig = null;
         for (IdpConfig config : mActivityHelper.getFlowParams().providerInfo) {
             if (config.getProviderId().equalsIgnoreCase(provider)) {
