/*
 * Copyright 2016 Google Inc. All Rights Reserved.
 *
 * Licensed under the Apache License, Version 2.0 (the "License"); you may not use this file except
 * in compliance with the License. You may obtain a copy of the License at
 *
 * http://www.apache.org/licenses/LICENSE-2.0
 *
 * Unless required by applicable law or agreed to in writing, software distributed under the
 * License is distributed on an "AS IS" BASIS, WITHOUT WARRANTIES OR CONDITIONS OF ANY KIND, either
 * express or implied. See the License for the specific language governing permissions and
 * limitations under the License.
 */

package com.firebase.ui.auth.ui.idp;

import android.content.Context;
import android.content.Intent;
import android.os.Bundle;
import android.support.annotation.Nullable;

import com.firebase.ui.auth.AuthUI.IdpConfig;
import com.firebase.ui.auth.IdpResponse;
import com.firebase.ui.auth.provider.FacebookProvider;
import com.firebase.ui.auth.provider.GoogleProvider;
import com.firebase.ui.auth.provider.IdpProvider;
import com.firebase.ui.auth.provider.IdpProvider.IdpCallback;
import com.firebase.ui.auth.provider.TwitterProvider;
import com.firebase.ui.auth.ui.ActivityHelper;
import com.firebase.ui.auth.ui.AppCompatBase;
<<<<<<< HEAD
=======
import com.firebase.ui.auth.ui.AuthCredentialHelper;
>>>>>>> 42fa51cd
import com.firebase.ui.auth.ui.ExtraConstants;
import com.firebase.ui.auth.ui.FlowParameters;
import com.firebase.ui.auth.ui.TaskFailureLogger;
import com.firebase.ui.auth.util.smartlock.SaveSmartLock;
import com.google.android.gms.tasks.Task;
import com.google.firebase.auth.AuthCredential;
import com.google.firebase.auth.AuthResult;
import com.google.firebase.auth.FacebookAuthProvider;
import com.google.firebase.auth.FirebaseAuth;
import com.google.firebase.auth.GoogleAuthProvider;
import com.google.firebase.auth.TwitterAuthProvider;

public class IdpSignInContainerActivity extends AppCompatBase implements IdpCallback {
    private static final String TAG = "IDPSignInContainer";
    private static final int RC_WELCOME_BACK_IDP = 4;

    private IdpProvider mIdpProvider;
    private String mProvider;
    private String mEmail;
    @Nullable
    private SmartLock mSmartLock;

    @Override
    protected void onCreate(Bundle savedInstanceState) {
        super.onCreate(savedInstanceState);

        mSmartLock = mActivityHelper.getSmartLockInstance(this, TAG);
        String provider = getIntent().getStringExtra(ExtraConstants.EXTRA_PROVIDER);
        String email = getIntent().getStringExtra(ExtraConstants.EXTRA_EMAIL);
        IdpConfig providerConfig = null;
        for (IdpConfig config : mActivityHelper.getFlowParams().providerInfo) {
            if (config.getProviderId().equalsIgnoreCase(provider)) {
                providerConfig = config;
                break;
            }
        }

        if (providerConfig == null) {
            // we don't have a provider to handle this
            finish(RESULT_CANCELED, new Intent());
            return;
        }

        if (provider.equalsIgnoreCase(FacebookAuthProvider.PROVIDER_ID)) {
            mIdpProvider = new FacebookProvider(this, providerConfig);
        } else if (provider.equalsIgnoreCase(GoogleAuthProvider.PROVIDER_ID)) {
            mIdpProvider = new GoogleProvider(this, providerConfig, email);
        } else if (provider.equalsIgnoreCase(TwitterAuthProvider.PROVIDER_ID)) {
            mIdpProvider = new TwitterProvider(this);
        }

        mIdpProvider.setAuthenticationCallback(this);
        mIdpProvider.startLogin(this);
    }

    @Override
    public void onSuccess(final IdpResponse response) {
        Intent data = new Intent();
        data.putExtra(ExtraConstants.EXTRA_IDP_RESPONSE, response);
<<<<<<< HEAD
        AuthCredential credential = IdpResponse.createCredential(response);
=======
        AuthCredential credential = AuthCredentialHelper.getAuthCredential(response);
>>>>>>> 42fa51cd
        final FirebaseAuth firebaseAuth = mActivityHelper.getFirebaseAuth();
        Task<AuthResult> authResultTask = firebaseAuth.signInWithCredential(credential);
        authResultTask
                .addOnFailureListener(
                        new TaskFailureLogger(TAG, "Failure authenticating with credential"))
                .addOnCompleteListener(new CredentialSignInHandler(
                        IdpSignInContainerActivity.this,
                        mActivityHelper,
<<<<<<< HEAD
                        SaveSmartLock.getInstance(IdpSignInContainerActivity.this,
                                                  mActivityHelper.getFlowParams(),
                                                  TAG),
=======
                        mSmartLock,
>>>>>>> 42fa51cd
                        RC_WELCOME_BACK_IDP,
                        response));
    }

    @Override
    public void onFailure(Bundle extra) {
        finish(RESULT_CANCELED, new Intent());
    }

    @Override
    public void onActivityResult(int requestCode, int resultCode, Intent data) {
        super.onActivityResult(requestCode, resultCode, data);
        if (requestCode == RC_WELCOME_BACK_IDP) {
            finish(resultCode, data);
        } else {
            mIdpProvider.onActivityResult(requestCode, resultCode, data);
        }
    }

    public static Intent createIntent(
            Context context,
            FlowParameters flowParams,
            String provider,
            String email) {
        return ActivityHelper.createBaseIntent(
                context,
                IdpSignInContainerActivity.class,
                flowParams)
                .putExtra(ExtraConstants.EXTRA_PROVIDER, provider)
                .putExtra(ExtraConstants.EXTRA_EMAIL, email);
    }
}<|MERGE_RESOLUTION|>--- conflicted
+++ resolved
@@ -28,14 +28,11 @@
 import com.firebase.ui.auth.provider.TwitterProvider;
 import com.firebase.ui.auth.ui.ActivityHelper;
 import com.firebase.ui.auth.ui.AppCompatBase;
-<<<<<<< HEAD
-=======
 import com.firebase.ui.auth.ui.AuthCredentialHelper;
->>>>>>> 42fa51cd
 import com.firebase.ui.auth.ui.ExtraConstants;
 import com.firebase.ui.auth.ui.FlowParameters;
 import com.firebase.ui.auth.ui.TaskFailureLogger;
-import com.firebase.ui.auth.util.smartlock.SaveSmartLock;
+import com.firebase.ui.auth.util.SmartLock;
 import com.google.android.gms.tasks.Task;
 import com.google.firebase.auth.AuthCredential;
 import com.google.firebase.auth.AuthResult;
@@ -91,11 +88,7 @@
     public void onSuccess(final IdpResponse response) {
         Intent data = new Intent();
         data.putExtra(ExtraConstants.EXTRA_IDP_RESPONSE, response);
-<<<<<<< HEAD
-        AuthCredential credential = IdpResponse.createCredential(response);
-=======
         AuthCredential credential = AuthCredentialHelper.getAuthCredential(response);
->>>>>>> 42fa51cd
         final FirebaseAuth firebaseAuth = mActivityHelper.getFirebaseAuth();
         Task<AuthResult> authResultTask = firebaseAuth.signInWithCredential(credential);
         authResultTask
@@ -104,13 +97,7 @@
                 .addOnCompleteListener(new CredentialSignInHandler(
                         IdpSignInContainerActivity.this,
                         mActivityHelper,
-<<<<<<< HEAD
-                        SaveSmartLock.getInstance(IdpSignInContainerActivity.this,
-                                                  mActivityHelper.getFlowParams(),
-                                                  TAG),
-=======
                         mSmartLock,
->>>>>>> 42fa51cd
                         RC_WELCOME_BACK_IDP,
                         response));
     }
