--- conflicted
+++ resolved
@@ -79,12 +79,7 @@
         mPasswordField = (EditText) findViewById(R.id.password);
 
         // Create welcome back text with email bolded
-<<<<<<< HEAD
-        String bodyText = getString(R.string.welcome_back_password_prompt_body);
-        bodyText = String.format(bodyText, mEmail);
-=======
-        String bodyText = getResources().getString(R.string.welcome_back_password_prompt_body, mEmail);
->>>>>>> 1df7d3d2
+        String bodyText = getString(R.string.welcome_back_password_prompt_body, mEmail);
         SpannableStringBuilder spannableStringBuilder = new SpannableStringBuilder(bodyText);
         int emailStart = bodyText.indexOf(mEmail);
         spannableStringBuilder.setSpan(new StyleSpan(Typeface.BOLD),
