--- conflicted
+++ resolved
@@ -89,19 +89,11 @@
 
         View v = inflater.inflate(R.layout.fui_phone_layout, container, false);
 
-<<<<<<< HEAD
-        mCountryListSpinner = (CountryListSpinner) v.findViewById(R.id.country_list);
-        mPhoneEditText = (EditText) v.findViewById(R.id.phone_number);
-        mErrorEditText = (TextView) v.findViewById(R.id.phone_number_error);
-        mSendCodeButton = (Button) v.findViewById(R.id.send_code);
-        mSmsTermsText = (TextView) v.findViewById(R.id.send_sms_tos);
-=======
-        countryListSpinner = v.findViewById(R.id.country_list);
+        mCountryListSpinner = v.findViewById(R.id.country_list);
         mPhoneEditText = v.findViewById(R.id.phone_number);
-        errorEditText = v.findViewById(R.id.phone_number_error);
-        sendCodeButton = v.findViewById(R.id.send_code);
+        mErrorEditText = v.findViewById(R.id.phone_number_error);
+        mSendCodeButton = v.findViewById(R.id.send_code);
         mSmsTermsText = v.findViewById(R.id.send_sms_tos);
->>>>>>> 2eb8050c
 
         ImeHelper.setImeOnDoneListener(mPhoneEditText, new ImeHelper.DonePressedListener() {
             @Override
