--- conflicted
+++ resolved
@@ -169,14 +169,9 @@
     public void saveCredentialsOrFinish(FirebaseUser firebaseUser,
                                         @Nullable String password,
                                         @Nullable IdpResponse response) {
-<<<<<<< HEAD
-        if (!mHelper.getFlowParams().smartLockEnabled || getActivity().isFinishing()) {
-=======
         mResponse = response;
 
-        if (!mHelper.getFlowParams().smartLockEnabled
-                || !PlayServicesHelper.getInstance(getContext()).isPlayServicesAvailable()) {
->>>>>>> 81dbbca5
+        if (!mHelper.getFlowParams().smartLockEnabled) {
             finish();
             return;
         }
