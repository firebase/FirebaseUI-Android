/*
 * Copyright 2016 Google Inc. All Rights Reserved.
 *
 * Licensed under the Apache License, Version 2.0 (the "License"); you may not use this file except
 * in compliance with the License. You may obtain a copy of the License at
 *
 * http://www.apache.org/licenses/LICENSE-2.0
 *
 * Unless required by applicable law or agreed to in writing, software distributed under the
 * License is distributed on an "AS IS" BASIS, WITHOUT WARRANTIES OR CONDITIONS OF ANY KIND, either
 * express or implied. See the License for the specific language governing permissions and
 * limitations under the License.
 */

package com.firebase.ui.auth.ui.email.fieldvalidators;

import android.support.design.widget.TextInputLayout;

import com.firebase.ui.auth.R;

public class RequiredFieldValidator extends BaseValidator {
    public RequiredFieldValidator(TextInputLayout errorContainer) {
        super(errorContainer);
<<<<<<< HEAD
        mErrorMessage = mErrorContainer.getContext()
                .getResources()
                .getString(R.string.required_field);
=======
        mErrorMessage = mErrorContainer.getResources().getString(R.string.required_field);
>>>>>>> 48e138f9
    }

    @Override
    protected boolean isValid(CharSequence charSequence) {
        return charSequence != null && charSequence.length() > 0;
    }
}<|MERGE_RESOLUTION|>--- conflicted
+++ resolved
@@ -21,13 +21,7 @@
 public class RequiredFieldValidator extends BaseValidator {
     public RequiredFieldValidator(TextInputLayout errorContainer) {
         super(errorContainer);
-<<<<<<< HEAD
-        mErrorMessage = mErrorContainer.getContext()
-                .getResources()
-                .getString(R.string.required_field);
-=======
         mErrorMessage = mErrorContainer.getResources().getString(R.string.required_field);
->>>>>>> 48e138f9
     }
 
     @Override
