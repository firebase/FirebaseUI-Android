--- conflicted
+++ resolved
@@ -113,14 +113,9 @@
     }
 
     private String getIdpPromptString(String email) {
-<<<<<<< HEAD
-        String promptStringTemplate = getString(R.string.welcome_back_idp_prompt);
-        return String.format(promptStringTemplate, email, mIdpProvider.getName(this));
-=======
-        return  getResources().getString(R.string.welcome_back_idp_prompt,
+        return  getString(R.string.welcome_back_idp_prompt,
                                          email,
                                          mIdpProvider.getName(this));
->>>>>>> 1df7d3d2
     }
 
     @Override
