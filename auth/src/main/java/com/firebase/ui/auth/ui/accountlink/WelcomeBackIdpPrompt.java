--- conflicted
+++ resolved
@@ -118,11 +118,7 @@
         findViewById(R.id.welcome_back_idp_button).setOnClickListener(new OnClickListener() {
             @Override
             public void onClick(View view) {
-<<<<<<< HEAD
-                mActivityHelper.showLoadingDialog(R.string.fui_progress_dialog_signing_in);
-=======
-                getDialogHolder().showLoadingDialog(R.string.progress_dialog_signing_in);
->>>>>>> 90a5f3bf
+                getDialogHolder().showLoadingDialog(R.string.fui_progress_dialog_signing_in);
                 mIdpProvider.startLogin(WelcomeBackIdpPrompt.this);
             }
         });
