/*
 * Copyright 2017 Google Inc. All Rights Reserved.
 *
 * Licensed under the Apache License, Version 2.0 (the "License"); you may not use this file except
 * in compliance with the License. You may obtain a copy of the License at
 *
 * http://www.apache.org/licenses/LICENSE-2.0
 *
 * Unless required by applicable law or agreed to in writing, software distributed under the
 * License is distributed on an "AS IS" BASIS, WITHOUT WARRANTIES OR CONDITIONS OF ANY KIND, either
 * express or implied. See the License for the specific language governing permissions and
 * limitations under the License.
 */

package com.firebase.ui.auth.ui.phone;

import android.content.Context;
import android.content.DialogInterface;
import android.content.Intent;
import android.os.Bundle;
import android.os.Handler;
import android.support.annotation.NonNull;
import android.support.annotation.RestrictTo;
import android.support.annotation.VisibleForTesting;
import android.support.v4.app.FragmentTransaction;
import android.support.v7.app.AlertDialog;
import android.text.TextUtils;
import android.util.Log;

import com.firebase.ui.auth.FirebaseAuthError;
import com.firebase.ui.auth.IdpResponse;
import com.firebase.ui.auth.R;
import com.firebase.ui.auth.ResultCodes;
import com.firebase.ui.auth.ui.AppCompatBase;
import com.firebase.ui.auth.ui.ExtraConstants;
import com.firebase.ui.auth.ui.FlowParameters;
import com.firebase.ui.auth.ui.HelperActivityBase;
import com.google.android.gms.tasks.OnFailureListener;
import com.google.android.gms.tasks.OnSuccessListener;
import com.google.firebase.FirebaseException;
import com.google.firebase.auth.AuthResult;
import com.google.firebase.auth.FirebaseAuthException;
import com.google.firebase.auth.FirebaseAuthInvalidCredentialsException;
import com.google.firebase.auth.FirebaseUser;
import com.google.firebase.auth.PhoneAuthCredential;
import com.google.firebase.auth.PhoneAuthProvider;

import java.util.concurrent.TimeUnit;

/**
 * Activity to control the entire phone verification flow. Plays host to {@link
 * VerifyPhoneNumberFragment} and {@link SubmitConfirmationCodeFragment}
 */
@RestrictTo(RestrictTo.Scope.LIBRARY_GROUP)
public class PhoneVerificationActivity extends AppCompatBase {
    private enum VerificationState {
        VERIFICATION_NOT_STARTED, VERIFICATION_STARTED, VERIFIED;
    }

    private static final String PHONE_VERIFICATION_LOG_TAG = "PhoneVerification";

    private static final long SHORT_DELAY_MILLIS = 750;
    @VisibleForTesting static final long AUTO_RETRIEVAL_TIMEOUT_MILLIS = 120000;

    private static final String KEY_VERIFICATION_PHONE = "KEY_VERIFICATION_PHONE";
    private static final String KEY_STATE = "KEY_STATE";

    private AlertDialog mAlertDialog;
    private CompletableProgressDialog mProgressDialog;
    private Handler mHandler;
    private String mPhoneNumber;
    private String mVerificationId;
    private Boolean mIsDestroyed = false;
    private PhoneAuthProvider.ForceResendingToken mForceResendingToken;
    private VerificationState mVerificationState;

    public static Intent createIntent(Context context, FlowParameters flowParams, String phone) {
        return HelperActivityBase.createBaseIntent(context, PhoneVerificationActivity.class, flowParams)
                .putExtra(ExtraConstants.EXTRA_PHONE, phone);
    }

    @Override
    protected void onCreate(final Bundle savedInstance) {
        super.onCreate(savedInstance);
        setContentView(R.layout.fui_activity_register_phone);

        mHandler = new Handler();
        mVerificationState = VerificationState.VERIFICATION_NOT_STARTED;
        if (savedInstance != null && !savedInstance.isEmpty()) {
            mPhoneNumber = savedInstance.getString(KEY_VERIFICATION_PHONE);
            if (savedInstance.getSerializable(KEY_STATE) != null) {
                mVerificationState = (VerificationState) savedInstance.getSerializable(KEY_STATE);
            }
            return;
        }

        String phone = getIntent().getExtras().getString(ExtraConstants.EXTRA_PHONE);
        VerifyPhoneNumberFragment fragment = VerifyPhoneNumberFragment.newInstance
                (getFlowParams(), phone);
        getSupportFragmentManager().beginTransaction()
                .replace(R.id.fragment_verify_phone, fragment, VerifyPhoneNumberFragment.TAG)
                .disallowAddToBackStack()
                .commit();
    }

    @Override
    protected void onStart() {
        super.onStart();
        // Activity can be restarted in any of the following states
        // 1) VERIFICATION_STARTED
        // 2) SMS_RETRIEVED
        // 3) INSTANT_VERIFIED
        // 4) VERIFIED
        // For the first three cases, we can simply resubscribe to the
        // OnVerificationStateChangedCallbacks
        // For 4, we simply finish the activity
        if (mVerificationState.equals(VerificationState.VERIFICATION_STARTED)) {
            sendCode(mPhoneNumber, false);
        } else if (mVerificationState == VerificationState.VERIFIED) {
            // activity was recreated when verified dialog was displayed
            finish(getAuthHelper().getCurrentUser());
        }
    }

    @Override
    public void onBackPressed() {
        if (getSupportFragmentManager().getBackStackEntryCount() > 0) {
            mVerificationState = VerificationState.VERIFICATION_NOT_STARTED;
            getSupportFragmentManager().popBackStack();
        } else {
            super.onBackPressed();
        }
    }

    @Override
    protected void onSaveInstanceState(Bundle outState) {
        outState.putSerializable(KEY_STATE, mVerificationState);
        outState.putString(KEY_VERIFICATION_PHONE, mPhoneNumber);
        super.onSaveInstanceState(outState);
    }

    @Override
    protected void onDestroy() {
        mIsDestroyed = true;
        mHandler.removeCallbacksAndMessages(null);
        dismissLoadingDialog();
        super.onDestroy();
    }

    void verifyPhoneNumber(String phoneNumber, boolean forceResend) {
        sendCode(phoneNumber, forceResend);
        if (forceResend) {
            showLoadingDialog(getString(R.string.fui_resending));
        } else {
            showLoadingDialog(getString(R.string.fui_verifying));
        }
    }

    public void submitConfirmationCode(String confirmationCode) {
        showLoadingDialog(getString(R.string.fui_verifying));
        signingWithCreds(PhoneAuthProvider.getCredential(mVerificationId, confirmationCode));
    }

    private void onVerificationSuccess(@NonNull final PhoneAuthCredential phoneAuthCredential) {
        if (TextUtils.isEmpty(phoneAuthCredential.getSmsCode())) {
            signingWithCreds(phoneAuthCredential);
        } else {
            //Show Fragment if it is not already visible
            showSubmitCodeFragment();
            SubmitConfirmationCodeFragment submitConfirmationCodeFragment =
                    getSubmitConfirmationCodeFragment();


            showLoadingDialog(getString(R.string.fui_retrieving_sms));
            if (submitConfirmationCodeFragment != null) {
                submitConfirmationCodeFragment.setConfirmationCode(String.valueOf
                        (phoneAuthCredential.getSmsCode()));
            }
            signingWithCreds(phoneAuthCredential);
        }
    }

<<<<<<< HEAD
    void onCodeSent() {
        completeLoadingDialog(getString(R.string.fui_code_sent));
=======
    private void onCodeSent() {
        completeLoadingDialog(getString(R.string.code_sent));
>>>>>>> 90a5f3bf
        mHandler.postDelayed(new Runnable() {
            @Override
            public void run() {
                dismissLoadingDialog();
                showSubmitCodeFragment();
            }
        }, SHORT_DELAY_MILLIS);
    }

    private void onVerificationFailed(@NonNull FirebaseException ex) {
        VerifyPhoneNumberFragment verifyPhoneNumberFragment = (VerifyPhoneNumberFragment)
                getSupportFragmentManager().findFragmentByTag(VerifyPhoneNumberFragment.TAG);

        if (verifyPhoneNumberFragment == null) {
            return;
        }
        if (ex instanceof FirebaseAuthException) {
<<<<<<< HEAD
            FirebaseAuthException firebaseAuthException = (FirebaseAuthException) ex;
            switch (firebaseAuthException.getErrorCode()) {
                case ERROR_INVALID_PHONE:
                    verifyPhoneNumberFragment.showError(getString(R.string.fui_invalid_phone_number));
=======
            FirebaseAuthError error = FirebaseAuthError.fromException((FirebaseAuthException) ex);

            switch (error) {
                case ERROR_INVALID_PHONE_NUMBER:
                    verifyPhoneNumberFragment.showError(getString(R.string.invalid_phone_number));
>>>>>>> 90a5f3bf
                    dismissLoadingDialog();
                    break;
                case ERROR_TOO_MANY_REQUESTS:
                    showAlertDialog(getString(R.string.fui_error_too_many_attempts), null);
                    dismissLoadingDialog();
                    break;
                case ERROR_QUOTA_EXCEEDED:
                    showAlertDialog(getString(R.string.fui_error_quota_exceeded), null);
                    dismissLoadingDialog();
                    break;
                default:
                    Log.w(PHONE_VERIFICATION_LOG_TAG, error.getDescription(), ex);
                    dismissLoadingDialog();
                    showAlertDialog(error.getDescription(), null);
            }
        } else {
            Log.w(PHONE_VERIFICATION_LOG_TAG, ex.getLocalizedMessage());
            dismissLoadingDialog();
            showAlertDialog(ex.getLocalizedMessage(), null);
        }
    }

    private void sendCode(String phoneNumber, boolean forceResend) {
        mPhoneNumber = phoneNumber;
        mVerificationState = VerificationState.VERIFICATION_STARTED;

        getAuthHelper().getPhoneAuthProvider().verifyPhoneNumber(
                phoneNumber,
                AUTO_RETRIEVAL_TIMEOUT_MILLIS,
                TimeUnit.MILLISECONDS,
                this,
                new PhoneAuthProvider.OnVerificationStateChangedCallbacks() {
                    @Override
                    public void onVerificationCompleted(@NonNull PhoneAuthCredential phoneAuthCredential) {
                        if (!mIsDestroyed) {
                            PhoneVerificationActivity.this.onVerificationSuccess(phoneAuthCredential);
                        }
                    }

                    @Override
                    public void onVerificationFailed(FirebaseException ex) {
                        if (!mIsDestroyed) {
                            PhoneVerificationActivity.this.onVerificationFailed(ex);
                        }
                    }

                    @Override
                    public void onCodeSent(@NonNull String verificationId,
                                           @NonNull PhoneAuthProvider.ForceResendingToken forceResendingToken) {
                        mVerificationId = verificationId;
                        mForceResendingToken = forceResendingToken;
                        if (!mIsDestroyed) {
                            PhoneVerificationActivity.this.onCodeSent();
                        }
                    }
                },
                forceResend ? mForceResendingToken : null);
    }

    @VisibleForTesting(otherwise = VisibleForTesting.NONE)
    protected AlertDialog getAlertDialog() {
        // It is hard to test AlertDialogs currently with robo electric. See:
        // https://github.com/robolectric/robolectric/issues/1944
        // We just test that the error was not displayed inline
        return mAlertDialog;
    }

    private void showSubmitCodeFragment() {
        // idempotent function
        if (getSubmitConfirmationCodeFragment() == null) {
            SubmitConfirmationCodeFragment f = SubmitConfirmationCodeFragment.newInstance(
                    getFlowParams(), mPhoneNumber);
            FragmentTransaction t = getSupportFragmentManager().beginTransaction()
                    .replace(R.id.fragment_verify_phone, f, SubmitConfirmationCodeFragment.TAG)
                    .addToBackStack(null);

            if (!isFinishing() && !mIsDestroyed) {
                t.commitAllowingStateLoss();
            }
        }
    }

    private void finish(FirebaseUser user) {
        IdpResponse response = new IdpResponse.Builder(PhoneAuthProvider.PROVIDER_ID, null)
                .setPhoneNumber(user.getPhoneNumber())
                .build();
        setResult(ResultCodes.OK, response.toIntent());
        finish();
    }

    private void showAlertDialog(@NonNull String s, DialogInterface.OnClickListener
            onClickListener) {
        mAlertDialog = new AlertDialog.Builder(this)
                .setMessage(s)
                .setPositiveButton(R.string.fui_incorrect_code_dialog_positive_button_text, onClickListener)
                .show();
    }

    private void signingWithCreds(@NonNull PhoneAuthCredential phoneAuthCredential) {
        getAuthHelper().getFirebaseAuth()
                .signInWithCredential(phoneAuthCredential)
                .addOnSuccessListener(this, new OnSuccessListener<AuthResult>() {
<<<<<<< HEAD
            @Override
            public void onSuccess(final AuthResult authResult) {
                mVerificationState = VerificationState.VERIFIED;
                completeLoadingDialog(getString(R.string.fui_verified));

                // Activity can be recreated before this message is handled
                mHandler.postDelayed(new Runnable() {
                    @Override
                    public void run() {
                        if (!mIsDestroyed) {
                            dismissLoadingDialog();
                            finish(authResult.getUser());
                        }
                    }
                }, SHORT_DELAY_MILLIS);
            }
        }).addOnFailureListener(this, new OnFailureListener() {
            @Override
            public void onFailure(@NonNull Exception e) {
                dismissLoadingDialog();
                //incorrect confirmation code
                if (e instanceof  FirebaseAuthInvalidCredentialsException) {
                    FirebaseAuthInvalidCredentialsException firebaseAuthInvalidCredentialsException
                            = (FirebaseAuthInvalidCredentialsException) e;
                    switch (firebaseAuthInvalidCredentialsException.getErrorCode()) {
                        case ERROR_INVALID_VERIFICATION:
                            showAlertDialog(getString(R.string.fui_incorrect_code_dialog_body), new
                                    DialogInterface.OnClickListener() {
                                @Override
                                public void onClick(DialogInterface dialog, int which) {
                                    SubmitConfirmationCodeFragment f
                                            = getSubmitConfirmationCodeFragment();
                                    f.setConfirmationCode("");
                                }
                            });
                            break;
                        case ERROR_SESSION_EXPIRED:
                            showAlertDialog(getString(R.string.fui_error_session_expired), new
                                    DialogInterface.OnClickListener() {
                                @Override
                                public void onClick(DialogInterface dialog, int which) {
                                    SubmitConfirmationCodeFragment f
                                            = getSubmitConfirmationCodeFragment();
                                    f.setConfirmationCode("");
=======
                    @Override
                    public void onSuccess(final AuthResult authResult) {
                        mVerificationState = VerificationState.VERIFIED;
                        completeLoadingDialog(getString(R.string.verified));

                        // Activity can be recreated before this message is handled
                        mHandler.postDelayed(new Runnable() {
                            @Override
                            public void run() {
                                if (!mIsDestroyed) {
                                    dismissLoadingDialog();
                                    finish(authResult.getUser());
>>>>>>> 90a5f3bf
                                }
                            }
                        }, SHORT_DELAY_MILLIS);
                    }
                })
                .addOnFailureListener(this, new OnFailureListener() {
                    @Override
                    public void onFailure(@NonNull Exception e) {
                        dismissLoadingDialog();
                        //incorrect confirmation code
                        if (e instanceof FirebaseAuthInvalidCredentialsException) {
                            FirebaseAuthError error = FirebaseAuthError.fromException(
                                    (FirebaseAuthInvalidCredentialsException) e);

                            switch (error) {
                                case ERROR_INVALID_VERIFICATION_CODE:
                                    showAlertDialog(
                                            getString(R.string.incorrect_code_dialog_body),
                                            new DialogInterface.OnClickListener() {
                                                @Override
                                                public void onClick(DialogInterface dialog, int which) {
                                                    getSubmitConfirmationCodeFragment()
                                                            .setConfirmationCode("");
                                                }
                                            });
                                    break;
                                case ERROR_SESSION_EXPIRED:
                                    showAlertDialog(
                                            getString(R.string.error_session_expired),
                                            new DialogInterface.OnClickListener() {
                                                @Override
                                                public void onClick(DialogInterface dialog, int which) {
                                                    getSubmitConfirmationCodeFragment()
                                                            .setConfirmationCode("");
                                                }
                                            });
                                    break;
                                default:
                                    Log.w(PHONE_VERIFICATION_LOG_TAG, error.getDescription(), e);
                                    showAlertDialog(error.getDescription(), null);
                            }
                        } else {
                            showAlertDialog(e.getLocalizedMessage(), null);
                        }
                    }
                });
    }

    private void completeLoadingDialog(String content) {
        if (mProgressDialog != null) {
            mProgressDialog.complete(content);
        }
    }

    private void showLoadingDialog(String message) {
        dismissLoadingDialog();

        if (mProgressDialog == null) {
            mProgressDialog = new CompletableProgressDialog(this);
            mProgressDialog.setIndeterminate(true);
            mProgressDialog.setTitle("");
        }

        mProgressDialog.setMessage(message);
        mProgressDialog.show();
    }

    private void dismissLoadingDialog() {
        if (mProgressDialog != null) {
            mProgressDialog.dismiss();
            mProgressDialog = null;
        }
    }

    private SubmitConfirmationCodeFragment getSubmitConfirmationCodeFragment() {
        return (SubmitConfirmationCodeFragment) getSupportFragmentManager().findFragmentByTag
                (SubmitConfirmationCodeFragment.TAG);
    }
}<|MERGE_RESOLUTION|>--- conflicted
+++ resolved
@@ -180,13 +180,8 @@
         }
     }
 
-<<<<<<< HEAD
-    void onCodeSent() {
+    private void onCodeSent() {
         completeLoadingDialog(getString(R.string.fui_code_sent));
-=======
-    private void onCodeSent() {
-        completeLoadingDialog(getString(R.string.code_sent));
->>>>>>> 90a5f3bf
         mHandler.postDelayed(new Runnable() {
             @Override
             public void run() {
@@ -204,18 +199,11 @@
             return;
         }
         if (ex instanceof FirebaseAuthException) {
-<<<<<<< HEAD
-            FirebaseAuthException firebaseAuthException = (FirebaseAuthException) ex;
-            switch (firebaseAuthException.getErrorCode()) {
-                case ERROR_INVALID_PHONE:
-                    verifyPhoneNumberFragment.showError(getString(R.string.fui_invalid_phone_number));
-=======
             FirebaseAuthError error = FirebaseAuthError.fromException((FirebaseAuthException) ex);
 
             switch (error) {
                 case ERROR_INVALID_PHONE_NUMBER:
-                    verifyPhoneNumberFragment.showError(getString(R.string.invalid_phone_number));
->>>>>>> 90a5f3bf
+                    verifyPhoneNumberFragment.showError(getString(R.string.fui_invalid_phone_number));
                     dismissLoadingDialog();
                     break;
                 case ERROR_TOO_MANY_REQUESTS:
@@ -318,56 +306,10 @@
         getAuthHelper().getFirebaseAuth()
                 .signInWithCredential(phoneAuthCredential)
                 .addOnSuccessListener(this, new OnSuccessListener<AuthResult>() {
-<<<<<<< HEAD
-            @Override
-            public void onSuccess(final AuthResult authResult) {
-                mVerificationState = VerificationState.VERIFIED;
-                completeLoadingDialog(getString(R.string.fui_verified));
-
-                // Activity can be recreated before this message is handled
-                mHandler.postDelayed(new Runnable() {
-                    @Override
-                    public void run() {
-                        if (!mIsDestroyed) {
-                            dismissLoadingDialog();
-                            finish(authResult.getUser());
-                        }
-                    }
-                }, SHORT_DELAY_MILLIS);
-            }
-        }).addOnFailureListener(this, new OnFailureListener() {
-            @Override
-            public void onFailure(@NonNull Exception e) {
-                dismissLoadingDialog();
-                //incorrect confirmation code
-                if (e instanceof  FirebaseAuthInvalidCredentialsException) {
-                    FirebaseAuthInvalidCredentialsException firebaseAuthInvalidCredentialsException
-                            = (FirebaseAuthInvalidCredentialsException) e;
-                    switch (firebaseAuthInvalidCredentialsException.getErrorCode()) {
-                        case ERROR_INVALID_VERIFICATION:
-                            showAlertDialog(getString(R.string.fui_incorrect_code_dialog_body), new
-                                    DialogInterface.OnClickListener() {
-                                @Override
-                                public void onClick(DialogInterface dialog, int which) {
-                                    SubmitConfirmationCodeFragment f
-                                            = getSubmitConfirmationCodeFragment();
-                                    f.setConfirmationCode("");
-                                }
-                            });
-                            break;
-                        case ERROR_SESSION_EXPIRED:
-                            showAlertDialog(getString(R.string.fui_error_session_expired), new
-                                    DialogInterface.OnClickListener() {
-                                @Override
-                                public void onClick(DialogInterface dialog, int which) {
-                                    SubmitConfirmationCodeFragment f
-                                            = getSubmitConfirmationCodeFragment();
-                                    f.setConfirmationCode("");
-=======
                     @Override
                     public void onSuccess(final AuthResult authResult) {
                         mVerificationState = VerificationState.VERIFIED;
-                        completeLoadingDialog(getString(R.string.verified));
+                        completeLoadingDialog(getString(R.string.fui_verified));
 
                         // Activity can be recreated before this message is handled
                         mHandler.postDelayed(new Runnable() {
@@ -376,7 +318,6 @@
                                 if (!mIsDestroyed) {
                                     dismissLoadingDialog();
                                     finish(authResult.getUser());
->>>>>>> 90a5f3bf
                                 }
                             }
                         }, SHORT_DELAY_MILLIS);
@@ -394,7 +335,7 @@
                             switch (error) {
                                 case ERROR_INVALID_VERIFICATION_CODE:
                                     showAlertDialog(
-                                            getString(R.string.incorrect_code_dialog_body),
+                                            getString(R.string.fui_incorrect_code_dialog_body),
                                             new DialogInterface.OnClickListener() {
                                                 @Override
                                                 public void onClick(DialogInterface dialog, int which) {
@@ -405,7 +346,7 @@
                                     break;
                                 case ERROR_SESSION_EXPIRED:
                                     showAlertDialog(
-                                            getString(R.string.error_session_expired),
+                                            getString(R.string.fui_error_session_expired),
                                             new DialogInterface.OnClickListener() {
                                                 @Override
                                                 public void onClick(DialogInterface dialog, int which) {
