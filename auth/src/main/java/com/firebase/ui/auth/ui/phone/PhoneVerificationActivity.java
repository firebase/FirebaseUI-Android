/*
 * Copyright 2017 Google Inc. All Rights Reserved.
 *
 * Licensed under the Apache License, Version 2.0 (the "License"); you may not use this file except
 * in compliance with the License. You may obtain a copy of the License at
 *
 * http://www.apache.org/licenses/LICENSE-2.0
 *
 * Unless required by applicable law or agreed to in writing, software distributed under the
 * License is distributed on an "AS IS" BASIS, WITHOUT WARRANTIES OR CONDITIONS OF ANY KIND, either
 * express or implied. See the License for the specific language governing permissions and
 * limitations under the License.
 */

package com.firebase.ui.auth.ui.phone;

import android.content.Context;
import android.content.DialogInterface;
import android.content.Intent;
import android.os.Bundle;
import android.os.Handler;
import android.support.annotation.NonNull;
import android.support.annotation.RestrictTo;
import android.support.annotation.VisibleForTesting;
import android.support.v4.app.FragmentTransaction;
import android.support.v7.app.AlertDialog;
import android.text.TextUtils;
import android.util.Log;

import com.firebase.ui.auth.IdpResponse;
import com.firebase.ui.auth.R;
import com.firebase.ui.auth.ResultCodes;
import com.firebase.ui.auth.ui.AppCompatBase;
import com.firebase.ui.auth.ui.ExtraConstants;
import com.firebase.ui.auth.ui.FlowParameters;
import com.firebase.ui.auth.ui.HelperActivityBase;
import com.firebase.ui.auth.util.AuthInstances;
import com.google.android.gms.tasks.OnFailureListener;
import com.google.android.gms.tasks.OnSuccessListener;
import com.google.firebase.FirebaseException;
import com.google.firebase.auth.AuthResult;
import com.google.firebase.auth.FirebaseAuthException;
import com.google.firebase.auth.FirebaseAuthInvalidCredentialsException;
import com.google.firebase.auth.FirebaseUser;
import com.google.firebase.auth.PhoneAuthCredential;
import com.google.firebase.auth.PhoneAuthProvider;

import java.util.concurrent.TimeUnit;

/**
 * Activity to control the entire phone verification flow. Plays host to {@link
 * VerifyPhoneNumberFragment} and {@link SubmitConfirmationCodeFragment}
 */
@RestrictTo(RestrictTo.Scope.LIBRARY_GROUP)
public class PhoneVerificationActivity extends AppCompatBase {
    private enum VerificationState {
<<<<<<< HEAD
        VERIFICATION_NOT_STARTED, VERIFICATION_STARTED, VERIFIED
=======
        VERIFICATION_NOT_STARTED, VERIFICATION_STARTED, VERIFIED;
>>>>>>> f34f5ab1
    }

    private static final String PHONE_VERIFICATION_LOG_TAG = "PhoneVerification";

    private static final long SHORT_DELAY_MILLIS = 750;
    @VisibleForTesting static final long AUTO_RETRIEVAL_TIMEOUT_MILLIS = 120000;
    @VisibleForTesting static final String ERROR_INVALID_PHONE = "ERROR_INVALID_PHONE_NUMBER";
    @VisibleForTesting static final String ERROR_INVALID_VERIFICATION = "ERROR_INVALID_VERIFICATION_CODE";
    private static final String ERROR_TOO_MANY_REQUESTS = "ERROR_TOO_MANY_REQUESTS";
    private static final String ERROR_QUOTA_EXCEEDED = "ERROR_QUOTA_EXCEEDED";
    private static final String ERROR_SESSION_EXPIRED = "ERROR_SESSION_EXPIRED";
    private static final String KEY_VERIFICATION_PHONE = "KEY_VERIFICATION_PHONE";
    private static final String KEY_STATE = "KEY_STATE";

    private AlertDialog mAlertDialog;
    private CompletableProgressDialog mProgressDialog;
    private Handler mHandler;
    private String mPhoneNumber;
    private String mVerificationId;
    private Boolean mIsDestroyed = false;
    private PhoneAuthProvider.ForceResendingToken mForceResendingToken;
    private VerificationState mVerificationState;

    public static Intent createIntent(Context context, FlowParameters flowParams, String phone) {
        return HelperActivityBase.createBaseIntent(context, PhoneVerificationActivity.class, flowParams)
                .putExtra(ExtraConstants.EXTRA_PHONE, phone);
    }

    @Override
    protected void onCreate(final Bundle savedInstance) {
        super.onCreate(savedInstance);
        setContentView(R.layout.activity_register_phone);

        mHandler = new Handler();
        mVerificationState = VerificationState.VERIFICATION_NOT_STARTED;
        if (savedInstance != null && !savedInstance.isEmpty()) {
            mPhoneNumber = savedInstance.getString(KEY_VERIFICATION_PHONE);
            if (savedInstance.getSerializable(KEY_STATE) != null) {
                mVerificationState = (VerificationState) savedInstance.getSerializable(KEY_STATE);
            }
            return;
        }

        String phone = getIntent().getExtras().getString(ExtraConstants.EXTRA_PHONE);
        VerifyPhoneNumberFragment fragment = VerifyPhoneNumberFragment.newInstance
                (getFlowParams(), phone);
        getSupportFragmentManager().beginTransaction()
                .replace(R.id.fragment_verify_phone, fragment, VerifyPhoneNumberFragment.TAG)
                .disallowAddToBackStack()
                .commit();
    }

    @Override
    protected void onStart() {
        super.onStart();
        // Activity can be restarted in any of the following states
        // 1) VERIFICATION_STARTED
        // 2) SMS_RETRIEVED
        // 3) INSTANT_VERIFIED
        // 4) VERIFIED
        // For the first three cases, we can simply resubscribe to the
        // OnVerificationStateChangedCallbacks
        // For 4, we simply finish the activity
        if (mVerificationState.equals(VerificationState.VERIFICATION_STARTED)) {
            sendCode(mPhoneNumber, false);
        } else if (mVerificationState == VerificationState.VERIFIED) {
            // activity was recreated when verified dialog was displayed
            finish(AuthInstances.getCurrentUser(getFlowParams()));
        }
    }

    @Override
    public void onBackPressed() {
        if (getSupportFragmentManager().getBackStackEntryCount() > 0) {
            mVerificationState = VerificationState.VERIFICATION_NOT_STARTED;
            getSupportFragmentManager().popBackStack();
        } else {
            super.onBackPressed();
        }
    }

    @Override
    protected void onSaveInstanceState(Bundle outState) {
        outState.putSerializable(KEY_STATE, mVerificationState);
        outState.putString(KEY_VERIFICATION_PHONE, mPhoneNumber);
        super.onSaveInstanceState(outState);
    }

    @Override
    protected void onDestroy() {
        mIsDestroyed = true;
        mHandler.removeCallbacksAndMessages(null);
        dismissLoadingDialog();
        super.onDestroy();
    }

    void verifyPhoneNumber(String phoneNumber, boolean forceResend) {
        sendCode(phoneNumber, forceResend);
        if (forceResend) {
            showLoadingDialog(getString(R.string.resending));
        } else {
            showLoadingDialog(getString(R.string.verifying));
        }
    }

    public void submitConfirmationCode(String confirmationCode) {
        showLoadingDialog(getString(R.string.verifying));
        signingWithCreds(PhoneAuthProvider.getCredential(mVerificationId, confirmationCode));
    }

    private void onVerificationSuccess(@NonNull final PhoneAuthCredential phoneAuthCredential) {
        if (TextUtils.isEmpty(phoneAuthCredential.getSmsCode())) {
            signingWithCreds(phoneAuthCredential);
        } else {
            //Show Fragment if it is not already visible
            showSubmitCodeFragment();
            SubmitConfirmationCodeFragment submitConfirmationCodeFragment =
                    getSubmitConfirmationCodeFragment();


            showLoadingDialog(getString(R.string.retrieving_sms));
            if (submitConfirmationCodeFragment != null) {
                submitConfirmationCodeFragment.setConfirmationCode(String.valueOf
                        (phoneAuthCredential.getSmsCode()));
            }
            signingWithCreds(phoneAuthCredential);
        }
    }

    private void onCodeSent() {
        completeLoadingDialog(getString(R.string.code_sent));
        mHandler.postDelayed(new Runnable() {
            @Override
            public void run() {
                dismissLoadingDialog();
                showSubmitCodeFragment();
            }
        }, SHORT_DELAY_MILLIS);
    }

    private void onVerificationFailed(@NonNull FirebaseException ex) {
        VerifyPhoneNumberFragment verifyPhoneNumberFragment = (VerifyPhoneNumberFragment)
                getSupportFragmentManager().findFragmentByTag(VerifyPhoneNumberFragment.TAG);

        if (verifyPhoneNumberFragment == null) {
            return;
        }
        if (ex instanceof FirebaseAuthException) {
            FirebaseAuthException firebaseAuthException = (FirebaseAuthException) ex;
            switch (firebaseAuthException.getErrorCode()) {
                case ERROR_INVALID_PHONE:
                    verifyPhoneNumberFragment.showError(getString(R.string.invalid_phone_number));
                    dismissLoadingDialog();
                    break;
                case ERROR_TOO_MANY_REQUESTS:
                    showAlertDialog(getString(R.string.error_too_many_attempts), null);
                    dismissLoadingDialog();
                    break;
                case ERROR_QUOTA_EXCEEDED:
                    showAlertDialog(getString(R.string.error_quota_exceeded), null);
                    dismissLoadingDialog();
                    break;
                default:
                    Log.w(PHONE_VERIFICATION_LOG_TAG, ex.getLocalizedMessage());
                    dismissLoadingDialog();
                    showAlertDialog(ex.getLocalizedMessage(), null);
            }
        } else {
            Log.w(PHONE_VERIFICATION_LOG_TAG, ex.getLocalizedMessage());
            dismissLoadingDialog();
            showAlertDialog(ex.getLocalizedMessage(), null);
        }
    }

    private void sendCode(String phoneNumber, boolean forceResend) {
        mPhoneNumber = phoneNumber;
        mVerificationState = VerificationState.VERIFICATION_STARTED;

        AuthInstances.getPhoneAuthProviderInstance().verifyPhoneNumber(
                phoneNumber,
                AUTO_RETRIEVAL_TIMEOUT_MILLIS,
                TimeUnit.MILLISECONDS,
                this,
                new PhoneAuthProvider.OnVerificationStateChangedCallbacks() {
                    @Override
                    public void onVerificationCompleted(@NonNull PhoneAuthCredential phoneAuthCredential) {
                        if (!mIsDestroyed) {
                            PhoneVerificationActivity.this.onVerificationSuccess(phoneAuthCredential);
                        }
                    }

                    @Override
                    public void onVerificationFailed(FirebaseException ex) {
                        if (!mIsDestroyed) {
                            PhoneVerificationActivity.this.onVerificationFailed(ex);
                        }
                    }

                    @Override
                    public void onCodeSent(@NonNull String verificationId,
                                           @NonNull PhoneAuthProvider.ForceResendingToken forceResendingToken) {
                        mVerificationId = verificationId;
                        mForceResendingToken = forceResendingToken;
                        if (!mIsDestroyed) {
                            PhoneVerificationActivity.this.onCodeSent();
                        }
                    }
                },
                forceResend ? mForceResendingToken : null);
    }

    @VisibleForTesting(otherwise = VisibleForTesting.NONE)
    protected AlertDialog getAlertDialog() {
        // It is hard to test AlertDialogs currently with robo electric. See:
        // https://github.com/robolectric/robolectric/issues/1944
        // We just test that the error was not displayed inline
        return mAlertDialog;
    }

    private void showSubmitCodeFragment() {
        // idempotent function
        if (getSubmitConfirmationCodeFragment() == null) {
            SubmitConfirmationCodeFragment f = SubmitConfirmationCodeFragment.newInstance(
                    getFlowParams(), mPhoneNumber);
            FragmentTransaction t = getSupportFragmentManager().beginTransaction()
                    .replace(R.id.fragment_verify_phone, f, SubmitConfirmationCodeFragment.TAG)
                    .addToBackStack(null);

            if (!isFinishing() && !mIsDestroyed) {
                t.commitAllowingStateLoss();
            }
        }
    }

    private void finish(FirebaseUser user) {
        IdpResponse response = new IdpResponse.Builder(PhoneAuthProvider.PROVIDER_ID, null)
                .setPhoneNumber(user.getPhoneNumber())
                .build();
        setResult(ResultCodes.OK, response.toIntent());
        finish();
    }

    private void showAlertDialog(@NonNull String s, DialogInterface.OnClickListener
            onClickListener) {
        mAlertDialog = new AlertDialog.Builder(this)
                .setMessage(s)
                .setPositiveButton(R.string.incorrect_code_dialog_positive_button_text, onClickListener)
                .show();
    }

    private void signingWithCreds(@NonNull PhoneAuthCredential phoneAuthCredential) {
        AuthInstances.getFirebaseAuth(getFlowParams())
                .signInWithCredential(phoneAuthCredential)
                .addOnSuccessListener(this, new OnSuccessListener<AuthResult>() {
                    @Override
                    public void onSuccess(final AuthResult authResult) {
                        mVerificationState = VerificationState.VERIFIED;
                        completeLoadingDialog(getString(R.string.verified));

                        // Activity can be recreated before this message is handled
                        mHandler.postDelayed(new Runnable() {
                            @Override
                            public void run() {
                                if (!mIsDestroyed) {
                                    dismissLoadingDialog();
                                    finish(authResult.getUser());
                                }
                            }
                        }, SHORT_DELAY_MILLIS);
                    }
                })
                .addOnFailureListener(this, new OnFailureListener() {
                    @Override
                    public void onFailure(@NonNull Exception e) {
                        dismissLoadingDialog();
                        //incorrect confirmation code
                        if (e instanceof FirebaseAuthInvalidCredentialsException) {
                            FirebaseAuthInvalidCredentialsException firebaseAuthInvalidCredentialsException
                                    = (FirebaseAuthInvalidCredentialsException) e;
                            switch (firebaseAuthInvalidCredentialsException.getErrorCode()) {
                                case ERROR_INVALID_VERIFICATION:
                                    showAlertDialog(
                                            getString(R.string.incorrect_code_dialog_body),
                                            new DialogInterface.OnClickListener() {
                                                @Override
                                                public void onClick(DialogInterface dialog, int which) {
                                                    getSubmitConfirmationCodeFragment()
                                                            .setConfirmationCode("");
                                                }
                                            });
                                    break;
                                case ERROR_SESSION_EXPIRED:
                                    showAlertDialog(
                                            getString(R.string.error_session_expired),
                                            new DialogInterface.OnClickListener() {
                                                @Override
                                                public void onClick(DialogInterface dialog, int which) {
                                                    getSubmitConfirmationCodeFragment()
                                                            .setConfirmationCode("");
                                                }
                                            });
                                    break;
                                default:
                                    showAlertDialog(e.getLocalizedMessage(), null);
                            }
                        } else {
                            showAlertDialog(e.getLocalizedMessage(), null);
                        }
                    }
                });
    }

    private void completeLoadingDialog(String content) {
        if (mProgressDialog != null) {
            mProgressDialog.complete(content);
        }
    }

    private void showLoadingDialog(String message) {
        dismissLoadingDialog();

        if (mProgressDialog == null) {
            mProgressDialog = new CompletableProgressDialog(this);
            mProgressDialog.setIndeterminate(true);
            mProgressDialog.setTitle("");
        }

        mProgressDialog.setMessage(message);
        mProgressDialog.show();
    }

    private void dismissLoadingDialog() {
        if (mProgressDialog != null) {
            mProgressDialog.dismiss();
            mProgressDialog = null;
        }
    }

    private SubmitConfirmationCodeFragment getSubmitConfirmationCodeFragment() {
        return (SubmitConfirmationCodeFragment) getSupportFragmentManager().findFragmentByTag
                (SubmitConfirmationCodeFragment.TAG);
    }
}<|MERGE_RESOLUTION|>--- conflicted
+++ resolved
@@ -54,11 +54,7 @@
 @RestrictTo(RestrictTo.Scope.LIBRARY_GROUP)
 public class PhoneVerificationActivity extends AppCompatBase {
     private enum VerificationState {
-<<<<<<< HEAD
-        VERIFICATION_NOT_STARTED, VERIFICATION_STARTED, VERIFIED
-=======
         VERIFICATION_NOT_STARTED, VERIFICATION_STARTED, VERIFIED;
->>>>>>> f34f5ab1
     }
 
     private static final String PHONE_VERIFICATION_LOG_TAG = "PhoneVerification";
