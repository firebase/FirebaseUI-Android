--- conflicted
+++ resolved
@@ -54,11 +54,7 @@
 @RestrictTo(RestrictTo.Scope.LIBRARY_GROUP)
 public class PhoneVerificationActivity extends AppCompatBase {
     private enum VerificationState {
-<<<<<<< HEAD
-        VERIFICATION_NOT_STARTED, VERIFICATION_STARTED, VERIFIED
-=======
         VERIFICATION_NOT_STARTED, VERIFICATION_STARTED, VERIFIED;
->>>>>>> 6aeafd49
     }
 
     private static final String PHONE_VERIFICATION_LOG_TAG = "PhoneVerification";
@@ -318,88 +314,52 @@
                         mVerificationState = VerificationState.VERIFIED;
                         completeLoadingDialog(getString(R.string.verified));
 
-                        // Activity can be recreated before this message is handled
-                        mHandler.postDelayed(new Runnable() {
-                            @Override
-                            public void run() {
-                                if (!mIsDestroyed) {
-                                    dismissLoadingDialog();
-                                    finish(authResult.getUser());
-                                }
-                            }
-                        }, SHORT_DELAY_MILLIS);
-                    }
-<<<<<<< HEAD
-                }).addOnFailureListener(this, new OnFailureListener() {
+                // Activity can be recreated before this message is handled
+                mHandler.postDelayed(new Runnable() {
+                    @Override
+                    public void run() {
+                        if (!mIsDestroyed) {
+                            dismissLoadingDialog();
+                            finish(authResult.getUser());
+                        }
+                    }
+                }, SHORT_DELAY_MILLIS);
+            }
+        }).addOnFailureListener(this, new OnFailureListener() {
             @Override
             public void onFailure(@NonNull Exception e) {
                 dismissLoadingDialog();
                 //incorrect confirmation code
-                if (e instanceof FirebaseAuthInvalidCredentialsException) {
+                if (e instanceof  FirebaseAuthInvalidCredentialsException) {
                     FirebaseAuthInvalidCredentialsException firebaseAuthInvalidCredentialsException
                             = (FirebaseAuthInvalidCredentialsException) e;
                     switch (firebaseAuthInvalidCredentialsException.getErrorCode()) {
                         case ERROR_INVALID_VERIFICATION:
-                            showAlertDialog(getString(R.string.incorrect_code_dialog_body), new
-                                    DialogInterface.OnClickListener() {
-                                        @Override
-                                        public void onClick(DialogInterface dialog, int which) {
-                                            getSubmitConfirmationCodeFragment().setConfirmationCode("");
-                                        }
-                                    });
+                            showAlertDialog(getString(R.string.incorrect_code_dialog_body),
+                                    newDialogInterface.OnClickListener() {
+                                @Override
+                                public void onClick(DialogInterface dialog, int which) {
+                                     getSubmitConfirmationCodeFragment().setConfirmationCode("");
+                                }
+                            });
                             break;
                         case ERROR_SESSION_EXPIRED:
-                            showAlertDialog(getString(R.string.error_session_expired), new
-                                    DialogInterface.OnClickListener() {
-                                        @Override
-                                        public void onClick(DialogInterface dialog, int which) {
-                                            getSubmitConfirmationCodeFragment().setConfirmationCode("");
-                                        }
-                                    });
+                            showAlertDialog(getString(R.string.error_session_expired),
+                                    newDialogInterface.OnClickListener() {
+                                @Override
+                                public void onClick(DialogInterface dialog, int which) {
+                                     getSubmitConfirmationCodeFragment().setConfirmationCode("");
+                                }
+                            });
                             break;
                         default:
-=======
-                })
-                .addOnFailureListener(this, new OnFailureListener() {
-                    @Override
-                    public void onFailure(@NonNull Exception e) {
-                        dismissLoadingDialog();
-                        //incorrect confirmation code
-                        if (e instanceof FirebaseAuthInvalidCredentialsException) {
-                            FirebaseAuthInvalidCredentialsException firebaseAuthInvalidCredentialsException
-                                    = (FirebaseAuthInvalidCredentialsException) e;
-                            switch (firebaseAuthInvalidCredentialsException.getErrorCode()) {
-                                case ERROR_INVALID_VERIFICATION:
-                                    showAlertDialog(
-                                            getString(R.string.incorrect_code_dialog_body),
-                                            new DialogInterface.OnClickListener() {
-                                                @Override
-                                                public void onClick(DialogInterface dialog, int which) {
-                                                    getSubmitConfirmationCodeFragment()
-                                                            .setConfirmationCode("");
-                                                }
-                                            });
-                                    break;
-                                case ERROR_SESSION_EXPIRED:
-                                    showAlertDialog(
-                                            getString(R.string.error_session_expired),
-                                            new DialogInterface.OnClickListener() {
-                                                @Override
-                                                public void onClick(DialogInterface dialog, int which) {
-                                                    getSubmitConfirmationCodeFragment()
-                                                            .setConfirmationCode("");
-                                                }
-                                            });
-                                    break;
-                                default:
-                                    showAlertDialog(e.getLocalizedMessage(), null);
-                            }
-                        } else {
->>>>>>> 6aeafd49
                             showAlertDialog(e.getLocalizedMessage(), null);
-                        }
-                    }
-                });
+                    }
+                } else {
+                    showAlertDialog(e.getLocalizedMessage(), null);
+                }
+            }
+        });
     }
 
     private void completeLoadingDialog(String content) {
