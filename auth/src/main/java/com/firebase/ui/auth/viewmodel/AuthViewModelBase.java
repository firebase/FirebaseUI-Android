package com.firebase.ui.auth.viewmodel;

import android.app.Application;

import com.firebase.ui.auth.AuthUI;
import com.firebase.ui.auth.data.model.FlowParameters;
import com.firebase.ui.auth.data.model.Resource;
import com.firebase.ui.auth.util.GoogleApiUtils;
import com.google.android.gms.auth.api.credentials.CredentialsClient;
import com.google.firebase.FirebaseApp;
import com.google.firebase.auth.FirebaseAuth;
import com.google.firebase.auth.FirebaseUser;

import androidx.annotation.Nullable;
import androidx.annotation.RestrictTo;
import androidx.annotation.VisibleForTesting;

@RestrictTo(RestrictTo.Scope.LIBRARY_GROUP)
public abstract class AuthViewModelBase<T> extends OperableViewModel<FlowParameters, Resource<T>> {
    private CredentialsClient mCredentialsClient;
    private FirebaseAuth mAuth;

    protected AuthViewModelBase(Application application) {
        super(application);
    }

    @Override
    protected void onCreate() {
<<<<<<< HEAD
        mAuth = AuthUI.getInstance(getArguments().appName).getAuth();
        mPhoneAuth = PhoneAuthProvider.getInstance(mAuth);
=======
        FirebaseApp app = FirebaseApp.getInstance(getArguments().appName);
        mAuth = FirebaseAuth.getInstance(app);
>>>>>>> 65074387
        mCredentialsClient = GoogleApiUtils.getCredentialsClient(getApplication());
    }

    @Nullable
    public FirebaseUser getCurrentUser() {
        return mAuth.getCurrentUser();
    }

    protected FirebaseAuth getAuth() {
        return mAuth;
    }

    protected CredentialsClient getCredentialsClient() {
        return mCredentialsClient;
    }

    @VisibleForTesting
    public void initializeForTesting(FlowParameters parameters,
                                     FirebaseAuth auth,
                                     CredentialsClient client) {
        setArguments(parameters);
        mAuth = auth;
        mCredentialsClient = client;
    }
}<|MERGE_RESOLUTION|>--- conflicted
+++ resolved
@@ -26,13 +26,9 @@
 
     @Override
     protected void onCreate() {
-<<<<<<< HEAD
-        mAuth = AuthUI.getInstance(getArguments().appName).getAuth();
-        mPhoneAuth = PhoneAuthProvider.getInstance(mAuth);
-=======
         FirebaseApp app = FirebaseApp.getInstance(getArguments().appName);
         mAuth = FirebaseAuth.getInstance(app);
->>>>>>> 65074387
+
         mCredentialsClient = GoogleApiUtils.getCredentialsClient(getApplication());
     }
 
