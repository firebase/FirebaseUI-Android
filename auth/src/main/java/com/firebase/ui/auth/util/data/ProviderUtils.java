--- conflicted
+++ resolved
@@ -111,8 +111,6 @@
             if (idp.getProviderId().equals(id)) { return idp; }
         }
         return null;
-<<<<<<< HEAD
-=======
     }
 
     @NonNull
@@ -123,7 +121,6 @@
             throw new IllegalStateException("Provider " + id + " not found.");
         }
         return config;
->>>>>>> 35eb2f09
     }
 
     public static Task<String> fetchTopProvider(FirebaseAuth auth, @NonNull String email) {
