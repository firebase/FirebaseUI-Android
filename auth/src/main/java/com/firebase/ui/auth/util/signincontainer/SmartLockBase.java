--- conflicted
+++ resolved
@@ -7,32 +7,11 @@
 import android.util.Pair;
 import android.widget.Toast;
 
-import com.firebase.ui.auth.AuthUI;
 import com.firebase.ui.auth.ui.FragmentBase;
-<<<<<<< HEAD
-import com.firebase.ui.auth.util.data.ProviderUtils;
-import com.google.android.gms.auth.api.credentials.Credential;
-=======
-import com.google.android.gms.auth.api.credentials.IdentityProviders;
->>>>>>> 8968fb2e
 import com.google.android.gms.common.ConnectionResult;
 import com.google.android.gms.common.api.GoogleApiClient;
 import com.google.android.gms.common.api.Result;
 import com.google.android.gms.common.api.ResultCallback;
-<<<<<<< HEAD
-import com.google.firebase.auth.FirebaseUser;
-import com.google.firebase.auth.UserInfo;
-
-import java.util.ArrayList;
-import java.util.Collections;
-import java.util.List;
-=======
-import com.google.firebase.auth.EmailAuthProvider;
-import com.google.firebase.auth.FacebookAuthProvider;
-import com.google.firebase.auth.GoogleAuthProvider;
-import com.google.firebase.auth.PhoneAuthProvider;
-import com.google.firebase.auth.TwitterAuthProvider;
->>>>>>> 8968fb2e
 
 public abstract class SmartLockBase<R extends Result> extends FragmentBase implements
         GoogleApiClient.ConnectionCallbacks,
@@ -42,77 +21,6 @@
 
     private boolean mWasProgressDialogShowing;
     private Pair<Integer, Intent> mActivityResultPair;
-
-    /**
-<<<<<<< HEAD
-     * Make a list of {@link Credential} from a FirebaseUser. Useful for deleting Credentials, not
-     * for saving since we don't have access to the password.
-     */
-    public static List<Credential> credentialsFromFirebaseUser(@NonNull FirebaseUser user) {
-        if (TextUtils.isEmpty(user.getEmail())) {
-            Log.w(TAG, "Can't get credentials from user with no email: " + user);
-            return Collections.emptyList();
-        }
-
-        List<Credential> credentials = new ArrayList<>();
-        for (UserInfo userInfo : user.getProviderData()) {
-            // Get provider ID from Firebase Auth
-            @AuthUI.SupportedProvider String providerId = userInfo.getProviderId();
-
-            // Convert to Credentials API account type
-            String accountType = ProviderUtils.providerIdToAccountType(providerId);
-
-            // Build and add credential
-            Credential.Builder builder = new Credential.Builder(user.getEmail())
-                    .setAccountType(accountType);
-
-            // Null account type means password, we need to add a random password
-            // to make deletion succeed.
-            if (accountType == null) {
-                builder.setPassword("some_password");
-            }
-
-            credentials.add(builder.build());
-        }
-
-        return credentials;
-=======
-     * Translate a Firebase Auth provider ID (such as {@link GoogleAuthProvider#PROVIDER_ID}) to a
-     * Credentials API account type (such as {@link IdentityProviders#GOOGLE}).
-     */
-    public static String providerIdToAccountType(@AuthUI.SupportedProvider @NonNull String providerId) {
-        switch (providerId) {
-            case GoogleAuthProvider.PROVIDER_ID:
-                return IdentityProviders.GOOGLE;
-            case FacebookAuthProvider.PROVIDER_ID:
-                return IdentityProviders.FACEBOOK;
-            case TwitterAuthProvider.PROVIDER_ID:
-                return IdentityProviders.TWITTER;
-            case EmailAuthProvider.PROVIDER_ID:
-                // The account type for email/password creds is null
-                return null;
-            case PhoneAuthProvider.PROVIDER_ID:
-                // The account type for phone creds is null
-                return null;
-            default:
-                return null;
-        }
-    }
-
-    @AuthUI.SupportedProvider
-    public static String accountTypeToProviderId(@NonNull String accountType) {
-        switch (accountType) {
-            case IdentityProviders.GOOGLE:
-                return GoogleAuthProvider.PROVIDER_ID;
-            case IdentityProviders.FACEBOOK:
-                return FacebookAuthProvider.PROVIDER_ID;
-            case IdentityProviders.TWITTER:
-                return TwitterAuthProvider.PROVIDER_ID;
-            default:
-                return null;
-        }
->>>>>>> 8968fb2e
-    }
 
     @Override
     public void onCreate(@Nullable Bundle savedInstanceState) {
