--- conflicted
+++ resolved
@@ -108,15 +108,12 @@
         final FlowParameters flowParams = mActivityHelper.getFlowParams();
         AlertDialog.Builder builder = new AlertDialog.Builder(this, R.style.FirebaseUI_Dialog)
                 .setTitle(R.string.reauth_dialog_title)
-<<<<<<< HEAD
-=======
                 .setOnCancelListener(new DialogInterface.OnCancelListener() {
                     @Override
                     public void onCancel(DialogInterface dialog) {
                         finish(ResultCodes.CANCELED, new Intent());
                     }
                 })
->>>>>>> 1c5e87b1
                 .setPositiveButton(R.string.sign_in_default, new OnClickListener() {
                     @Override
                     public void onClick(DialogInterface dialog, int which) {
