package com.firebase.ui.auth.ui.email;

import android.annotation.SuppressLint;
import android.content.Context;
import android.content.Intent;
import android.os.Build;
import android.os.Bundle;
import android.text.SpannableStringBuilder;
import android.view.View;
import android.widget.Button;
import android.widget.ProgressBar;
import android.widget.TextView;

import com.firebase.ui.auth.IdpResponse;
import com.firebase.ui.auth.R;
import com.firebase.ui.auth.data.model.FlowParameters;
import com.firebase.ui.auth.ui.AppCompatBase;
import com.firebase.ui.auth.util.ExtraConstants;
import com.firebase.ui.auth.util.data.PrivacyDisclosureUtils;
import com.firebase.ui.auth.util.ui.TextHelper;
import com.firebase.ui.auth.viewmodel.RequestCodes;

import androidx.annotation.Nullable;
import androidx.annotation.RestrictTo;

@RestrictTo(RestrictTo.Scope.LIBRARY_GROUP)
public class WelcomeBackEmailLinkPrompt extends AppCompatBase implements View.OnClickListener {


    private IdpResponse mIdpResponseForLinking;
    private Button mSignInButton;
    private ProgressBar mProgressBar;


    public static Intent createIntent(
            Context context, FlowParameters flowParams, IdpResponse response) {
        return createBaseIntent(context, WelcomeBackEmailLinkPrompt.class, flowParams)
                .putExtra(ExtraConstants.IDP_RESPONSE, response);
    }

    @Override
    protected void onCreate(@Nullable Bundle savedInstanceState) {
        super.onCreate(savedInstanceState);
        setContentView(R.layout.fui_welcome_back_email_link_prompt_layout);
        mIdpResponseForLinking = IdpResponse.fromResultIntent(getIntent());
        initializeViewObjects();
        setBodyText();
        setOnClickListeners();
        setPrivacyFooter();
    }

    private void startEmailLinkFlow() {
        Intent intent = EmailActivity.createIntentForLinking(this, getFlowParams(),
                mIdpResponseForLinking);
        startActivityForResult(intent, RequestCodes.WELCOME_BACK_EMAIL_LINK_FLOW);
    }

    @Override
    protected void onActivityResult(int requestCode, int resultCode, Intent data) {
        super.onActivityResult(requestCode, resultCode, data);
        finish(resultCode, data);
    }

    private void initializeViewObjects() {
        mSignInButton = findViewById(R.id.button_sign_in);
        mProgressBar = findViewById(R.id.top_progress_bar);
    }

<<<<<<< HEAD
    @SuppressLint("WrongConstant")
=======
    @SuppressWarnings("WrongConstant")
>>>>>>> 942663ff
    private void setBodyText() {
        TextView body = findViewById(R.id.welcome_back_email_link_body);
        String bodyText = getString(R.string.fui_welcome_back_email_link_prompt_body,
                mIdpResponseForLinking.getEmail(),
                mIdpResponseForLinking
                        .getProviderType());

        SpannableStringBuilder spannableStringBuilder = new SpannableStringBuilder(bodyText);
        // bold email & provider text
        TextHelper.boldAllOccurencesOfText(spannableStringBuilder, bodyText,
                mIdpResponseForLinking.getEmail());
        TextHelper.boldAllOccurencesOfText(spannableStringBuilder, bodyText,
                mIdpResponseForLinking.getProviderType());

        body.setText(spannableStringBuilder);
        // Justifies the text
        if (android.os.Build.VERSION.SDK_INT >= Build.VERSION_CODES.O) {
            body.setJustificationMode(android.text.Layout.JUSTIFICATION_MODE_INTER_WORD);
        }
    }

    private void setOnClickListeners() {
        mSignInButton.setOnClickListener(this);
    }

    private void setPrivacyFooter() {
        TextView footerText = findViewById(R.id.email_footer_tos_and_pp_text);
        PrivacyDisclosureUtils.setupTermsOfServiceFooter(this, getFlowParams(), footerText);
    }

    @Override
    public void onClick(View view) {
        final int id = view.getId();
        if (id == R.id.button_sign_in) {
            startEmailLinkFlow();
        }
    }

    @Override
    public void showProgress(int message) {
        mSignInButton.setEnabled(false);
        mProgressBar.setVisibility(View.VISIBLE);
    }

    @Override
    public void hideProgress() {
        mProgressBar.setEnabled(true);
        mProgressBar.setVisibility(View.INVISIBLE);
    }
}<|MERGE_RESOLUTION|>--- conflicted
+++ resolved
@@ -66,11 +66,7 @@
         mProgressBar = findViewById(R.id.top_progress_bar);
     }
 
-<<<<<<< HEAD
-    @SuppressLint("WrongConstant")
-=======
     @SuppressWarnings("WrongConstant")
->>>>>>> 942663ff
     private void setBodyText() {
         TextView body = findViewById(R.id.welcome_back_email_link_body);
         String bodyText = getString(R.string.fui_welcome_back_email_link_prompt_body,
