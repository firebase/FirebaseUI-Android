package com.firebase.ui.auth.provider;

import android.app.Activity;
import android.content.Context;
import android.content.Intent;
import android.support.annotation.LayoutRes;

import com.firebase.ui.auth.R;
<<<<<<< HEAD
import com.firebase.ui.auth.ui.BaseHelper;
=======
import com.firebase.ui.auth.ResultCodes;
import com.firebase.ui.auth.ui.FlowParameters;
>>>>>>> 5d5440dc
import com.firebase.ui.auth.ui.phone.PhoneVerificationActivity;

public class PhoneProvider implements Provider {

    private static final int RC_PHONE_FLOW = 4;

    private Activity mActivity;
    private FlowParameters mFlowParameters;

    public PhoneProvider(Activity activity, FlowParameters parameters) {
        mActivity = activity;
        mFlowParameters = parameters;
    }

    @Override
    public String getName(Context context) {
        return context.getString(R.string.fui_provider_name_phone);
    }

    @Override
    @LayoutRes
    public int getButtonLayout() {
        return R.layout.fui_provider_button_phone;
    }

    @Override
    public void startLogin(Activity activity) {
        activity.startActivityForResult(
                PhoneVerificationActivity.createIntent(activity, mFlowParameters, null),
                RC_PHONE_FLOW);
    }

    @Override
    public void onActivityResult(int requestCode, int resultCode, Intent data) {
<<<<<<< HEAD
        if (requestCode == RC_PHONE_FLOW && resultCode == Activity.RESULT_OK) {
            mHelper.finishActivity(mActivity, Activity.RESULT_OK, data);
=======
        if (requestCode == RC_PHONE_FLOW && resultCode == ResultCodes.OK) {
            mActivity.setResult(ResultCodes.OK, data);
            mActivity.finish();
>>>>>>> 5d5440dc
        }
    }
}<|MERGE_RESOLUTION|>--- conflicted
+++ resolved
@@ -6,12 +6,7 @@
 import android.support.annotation.LayoutRes;
 
 import com.firebase.ui.auth.R;
-<<<<<<< HEAD
-import com.firebase.ui.auth.ui.BaseHelper;
-=======
-import com.firebase.ui.auth.ResultCodes;
 import com.firebase.ui.auth.ui.FlowParameters;
->>>>>>> 5d5440dc
 import com.firebase.ui.auth.ui.phone.PhoneVerificationActivity;
 
 public class PhoneProvider implements Provider {
@@ -46,14 +41,9 @@
 
     @Override
     public void onActivityResult(int requestCode, int resultCode, Intent data) {
-<<<<<<< HEAD
         if (requestCode == RC_PHONE_FLOW && resultCode == Activity.RESULT_OK) {
-            mHelper.finishActivity(mActivity, Activity.RESULT_OK, data);
-=======
-        if (requestCode == RC_PHONE_FLOW && resultCode == ResultCodes.OK) {
-            mActivity.setResult(ResultCodes.OK, data);
+            mActivity.setResult(Activity.RESULT_OK, data);
             mActivity.finish();
->>>>>>> 5d5440dc
         }
     }
 }