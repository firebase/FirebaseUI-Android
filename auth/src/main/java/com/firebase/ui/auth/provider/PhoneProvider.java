--- conflicted
+++ resolved
@@ -37,26 +37,15 @@
     @Override
     public void startLogin(Activity activity) {
 
-<<<<<<< HEAD
-        String phone = null;
-        for (AuthUI.IdpConfig idpConfig : mFlowParameters.providerInfo) {
-            if (idpConfig.getProviderId().equals(AuthUI.PHONE_VERIFICATION_PROVIDER)) {
-                phone = idpConfig.getParams().getString(AuthUI.EXTRA_DEFAULT_PHONE);
-=======
         Bundle params = null;
         for (AuthUI.IdpConfig idpConfig : mFlowParameters.providerInfo) {
             if (idpConfig.getProviderId().equals(AuthUI.PHONE_VERIFICATION_PROVIDER)) {
                 params = idpConfig.getParams();
->>>>>>> 73a696e3
             }
         }
 
         activity.startActivityForResult(
-<<<<<<< HEAD
-                PhoneVerificationActivity.createIntent(activity, mFlowParameters, phone),
-=======
                 PhoneVerificationActivity.createIntent(activity, mFlowParameters, params),
->>>>>>> 73a696e3
                 RC_PHONE_FLOW);
     }
 
