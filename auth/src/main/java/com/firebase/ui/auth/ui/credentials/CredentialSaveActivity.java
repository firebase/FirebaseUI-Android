package com.firebase.ui.auth.ui.credentials;

import android.arch.lifecycle.Observer;
import android.arch.lifecycle.ViewModelProviders;
import android.content.Context;
import android.content.Intent;
import android.os.Bundle;
import android.support.annotation.NonNull;
import android.support.annotation.Nullable;
import android.util.Log;

import com.firebase.ui.auth.IdpResponse;
import com.firebase.ui.auth.data.model.FlowParameters;
import com.firebase.ui.auth.data.model.Resource;
import com.firebase.ui.auth.ui.HelperActivityBase;
import com.firebase.ui.auth.util.ExtraConstants;
import com.firebase.ui.auth.util.ui.FlowUtils;
import com.firebase.ui.auth.viewmodel.smartlock.SmartLockHandler;
import com.google.android.gms.auth.api.credentials.Credential;

/**
 * Invisible Activity used for saving credentials to SmartLock.
 */
public class CredentialSaveActivity extends HelperActivityBase {
    private static final String TAG = "CredentialSaveActivity";

    private SmartLockHandler mHandler;
    private IdpResponse mIdpResponse;

    @NonNull
    public static Intent createIntent(Context context,
                                      FlowParameters flowParams,
                                      Credential credential,
                                      IdpResponse response) {
        return HelperActivityBase.createBaseIntent(context, CredentialSaveActivity.class, flowParams)
                .putExtra(ExtraConstants.EXTRA_CREDENTIAL, credential)
                .putExtra(ExtraConstants.EXTRA_IDP_RESPONSE, response);
    }

    @Override
    protected void onCreate(Bundle savedInstanceState) {
        super.onCreate(savedInstanceState);

        mHandler = ViewModelProviders.of(this).get(SmartLockHandler.class);
        mHandler.init(getFlowParams());

        Credential credential = getIntent().getParcelableExtra(ExtraConstants.EXTRA_CREDENTIAL);
        mIdpResponse = getIntent().getParcelableExtra(ExtraConstants.EXTRA_IDP_RESPONSE);

        mHandler.getOperation().observe(this, new Observer<Resource<Void>>() {
            @Override
            public void onChanged(@Nullable Resource<Void> resource) {
                if (resource == null) {
                    Log.w(TAG, "getSaveOperation:onChanged:null");
                    return;
                }

                onSaveOperation(resource);
            }
        });

        // Avoid double-saving
        Resource<Void> currentOp = mHandler.getOperation().getValue();
        if (currentOp == null) {
            Log.d(TAG, "Launching save operation.");
            mHandler.saveCredentials(credential);
        } else {
            Log.d(TAG, "Save operation in progress, doing nothing.");
        }
    }

    @Override
    protected void onActivityResult(int requestCode, int resultCode, Intent data) {
        super.onActivityResult(requestCode, resultCode, data);
<<<<<<< HEAD
        mHandler.onActivityResult(requestCode, resultCode, data);
=======
        mHandler.onActivityResult(requestCode, resultCode);
>>>>>>> 39c85f02
    }

    private void onSaveOperation(@NonNull Resource<Void> resource) {
        switch (resource.getState()) {
            case LOADING:
                // No-op?
                break;
            case SUCCESS:
            case FAILURE:
                if (!resource.isUsed()
                        && !FlowUtils.handleError(this, resource.getException())) {
                    finish(RESULT_OK, mIdpResponse.toIntent());
                }
                break;
        }
    }
<<<<<<< HEAD

    private void onPendingResolution(@NonNull PendingResolution resolution) {
        if (resolution.getRequestCode() == ResolutionCodes.RC_CRED_SAVE) {
            try {
                startIntentSenderForResult(
                        resolution.getPendingIntent().getIntentSender(),
                        resolution.getRequestCode(),
                        null, 0, 0, 0);
            } catch (IntentSender.SendIntentException e) {
                Log.e(TAG, "Failed to send resolution.", e);
                finish(RESULT_OK, mIdpResponse.toIntent());
            }
        }
    }
=======
>>>>>>> 39c85f02
}<|MERGE_RESOLUTION|>--- conflicted
+++ resolved
@@ -72,11 +72,7 @@
     @Override
     protected void onActivityResult(int requestCode, int resultCode, Intent data) {
         super.onActivityResult(requestCode, resultCode, data);
-<<<<<<< HEAD
         mHandler.onActivityResult(requestCode, resultCode, data);
-=======
-        mHandler.onActivityResult(requestCode, resultCode);
->>>>>>> 39c85f02
     }
 
     private void onSaveOperation(@NonNull Resource<Void> resource) {
@@ -93,21 +89,4 @@
                 break;
         }
     }
-<<<<<<< HEAD
-
-    private void onPendingResolution(@NonNull PendingResolution resolution) {
-        if (resolution.getRequestCode() == ResolutionCodes.RC_CRED_SAVE) {
-            try {
-                startIntentSenderForResult(
-                        resolution.getPendingIntent().getIntentSender(),
-                        resolution.getRequestCode(),
-                        null, 0, 0, 0);
-            } catch (IntentSender.SendIntentException e) {
-                Log.e(TAG, "Failed to send resolution.", e);
-                finish(RESULT_OK, mIdpResponse.toIntent());
-            }
-        }
-    }
-=======
->>>>>>> 39c85f02
 }