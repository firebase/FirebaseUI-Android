/*
 * Copyright 2016 Google Inc. All Rights Reserved.
 *
 * Licensed under the Apache License, Version 2.0 (the "License"); you may not use this file except
 * in compliance with the License. You may obtain a copy of the License at
 *
 * http://www.apache.org/licenses/LICENSE-2.0
 *
 * Unless required by applicable law or agreed to in writing, software distributed under the
 * License is distributed on an "AS IS" BASIS, WITHOUT WARRANTIES OR CONDITIONS OF ANY KIND, either
 * express or implied. See the License for the specific language governing permissions and
 * limitations under the License.
 */

package com.firebase.ui.auth.ui.idp;

import android.arch.lifecycle.Observer;
import android.arch.lifecycle.ViewModelProviders;
import android.content.Context;
import android.content.Intent;
import android.os.Bundle;
import android.support.annotation.RestrictTo;
import android.view.View;
import android.view.View.OnClickListener;
import android.widget.TextView;

import com.firebase.ui.auth.AuthUI.IdpConfig;
import com.firebase.ui.auth.ErrorCodes;
import com.firebase.ui.auth.FirebaseUiException;
import com.firebase.ui.auth.IdpResponse;
import com.firebase.ui.auth.R;
import com.firebase.ui.auth.data.model.FlowParameters;
import com.firebase.ui.auth.data.model.Resource;
import com.firebase.ui.auth.data.model.State;
<<<<<<< HEAD
import com.firebase.ui.auth.data.model.User;
=======
>>>>>>> 35eb2f09
import com.firebase.ui.auth.ui.AppCompatBase;
import com.firebase.ui.auth.ui.HelperActivityBase;
import com.firebase.ui.auth.ui.provider.FacebookProvider;
import com.firebase.ui.auth.ui.provider.GoogleProvider;
import com.firebase.ui.auth.ui.provider.Provider;
import com.firebase.ui.auth.ui.provider.TwitterProvider;
import com.firebase.ui.auth.util.ExtraConstants;
import com.firebase.ui.auth.util.ui.FlowUtils;
import com.firebase.ui.auth.viewmodel.idp.LinkingProvidersHandler;
import com.google.firebase.auth.FacebookAuthProvider;
import com.google.firebase.auth.GoogleAuthProvider;
import com.google.firebase.auth.TwitterAuthProvider;

@RestrictTo(RestrictTo.Scope.LIBRARY_GROUP)
public class WelcomeBackIdpPrompt extends AppCompatBase {
<<<<<<< HEAD
    private Provider mProvider;

    public static Intent createIntent(Context context, FlowParameters flowParams, User user) {
        return HelperActivityBase.createBaseIntent(context, WelcomeBackIdpPrompt.class, flowParams)
                .putExtra(ExtraConstants.EXTRA_USER, user);
=======
    private LinkingProvidersHandler mHandler;
    private Provider mProvider;

    public static Intent createIntent(
            Context context, FlowParameters flowParams, IdpResponse response) {
        return HelperActivityBase.createBaseIntent(context, WelcomeBackIdpPrompt.class, flowParams)
                .putExtra(ExtraConstants.EXTRA_IDP_RESPONSE, response);
>>>>>>> 35eb2f09
    }

    @Override
    protected void onCreate(Bundle savedInstanceState) {
        super.onCreate(savedInstanceState);
        setContentView(R.layout.fui_welcome_back_idp_prompt_layout);
        setupProvider();
    }

    private void setupProvider() {
<<<<<<< HEAD
        final ProvidersHandler handler = ViewModelProviders.of(this).get(ProvidersHandler.class);
        handler.init(getFlowParams());
=======
        IdpResponse prevResponse = IdpResponse.fromResultIntent(getIntent());
>>>>>>> 35eb2f09

        mHandler = ViewModelProviders.of(this).get(LinkingProvidersHandler.class);
        mHandler.init(getFlowParams());
        mHandler.setAttemptedSignInResponse(prevResponse);

        String providerId = prevResponse.getProviderType();
        for (IdpConfig idpConfig : getFlowParams().providerInfo) {
            if (providerId.equals(idpConfig.getProviderId())) {
                switch (providerId) {
                    case GoogleAuthProvider.PROVIDER_ID:
<<<<<<< HEAD
                        mProvider = new GoogleProvider(handler, this, oldUser.getEmail());
                        break;
                    case FacebookAuthProvider.PROVIDER_ID:
                        mProvider = new FacebookProvider(handler, this);
                        break;
                    case TwitterAuthProvider.PROVIDER_ID:
                        mProvider = new TwitterProvider(handler, this);
=======
                        mProvider = new GoogleProvider(mHandler, this, prevResponse.getEmail());
                        break;
                    case FacebookAuthProvider.PROVIDER_ID:
                        mProvider = new FacebookProvider(mHandler, this);
                        break;
                    case TwitterAuthProvider.PROVIDER_ID:
                        mProvider = new TwitterProvider(mHandler, this);
>>>>>>> 35eb2f09
                        break;
                    default:
                        throw new IllegalStateException("Unknown provider: " + providerId);
                }
            }
        }

        if (mProvider == null) {
<<<<<<< HEAD
            finish(RESULT_CANCELED, IdpResponse.getErrorIntent(
                    new FirebaseUiException(ErrorCodes.PROVIDER_ERROR, "Provider: " + providerId)));
=======
            finish(RESULT_CANCELED, IdpResponse.getErrorIntent(new FirebaseUiException(
                    ErrorCodes.DEVELOPER_ERROR,
                    "Firebase login unsuccessful."
                            + " Account linking failed due to provider not enabled by application: "
                            + providerId)));
>>>>>>> 35eb2f09
            return;
        }

        ((TextView) findViewById(R.id.welcome_back_idp_prompt)).setText(getString(
                R.string.fui_welcome_back_idp_prompt,
<<<<<<< HEAD
                oldUser.getEmail(),
=======
                prevResponse.getEmail(),
>>>>>>> 35eb2f09
                mProvider.getName()));

        findViewById(R.id.welcome_back_idp_button).setOnClickListener(new OnClickListener() {
            @Override
            public void onClick(View view) {
                mProvider.startLogin(WelcomeBackIdpPrompt.this);
            }
        });

<<<<<<< HEAD
        handler.getOperation().observe(this, new Observer<Resource<IdpResponse>>() {
=======
        mHandler.getOperation().observe(this, new Observer<Resource<IdpResponse>>() {
>>>>>>> 35eb2f09
            @Override
            public void onChanged(Resource<IdpResponse> resource) {
                if (resource.getState() == State.LOADING) {
                    getDialogHolder().showLoadingDialog(R.string.fui_progress_dialog_loading);
                    return;
                }
                getDialogHolder().dismissDialog();

<<<<<<< HEAD
=======
                if (resource.isUsed()) { return; }

>>>>>>> 35eb2f09
                if (resource.getState() == State.SUCCESS) {
                    finish(RESULT_OK, resource.getValue().toIntent());
                } else {
                    Exception e = resource.getException();
                    if (!FlowUtils.handleError(WelcomeBackIdpPrompt.this, e)) {
                        finish(RESULT_CANCELED, IdpResponse.getErrorIntent(e));
                    }
                }
            }
        });
    }

    @Override
    protected void onActivityResult(int requestCode, int resultCode, Intent data) {
        super.onActivityResult(requestCode, resultCode, data);
        mProvider.onActivityResult(requestCode, resultCode, data);
    }
}<|MERGE_RESOLUTION|>--- conflicted
+++ resolved
@@ -32,10 +32,6 @@
 import com.firebase.ui.auth.data.model.FlowParameters;
 import com.firebase.ui.auth.data.model.Resource;
 import com.firebase.ui.auth.data.model.State;
-<<<<<<< HEAD
-import com.firebase.ui.auth.data.model.User;
-=======
->>>>>>> 35eb2f09
 import com.firebase.ui.auth.ui.AppCompatBase;
 import com.firebase.ui.auth.ui.HelperActivityBase;
 import com.firebase.ui.auth.ui.provider.FacebookProvider;
@@ -51,13 +47,6 @@
 
 @RestrictTo(RestrictTo.Scope.LIBRARY_GROUP)
 public class WelcomeBackIdpPrompt extends AppCompatBase {
-<<<<<<< HEAD
-    private Provider mProvider;
-
-    public static Intent createIntent(Context context, FlowParameters flowParams, User user) {
-        return HelperActivityBase.createBaseIntent(context, WelcomeBackIdpPrompt.class, flowParams)
-                .putExtra(ExtraConstants.EXTRA_USER, user);
-=======
     private LinkingProvidersHandler mHandler;
     private Provider mProvider;
 
@@ -65,7 +54,6 @@
             Context context, FlowParameters flowParams, IdpResponse response) {
         return HelperActivityBase.createBaseIntent(context, WelcomeBackIdpPrompt.class, flowParams)
                 .putExtra(ExtraConstants.EXTRA_IDP_RESPONSE, response);
->>>>>>> 35eb2f09
     }
 
     @Override
@@ -76,12 +64,7 @@
     }
 
     private void setupProvider() {
-<<<<<<< HEAD
-        final ProvidersHandler handler = ViewModelProviders.of(this).get(ProvidersHandler.class);
-        handler.init(getFlowParams());
-=======
         IdpResponse prevResponse = IdpResponse.fromResultIntent(getIntent());
->>>>>>> 35eb2f09
 
         mHandler = ViewModelProviders.of(this).get(LinkingProvidersHandler.class);
         mHandler.init(getFlowParams());
@@ -92,15 +75,6 @@
             if (providerId.equals(idpConfig.getProviderId())) {
                 switch (providerId) {
                     case GoogleAuthProvider.PROVIDER_ID:
-<<<<<<< HEAD
-                        mProvider = new GoogleProvider(handler, this, oldUser.getEmail());
-                        break;
-                    case FacebookAuthProvider.PROVIDER_ID:
-                        mProvider = new FacebookProvider(handler, this);
-                        break;
-                    case TwitterAuthProvider.PROVIDER_ID:
-                        mProvider = new TwitterProvider(handler, this);
-=======
                         mProvider = new GoogleProvider(mHandler, this, prevResponse.getEmail());
                         break;
                     case FacebookAuthProvider.PROVIDER_ID:
@@ -108,7 +82,6 @@
                         break;
                     case TwitterAuthProvider.PROVIDER_ID:
                         mProvider = new TwitterProvider(mHandler, this);
->>>>>>> 35eb2f09
                         break;
                     default:
                         throw new IllegalStateException("Unknown provider: " + providerId);
@@ -117,26 +90,17 @@
         }
 
         if (mProvider == null) {
-<<<<<<< HEAD
-            finish(RESULT_CANCELED, IdpResponse.getErrorIntent(
-                    new FirebaseUiException(ErrorCodes.PROVIDER_ERROR, "Provider: " + providerId)));
-=======
             finish(RESULT_CANCELED, IdpResponse.getErrorIntent(new FirebaseUiException(
                     ErrorCodes.DEVELOPER_ERROR,
                     "Firebase login unsuccessful."
                             + " Account linking failed due to provider not enabled by application: "
                             + providerId)));
->>>>>>> 35eb2f09
             return;
         }
 
         ((TextView) findViewById(R.id.welcome_back_idp_prompt)).setText(getString(
                 R.string.fui_welcome_back_idp_prompt,
-<<<<<<< HEAD
-                oldUser.getEmail(),
-=======
                 prevResponse.getEmail(),
->>>>>>> 35eb2f09
                 mProvider.getName()));
 
         findViewById(R.id.welcome_back_idp_button).setOnClickListener(new OnClickListener() {
@@ -146,11 +110,7 @@
             }
         });
 
-<<<<<<< HEAD
-        handler.getOperation().observe(this, new Observer<Resource<IdpResponse>>() {
-=======
         mHandler.getOperation().observe(this, new Observer<Resource<IdpResponse>>() {
->>>>>>> 35eb2f09
             @Override
             public void onChanged(Resource<IdpResponse> resource) {
                 if (resource.getState() == State.LOADING) {
@@ -159,11 +119,8 @@
                 }
                 getDialogHolder().dismissDialog();
 
-<<<<<<< HEAD
-=======
                 if (resource.isUsed()) { return; }
 
->>>>>>> 35eb2f09
                 if (resource.getState() == State.SUCCESS) {
                     finish(RESULT_OK, resource.getValue().toIntent());
                 } else {
