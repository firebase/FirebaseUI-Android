--- conflicted
+++ resolved
@@ -17,13 +17,8 @@
 import android.content.Context;
 import android.content.Intent;
 import android.os.Bundle;
-<<<<<<< HEAD
-import android.support.annotation.NonNull;
-import android.support.annotation.Nullable;
-=======
 import android.support.v4.app.FragmentTransaction;
 import android.view.View;
->>>>>>> 63e3f951
 
 import com.firebase.ui.auth.IdpResponse;
 import com.firebase.ui.auth.R;
@@ -31,10 +26,7 @@
 import com.firebase.ui.auth.ui.BaseHelper;
 import com.firebase.ui.auth.ui.ExtraConstants;
 import com.firebase.ui.auth.ui.FlowParameters;
-<<<<<<< HEAD
-=======
 import com.firebase.ui.auth.ui.User;
->>>>>>> 63e3f951
 import com.firebase.ui.auth.ui.accountlink.WelcomeBackIdpPrompt;
 import com.firebase.ui.auth.ui.accountlink.WelcomeBackPasswordPrompt;
 import com.google.firebase.auth.EmailAuthProvider;
@@ -55,13 +47,10 @@
         super.onCreate(savedInstanceState);
         setContentView(R.layout.activity_register_email);
 
-<<<<<<< HEAD
-=======
         if (savedInstanceState != null) {
             return;
         }
 
->>>>>>> 63e3f951
         // Get email from intent (can be null)
         String email = getIntent().getExtras().getString(ExtraConstants.EXTRA_EMAIL);
 
@@ -74,89 +63,49 @@
                 .commit();
     }
 
-<<<<<<< HEAD
-=======
     @Override
     protected void onSaveInstanceState(Bundle outState) {
         outState.putBoolean(ExtraConstants.HAS_EXISTING_INSTANCE, true);
         super.onSaveInstanceState(outState);
     }
 
->>>>>>> 63e3f951
     @Override
     protected void onActivityResult(int requestCode, int resultCode, Intent data) {
         super.onActivityResult(requestCode, resultCode, data);
         switch (requestCode) {
             case RC_SIGN_IN:
             case RC_WELCOME_BACK_IDP:
-<<<<<<< HEAD
-                finish(resultCode, new Intent());
-=======
                 finish(resultCode, data);
->>>>>>> 63e3f951
         }
     }
 
     @Override
-<<<<<<< HEAD
-    public void onExistingEmailUser(@NonNull String email) {
-=======
     public void onExistingEmailUser(User user) {
->>>>>>> 63e3f951
         // Existing email user, direct them to sign in with their password.
         startActivityForResult(
                 WelcomeBackPasswordPrompt.createIntent(
                         this,
                         mActivityHelper.getFlowParams(),
-<<<<<<< HEAD
-                        new IdpResponse(EmailAuthProvider.PROVIDER_ID, email)),
-=======
                         new IdpResponse(EmailAuthProvider.PROVIDER_ID, user.getEmail())),
->>>>>>> 63e3f951
                 RC_SIGN_IN);
 
         setSlideAnimation();
     }
 
     @Override
-<<<<<<< HEAD
-    public void onExistingIdpUser(@NonNull String email, @NonNull String provider) {
-=======
     public void onExistingIdpUser(User user) {
->>>>>>> 63e3f951
         // Existing social user, direct them to sign in using their chosen provider.
         Intent intent = WelcomeBackIdpPrompt.createIntent(
                 this,
                 mActivityHelper.getFlowParams(),
-<<<<<<< HEAD
-                provider,
-                null,
-                email);
-        mActivityHelper.startActivityForResult(intent,
-                RC_WELCOME_BACK_IDP);
-=======
                 user,
                 new IdpResponse(EmailAuthProvider.PROVIDER_ID, user.getEmail()));
         mActivityHelper.startActivityForResult(intent, RC_WELCOME_BACK_IDP);
->>>>>>> 63e3f951
 
         setSlideAnimation();
     }
 
     @Override
-<<<<<<< HEAD
-    public void onNewUser(@NonNull String email, @Nullable String name) {
-        // New user, direct them to create an account with email/password.
-        RegisterEmailFragment fragment = RegisterEmailFragment.getInstance(
-                mActivityHelper.getFlowParams(),
-                email,
-                name);
-        getSupportFragmentManager().beginTransaction()
-                .replace(R.id.fragment_register_email, fragment, RegisterEmailFragment.TAG)
-                .addSharedElement(findViewById(R.id.email_layout), "email_field")
-                .disallowAddToBackStack()
-                .commit();
-=======
     public void onNewUser(User user) {
         // New user, direct them to create an account with email/password.
         RegisterEmailFragment fragment = RegisterEmailFragment.getInstance(
@@ -169,7 +118,6 @@
         if (v != null) ft.addSharedElement(v, "email_field");
 
         ft.disallowAddToBackStack().commit();
->>>>>>> 63e3f951
     }
 
     private void setSlideAnimation() {
