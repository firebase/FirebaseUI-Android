--- conflicted
+++ resolved
@@ -160,22 +160,11 @@
                                         // This executes even if the name change fails, since
                                         // the account creation succeeded and we want to save
                                         // the credential to SmartLock (if enabled).
-<<<<<<< HEAD
-                                        SaveSmartLock.getInstance(RegisterEmailActivity.this,
-                                                                  mActivityHelper.getFlowParams(),
-                                                                  TAG)
-                                                .saveCredentialsOrFinish(RegisterEmailActivity.this,
-                                                                         mActivityHelper.getFlowParams(),
-                                                                         firebaseUser,
-                                                                         password,
-                                                                         null /* provider */);
-=======
                                         mActivityHelper.saveCredentialsOrFinish(
                                                 mSmartLock,
                                                 RegisterEmailActivity.this,
                                                 firebaseUser,
                                                 password);
->>>>>>> 42fa51cd
                                     }
                                 });
                     }
