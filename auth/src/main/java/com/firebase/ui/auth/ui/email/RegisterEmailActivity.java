/*
 * Copyright 2016 Google Inc. All Rights Reserved.
 *
 * Licensed under the Apache License, Version 2.0 (the "License"); you may not use this file except
 * in compliance with the License. You may obtain a copy of the License at
 *
 * http://www.apache.org/licenses/LICENSE-2.0
 *
 * Unless required by applicable law or agreed to in writing, software distributed under the
 * License is distributed on an "AS IS" BASIS, WITHOUT WARRANTIES OR CONDITIONS OF ANY KIND, either
 * express or implied. See the License for the specific language governing permissions and
 * limitations under the License.
 */

package com.firebase.ui.auth.ui.email;

import android.app.PendingIntent;
import android.content.Context;
import android.content.Intent;
import android.content.IntentSender;
import android.net.Uri;
import android.os.Bundle;
import android.support.annotation.ColorInt;
import android.support.annotation.NonNull;
import android.support.annotation.Nullable;
import android.support.customtabs.CustomTabsIntent;
import android.support.design.widget.TextInputLayout;
import android.support.v4.content.ContextCompat;
import android.text.SpannableStringBuilder;
import android.text.TextUtils;
import android.text.style.ForegroundColorSpan;
import android.util.Log;
import android.util.TypedValue;
import android.view.View;
import android.widget.EditText;
import android.widget.TextView;

import com.firebase.ui.auth.IdpResponse;
import com.firebase.ui.auth.R;
import com.firebase.ui.auth.ui.AppCompatBase;
import com.firebase.ui.auth.ui.BaseHelper;
import com.firebase.ui.auth.ui.ExtraConstants;
import com.firebase.ui.auth.ui.FlowParameters;
import com.firebase.ui.auth.ui.TaskFailureLogger;
import com.firebase.ui.auth.ui.accountlink.WelcomeBackIdpPrompt;
import com.firebase.ui.auth.ui.email.fieldvalidators.EmailFieldValidator;
import com.firebase.ui.auth.ui.email.fieldvalidators.PasswordFieldValidator;
import com.firebase.ui.auth.ui.email.fieldvalidators.RequiredFieldValidator;
import com.firebase.ui.auth.util.FirebaseAuthWrapperFactory;
import com.firebase.ui.auth.util.signincontainer.SaveSmartLock;
import com.google.android.gms.auth.api.credentials.Credential;
import com.google.android.gms.tasks.OnCompleteListener;
import com.google.android.gms.tasks.OnFailureListener;
import com.google.android.gms.tasks.OnSuccessListener;
import com.google.android.gms.tasks.Task;
import com.google.firebase.auth.AuthResult;
import com.google.firebase.auth.EmailAuthProvider;
<<<<<<< HEAD
import com.google.firebase.auth.FirebaseAuth;
=======
>>>>>>> ac1fb395
import com.google.firebase.auth.FirebaseAuthInvalidCredentialsException;
import com.google.firebase.auth.FirebaseAuthUserCollisionException;
import com.google.firebase.auth.FirebaseAuthWeakPasswordException;
import com.google.firebase.auth.FirebaseUser;
import com.google.firebase.auth.ProviderQueryResult;
import com.google.firebase.auth.UserProfileChangeRequest;

import java.util.List;

/**
 * Activity displaying a form to create a new email/password account.
 */
public class RegisterEmailActivity extends AppCompatBase
        implements View.OnClickListener, View.OnFocusChangeListener {
    private static final String TAG = "RegisterEmailActivity";
    private static final String PREV_EMAIL = "previous_email";
    private static final int RC_HINT = 13;
    private static final int RC_WELCOME_BACK_IDP = 15;
    private static final int RC_SIGN_IN = 16;

    private String mPrevEmail;
    private EditText mEmailEditText;
    private EditText mNameEditText;
    private EditText mPasswordEditText;
    private EmailFieldValidator mEmailFieldValidator;
    private PasswordFieldValidator mPasswordFieldValidator;
    private RequiredFieldValidator mNameValidator;
    @Nullable
    private SaveSmartLock mSaveSmartLock;

    @Override
    protected void onCreate(Bundle savedInstanceState) {
        super.onCreate(savedInstanceState);
        setContentView(R.layout.register_email_layout);

        mSaveSmartLock = mActivityHelper.getSaveSmartLockInstance();

        mPasswordFieldValidator = new PasswordFieldValidator(
                (TextInputLayout) findViewById(R.id.password_layout),
                getResources().getInteger(R.integer.min_password_length));
        mNameValidator = new RequiredFieldValidator((TextInputLayout) findViewById(R.id.name_layout));
        mEmailFieldValidator = new EmailFieldValidator((TextInputLayout) findViewById(R.id.email_layout));

        mEmailEditText = (EditText) findViewById(R.id.email);
        mNameEditText = (EditText) findViewById(R.id.name);
        mPasswordEditText = (EditText) findViewById(R.id.password);

        mEmailEditText.setOnFocusChangeListener(this);
        mNameEditText.setOnFocusChangeListener(this);
        mPasswordEditText.setOnFocusChangeListener(this);
        findViewById(R.id.button_create).setOnClickListener(this);

        setUpTermsOfService();

        // Activity rotated
        if (savedInstanceState != null) {
            mPrevEmail = savedInstanceState.getString(PREV_EMAIL);
            return;
        }

        String email = getIntent().getStringExtra(ExtraConstants.EXTRA_EMAIL);
        if (!TextUtils.isEmpty(email)) {
            mEmailEditText.setText(email);
            mNameEditText.requestFocus();
            return;
        }

        if (mActivityHelper.getFlowParams().smartLockEnabled) {
            showEmailAutoCompleteHint();
        }
    }

    @Override
    protected void onSaveInstanceState(Bundle outState) {
        outState.putString(PREV_EMAIL, mPrevEmail);
        super.onSaveInstanceState(outState);
    }

    private void setUpTermsOfService() {
        if (mActivityHelper.getFlowParams().termsOfServiceUrl == null) {
            return;
        }
        ForegroundColorSpan foregroundColorSpan = new ForegroundColorSpan(ContextCompat.getColor
                (getApplicationContext(), R.color.linkColor));

        String preamble = getResources().getString(R.string.create_account_preamble);
        String link = getResources().getString(R.string.terms_of_service);
        SpannableStringBuilder spannableStringBuilder = new SpannableStringBuilder(preamble + link);
        int start = preamble.length();
        spannableStringBuilder.setSpan(foregroundColorSpan, start, start + link.length(), 0);

        TextView agreementText = (TextView) findViewById(R.id.create_account_text);
        agreementText.setText(spannableStringBuilder);
        agreementText.setOnClickListener(new View.OnClickListener() {
            @Override
            public void onClick(View view) {
                // Getting default color
                TypedValue typedValue = new TypedValue();
                getTheme().resolveAttribute(R.attr.colorPrimary, typedValue, true);
                @ColorInt int color = typedValue.data;

                new CustomTabsIntent.Builder()
                        .setToolbarColor(color)
                        .build()
                        .launchUrl(
                                RegisterEmailActivity.this,
                                Uri.parse(mActivityHelper.getFlowParams().termsOfServiceUrl));
            }
        });
    }

    private void showEmailAutoCompleteHint() {
        PendingIntent hintIntent = FirebaseAuthWrapperFactory
                .getFirebaseAuthWrapper(mActivityHelper.getAppName()).getEmailHintIntent(this);
        if (hintIntent != null) {
            try {
                startIntentSenderForResult(hintIntent.getIntentSender(), RC_HINT, null, 0, 0, 0);
            } catch (IntentSender.SendIntentException e) {
                Log.e(TAG, "Unable to start hint intent", e);
            }
        }
    }

    @Override
    public void onActivityResult(int requestCode, int resultCode, Intent data) {
        super.onActivityResult(requestCode, resultCode, data);
        switch (requestCode) {
            case RC_HINT:
                if (data != null) {
                    Credential credential = data.getParcelableExtra(Credential.EXTRA_KEY);
                    if (credential != null) {
                        mEmailEditText.setText(credential.getId());
                        String name = credential.getName();
                        mNameEditText.setText(name);
                        if (TextUtils.isEmpty(name)) {
                            mNameEditText.requestFocus();
                        } else {
                            mPasswordEditText.requestFocus();
                        }
                    }
                }
                break;
            case RC_SIGN_IN:
            case RC_WELCOME_BACK_IDP:
                finish(resultCode, data);
                break;
        }
    }

    @Override
    public void onFocusChange(View view, boolean hasFocus) {
        if (hasFocus) return; // Only consider fields losing focus

        int id = view.getId();
        if (id == R.id.email) {
            String email = mEmailEditText.getText().toString();
            if (mEmailFieldValidator.validate(mEmailEditText.getText())) {
                if (!email.equals(mPrevEmail)) {
                    mActivityHelper.showLoadingDialog(R.string.progress_dialog_checking_accounts);
                    checkAccountExists(email);
                    mPrevEmail = email;
                }
            }
        } else if (id == R.id.name) {
            mNameValidator.validate(mNameEditText.getText());
        } else if (id == R.id.password) {
            mPasswordFieldValidator.validate(mPasswordEditText.getText());
        }
    }

    public void checkAccountExists(final String email) {
        if (!TextUtils.isEmpty(email)) {
            mActivityHelper.getFirebaseAuth()
                    .fetchProvidersForEmail(email)
                    .addOnFailureListener(
                            new TaskFailureLogger(TAG, "Error fetching providers for email"))
                    .addOnCompleteListener(this, new OnCompleteListener<ProviderQueryResult>() {
                        @Override
                        public void onComplete(@NonNull Task<ProviderQueryResult> task) {
                            mActivityHelper.dismissDialog();
                        }
                    })
                    .addOnSuccessListener(new OnSuccessListener<ProviderQueryResult>() {
                        @Override
                        public void onSuccess(ProviderQueryResult result) {
                            List<String> providers = result.getProviders();
                            if (providers != null && !providers.isEmpty()) {
                                // There is an account tied to this email.
                                // If only the email provider is associated with the account,
                                // direct the user to the email sign in flow.
                                // Otherwise, direct the user to sign in with the IDP they previously selected.

                                String provider = providers.get(0);
                                if (provider.equalsIgnoreCase(EmailAuthProvider.PROVIDER_ID)) {
                                    Intent signInIntent = SignInActivity.createIntent(
                                            RegisterEmailActivity.this,
                                            mActivityHelper.getFlowParams(),
                                            email);
                                    mActivityHelper.startActivityForResult(signInIntent,
                                                                           RC_SIGN_IN);
                                } else {
                                    Intent intent = WelcomeBackIdpPrompt.createIntent(
                                            RegisterEmailActivity.this,
                                            mActivityHelper.getFlowParams(),
                                            provider,
                                            null,
                                            email);
                                    mActivityHelper.startActivityForResult(intent,
                                                                           RC_WELCOME_BACK_IDP);
                                }
                            }
                        }
                    });
        }
    }

    @Override
    public void onClick(View view) {
        if (view.getId() == R.id.button_create) {
            String email = mEmailEditText.getText().toString();
            String password = mPasswordEditText.getText().toString();
            String name = mNameEditText.getText().toString();

            boolean emailValid = mEmailFieldValidator.validate(email);
            boolean passwordValid = mPasswordFieldValidator.validate(password);
            boolean nameValid = mNameValidator.validate(name);
            if (emailValid && passwordValid && nameValid) {
                mActivityHelper.showLoadingDialog(R.string.progress_dialog_signing_up);
                registerUser(email, name, password);
            }
        }
    }

    private void registerUser(final String email, final String name, final String password) {
        mActivityHelper.getFirebaseAuth()
                .createUserWithEmailAndPassword(email, password)
                .addOnFailureListener(new TaskFailureLogger(TAG, "Error creating user"))
                .addOnSuccessListener(new OnSuccessListener<AuthResult>() {
                    @Override
                    public void onSuccess(AuthResult authResult) {
                        // Set display name
                        UserProfileChangeRequest changeNameRequest =
                                new UserProfileChangeRequest.Builder().setDisplayName(name).build();

                        final FirebaseUser user = authResult.getUser();
                        user.updateProfile(changeNameRequest)
                                .addOnFailureListener(new TaskFailureLogger(
                                        TAG, "Error setting display name"))
                                .addOnCompleteListener(new OnCompleteListener<Void>() {
                                    @Override
                                    public void onComplete(@NonNull Task<Void> task) {
                                        // This executes even if the name change fails, since
                                        // the account creation succeeded and we want to save
                                        // the credential to SmartLock (if enabled).
                                        mActivityHelper.saveCredentialsOrFinish(
                                                mSaveSmartLock,
<<<<<<< HEAD
                                                firebaseUser,
                                                password,
                                                new IdpResponse(EmailAuthProvider.PROVIDER_ID,
                                                                email));
=======
                                                user,
                                                password);
>>>>>>> ac1fb395
                                    }
                                });
                    }
                })
                .addOnFailureListener(this, new OnFailureListener() {
                    @Override
                    public void onFailure(@NonNull Exception e) {
                        mActivityHelper.dismissDialog();

                        TextInputLayout emailInput =
                                (TextInputLayout) findViewById(R.id.email_layout);
                        TextInputLayout passwordInput =
                                (TextInputLayout) findViewById(R.id.password_layout);

                        if (e instanceof FirebaseAuthWeakPasswordException) {
                            // Password too weak
                            passwordInput.setError(getString(R.string.error_weak_password));
                        } else if (e instanceof FirebaseAuthInvalidCredentialsException) {
                            // Email address is malformed
                            emailInput.setError(getString(R.string.invalid_email_address));
                        } else if (e instanceof FirebaseAuthUserCollisionException) {
                            // Collision with existing user email
                            emailInput.setError(getString(R.string.error_user_collision));
                            checkAccountExists(mEmailEditText.getText().toString());
                        } else {
                            // General error message, this branch should not be invoked but
                            // covers future API changes
                            emailInput.setError(getString(R.string.email_account_creation_error));
                        }
                    }
                });
    }

    public static Intent createIntent(Context context, FlowParameters flowParams) {
        return createIntent(context, flowParams, null);
    }

    public static Intent createIntent(Context context, FlowParameters flowParams, String email) {
        return BaseHelper.createBaseIntent(context, RegisterEmailActivity.class, flowParams)
                .putExtra(ExtraConstants.EXTRA_EMAIL, email);
    }
}<|MERGE_RESOLUTION|>--- conflicted
+++ resolved
@@ -55,10 +55,6 @@
 import com.google.android.gms.tasks.Task;
 import com.google.firebase.auth.AuthResult;
 import com.google.firebase.auth.EmailAuthProvider;
-<<<<<<< HEAD
-import com.google.firebase.auth.FirebaseAuth;
-=======
->>>>>>> ac1fb395
 import com.google.firebase.auth.FirebaseAuthInvalidCredentialsException;
 import com.google.firebase.auth.FirebaseAuthUserCollisionException;
 import com.google.firebase.auth.FirebaseAuthWeakPasswordException;
@@ -315,15 +311,10 @@
                                         // the credential to SmartLock (if enabled).
                                         mActivityHelper.saveCredentialsOrFinish(
                                                 mSaveSmartLock,
-<<<<<<< HEAD
-                                                firebaseUser,
+                                                user,
                                                 password,
                                                 new IdpResponse(EmailAuthProvider.PROVIDER_ID,
                                                                 email));
-=======
-                                                user,
-                                                password);
->>>>>>> ac1fb395
                                     }
                                 });
                     }
