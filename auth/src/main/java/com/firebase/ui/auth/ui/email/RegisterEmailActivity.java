/*
 * Copyright 2016 Google Inc. All Rights Reserved.
 *
 * Licensed under the Apache License, Version 2.0 (the "License"); you may not use this file except
 * in compliance with the License. You may obtain a copy of the License at
 *
 * http://www.apache.org/licenses/LICENSE-2.0
 *
 * Unless required by applicable law or agreed to in writing, software distributed under the
 * License is distributed on an "AS IS" BASIS, WITHOUT WARRANTIES OR CONDITIONS OF ANY KIND, either
 * express or implied. See the License for the specific language governing permissions and
 * limitations under the License.
 */

package com.firebase.ui.auth.ui.email;

import android.content.Context;
import android.content.Intent;
import android.net.Uri;
import android.os.Bundle;
import android.support.annotation.NonNull;
import android.support.design.widget.TextInputLayout;
import android.support.v4.content.ContextCompat;
import android.text.SpannableStringBuilder;
import android.text.style.ForegroundColorSpan;
import android.util.TypedValue;
import android.view.View;
import android.widget.Button;
import android.widget.EditText;
import android.widget.ImageView;
import android.widget.TextView;

import com.firebase.ui.auth.R;
import com.firebase.ui.auth.ui.ActivityHelper;
import com.firebase.ui.auth.ui.AppCompatBase;
import com.firebase.ui.auth.ui.ExtraConstants;
import com.firebase.ui.auth.ui.FlowParameters;
import com.firebase.ui.auth.ui.TaskFailureLogger;
import com.firebase.ui.auth.ui.email.field_validators.EmailFieldValidator;
import com.firebase.ui.auth.ui.email.field_validators.PasswordFieldValidator;
import com.firebase.ui.auth.ui.email.field_validators.RequiredFieldValidator;
import com.firebase.ui.auth.util.smartlock.SaveSmartLock;
import com.google.android.gms.tasks.OnCompleteListener;
import com.google.android.gms.tasks.OnFailureListener;
import com.google.android.gms.tasks.OnSuccessListener;
import com.google.android.gms.tasks.Task;
import com.google.firebase.auth.AuthResult;
import com.google.firebase.auth.FirebaseAuth;
import com.google.firebase.auth.FirebaseAuthInvalidCredentialsException;
import com.google.firebase.auth.FirebaseAuthUserCollisionException;
import com.google.firebase.auth.FirebaseAuthWeakPasswordException;
import com.google.firebase.auth.FirebaseUser;
import com.google.firebase.auth.UserProfileChangeRequest;

/**
 * Activity displaying a form to create a new email/password account.
 */
public class RegisterEmailActivity extends AppCompatBase implements View.OnClickListener {
    private static final String TAG = "RegisterEmailActivity";

<<<<<<< HEAD
    private SaveSmartLock mSmartLock;
=======
>>>>>>> ad115f01
    private EditText mEmailEditText;
    private EditText mPasswordEditText;
    private EditText mNameEditText;
    private EmailFieldValidator mEmailFieldValidator;
    private PasswordFieldValidator mPasswordFieldValidator;
    private RequiredFieldValidator mNameValidator;

    @Override
    protected void onCreate(Bundle savedInstanceState) {
        super.onCreate(savedInstanceState);
        setContentView(R.layout.register_email_layout);

<<<<<<< HEAD
        mSmartLock = SaveSmartLock.getInstance(this);

=======
>>>>>>> ad115f01
        String email = getIntent().getStringExtra(ExtraConstants.EXTRA_EMAIL);
        mEmailEditText = (EditText) findViewById(R.id.email);

        TypedValue visibleIcon = new TypedValue();
        TypedValue slightlyVisibleIcon = new TypedValue();

        getResources().getValue(R.dimen.visible_icon, visibleIcon, true);
        getResources().getValue(R.dimen.slightly_visible_icon, slightlyVisibleIcon, true);

        mPasswordEditText = (EditText) findViewById(R.id.password);
        ((TextInputLayout) findViewById(R.id.password_layout)).setPasswordVisibilityToggleEnabled(false);
        ImageView togglePasswordImage = (ImageView) findViewById(R.id.toggle_visibility);

        mPasswordEditText.setOnFocusChangeListener(new ImageFocusTransparencyChanger(
                togglePasswordImage,
                visibleIcon.getFloat(),
                slightlyVisibleIcon.getFloat()));

        togglePasswordImage.setOnClickListener(new PasswordToggler(mPasswordEditText));

        mNameEditText = (EditText) findViewById(R.id.name);

        mPasswordFieldValidator = new PasswordFieldValidator((TextInputLayout)
                findViewById(R.id.password_layout),
                getResources().getInteger(R.integer.min_password_length));
        mNameValidator = new RequiredFieldValidator((TextInputLayout) findViewById(R.id.name_layout));
        mEmailFieldValidator = new EmailFieldValidator((TextInputLayout) findViewById(R.id.email_layout));

        if (email != null) {
            mEmailEditText.setText(email);
            mEmailEditText.setEnabled(false);
        }
        setUpTermsOfService();
        Button createButton = (Button) findViewById(R.id.button_create);
        createButton.setOnClickListener(this);
    }

    private void setUpTermsOfService() {
        if (mActivityHelper.getFlowParams().termsOfServiceUrl == null) {
            return;
        }
        ForegroundColorSpan foregroundColorSpan = new ForegroundColorSpan(ContextCompat.getColor
                (getApplicationContext(), R.color.linkColor));

        String preamble = getResources().getString(R.string.create_account_preamble);
        String link = getResources().getString(R.string.terms_of_service);
        SpannableStringBuilder spannableStringBuilder = new SpannableStringBuilder(preamble + link);
        int start = preamble.length();
        spannableStringBuilder.setSpan(foregroundColorSpan, start, start + link.length(), 0);
        TextView agreementText = (TextView) findViewById(R.id.create_account_text);
        agreementText.setText(spannableStringBuilder);
        agreementText.setOnClickListener(new View.OnClickListener() {
            @Override
            public void onClick(View view) {
                Intent intent = new Intent(Intent.ACTION_VIEW).setData(Uri.parse
                        (mActivityHelper.getFlowParams().termsOfServiceUrl));
                startActivity(intent);
            }
        });
    }

    private void registerUser(String email, final String name, final String password) {
        final FirebaseAuth firebaseAuth = mActivityHelper.getFirebaseAuth();
        // create the user
        firebaseAuth.createUserWithEmailAndPassword(email, password)
                .addOnFailureListener(new TaskFailureLogger(TAG, "Error creating user"))
                .addOnSuccessListener(new OnSuccessListener<AuthResult>() {
                    @Override
                    public void onSuccess(AuthResult authResult) {
                        final FirebaseUser firebaseUser = authResult.getUser();
                        UserProfileChangeRequest changeNameRequest =
                                new UserProfileChangeRequest.Builder()
                                        .setDisplayName(name).build();

                        // Set display name
                        firebaseUser.updateProfile(changeNameRequest)
                                .addOnFailureListener(new TaskFailureLogger(
                                        TAG, "Error setting display name"))
                                .addOnCompleteListener(new OnCompleteListener<Void>() {
                                    @Override
                                    public void onComplete(@NonNull Task<Void> task) {
                                        // This executes even if the name change fails, since
                                        // the account creation succeeded and we want to save
                                        // the credential to SmartLock (if enabled).
<<<<<<< HEAD
                                        mSmartLock.saveCredentialsOrFinish(
                                                RegisterEmailActivity.this,
                                                mActivityHelper,
                                                firebaseUser,
                                                password,
                                                null /* provider */);
=======
                                        SmartLock.getInstance(RegisterEmailActivity.this, TAG)
                                                .saveCredentialsOrFinish(RegisterEmailActivity.this,
                                                                         mActivityHelper,
                                                                         firebaseUser,
                                                                         password,
                                                                         null /* provider */);
>>>>>>> ad115f01
                                    }
                                });
                    }
                })
                .addOnFailureListener(new OnFailureListener() {
                    @Override
                    public void onFailure(@NonNull Exception e) {
                        mActivityHelper.dismissDialog();

                        TextInputLayout emailInput =
                                (TextInputLayout) findViewById(R.id.email_layout);
                        TextInputLayout passwordInput =
                                (TextInputLayout) findViewById(R.id.password_layout);

                        if (e instanceof FirebaseAuthWeakPasswordException) {
                            // Password too weak
                            passwordInput.setError(getString(R.string.error_weak_password));
                        } else if (e instanceof FirebaseAuthInvalidCredentialsException) {
                            // Email address is malformed
                            emailInput.setError(getString(R.string.invalid_email_address));
                        } else if (e instanceof FirebaseAuthUserCollisionException) {
                            // Collision with existing user email
                            emailInput.setError(getString(R.string.error_user_collision));
                        } else {
                            // General error message, this branch should not be invoked but
                            // covers future API changes
                            emailInput.setError(getString(R.string.email_account_creation_error));
                        }
                    }
                });
    }

    @Override
    public void onClick(View view) {
        if (view.getId() == R.id.button_create) {
            String email = mEmailEditText.getText().toString();
            String password = mPasswordEditText.getText().toString();
            String name = mNameEditText.getText().toString();

            boolean emailValid = mEmailFieldValidator.validate(email);
            boolean passwordValid = mPasswordFieldValidator.validate(password);
            boolean nameValid = mNameValidator.validate(name);
            if (emailValid && passwordValid && nameValid) {
                mActivityHelper.showLoadingDialog(R.string.progress_dialog_signing_up);
                registerUser(email, name, password);
            }
        }
    }

    public static Intent createIntent(
            Context context,
            FlowParameters flowParams,
            String email) {
        return ActivityHelper.createBaseIntent(context, RegisterEmailActivity.class, flowParams)
                .putExtra(ExtraConstants.EXTRA_EMAIL, email);
    }
}<|MERGE_RESOLUTION|>--- conflicted
+++ resolved
@@ -58,10 +58,6 @@
 public class RegisterEmailActivity extends AppCompatBase implements View.OnClickListener {
     private static final String TAG = "RegisterEmailActivity";
 
-<<<<<<< HEAD
-    private SaveSmartLock mSmartLock;
-=======
->>>>>>> ad115f01
     private EditText mEmailEditText;
     private EditText mPasswordEditText;
     private EditText mNameEditText;
@@ -74,11 +70,6 @@
         super.onCreate(savedInstanceState);
         setContentView(R.layout.register_email_layout);
 
-<<<<<<< HEAD
-        mSmartLock = SaveSmartLock.getInstance(this);
-
-=======
->>>>>>> ad115f01
         String email = getIntent().getStringExtra(ExtraConstants.EXTRA_EMAIL);
         mEmailEditText = (EditText) findViewById(R.id.email);
 
@@ -163,21 +154,12 @@
                                         // This executes even if the name change fails, since
                                         // the account creation succeeded and we want to save
                                         // the credential to SmartLock (if enabled).
-<<<<<<< HEAD
-                                        mSmartLock.saveCredentialsOrFinish(
-                                                RegisterEmailActivity.this,
-                                                mActivityHelper,
-                                                firebaseUser,
-                                                password,
-                                                null /* provider */);
-=======
                                         SmartLock.getInstance(RegisterEmailActivity.this, TAG)
                                                 .saveCredentialsOrFinish(RegisterEmailActivity.this,
                                                                          mActivityHelper,
                                                                          firebaseUser,
                                                                          password,
                                                                          null /* provider */);
->>>>>>> ad115f01
                                     }
                                 });
                     }
