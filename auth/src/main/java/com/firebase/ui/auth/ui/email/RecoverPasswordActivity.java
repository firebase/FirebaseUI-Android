/*
 * Copyright 2016 Google Inc. All Rights Reserved.
 *
 * Licensed under the Apache License, Version 2.0 (the "License"); you may not use this file except
 * in compliance with the License. You may obtain a copy of the License at
 *
 * http://www.apache.org/licenses/LICENSE-2.0
 *
 * Unless required by applicable law or agreed to in writing, software distributed under the
 * License is distributed on an "AS IS" BASIS, WITHOUT WARRANTIES OR CONDITIONS OF ANY KIND, either
 * express or implied. See the License for the specific language governing permissions and
 * limitations under the License.
 */

package com.firebase.ui.auth.ui.email;

<<<<<<< HEAD
=======
import android.app.Activity;
>>>>>>> 2bc242ab
import android.arch.lifecycle.Observer;
import android.arch.lifecycle.ViewModelProviders;
import android.content.Context;
import android.content.DialogInterface;
import android.content.Intent;
import android.os.Bundle;
<<<<<<< HEAD
import android.support.annotation.Nullable;
=======
>>>>>>> 2bc242ab
import android.support.annotation.RestrictTo;
import android.support.design.widget.TextInputLayout;
import android.support.v7.app.AlertDialog;
import android.view.View;
import android.widget.EditText;
import android.widget.Toast;

import com.firebase.ui.auth.R;
import com.firebase.ui.auth.data.model.FlowParameters;
import com.firebase.ui.auth.data.model.Resource;
import com.firebase.ui.auth.data.model.State;
import com.firebase.ui.auth.ui.AppCompatBase;
import com.firebase.ui.auth.ui.HelperActivityBase;
import com.firebase.ui.auth.util.ExtraConstants;
import com.firebase.ui.auth.util.ui.ImeHelper;
import com.firebase.ui.auth.util.ui.fieldvalidators.EmailFieldValidator;
<<<<<<< HEAD
import com.google.android.gms.tasks.Task;
=======
import com.firebase.ui.auth.viewmodel.email.RecoverPasswordHandler;
import com.google.firebase.auth.FirebaseAuthInvalidCredentialsException;
>>>>>>> 2bc242ab
import com.google.firebase.auth.FirebaseAuthInvalidUserException;

/**
 * Activity to initiate the "forgot password" flow by asking for the user's email.
 */
@RestrictTo(RestrictTo.Scope.LIBRARY_GROUP)
<<<<<<< HEAD
public class RecoverPasswordActivity extends AppCompatBase implements View.OnClickListener, ImeHelper.DonePressedListener {
=======
public class RecoverPasswordActivity extends AppCompatBase implements View.OnClickListener,
        ImeHelper.DonePressedListener {
>>>>>>> 2bc242ab
    private RecoverPasswordHandler mHandler;

    private TextInputLayout mEmailInputLayout;
    private EditText mEmailEditText;
    private EmailFieldValidator mEmailFieldValidator;

    public static Intent createIntent(Context context, FlowParameters params, String email) {
        return HelperActivityBase.createBaseIntent(context, RecoverPasswordActivity.class, params)
                .putExtra(ExtraConstants.EXTRA_EMAIL, email);
    }

    @Override
    protected void onCreate(Bundle savedInstanceState) {
        super.onCreate(savedInstanceState);
        setContentView(R.layout.fui_forgot_password_layout);

        mHandler = ViewModelProviders.of(this).get(RecoverPasswordHandler.class);
<<<<<<< HEAD
        mHandler.init(getFlowHolder());
        mHandler.getPasswordResetListener().observe(this, new Observer<Task<String>>() {
            @Override
            public void onChanged(@Nullable Task<String> task) {
                if (task.isSuccessful()) {
                    mEmailInputLayout.setError(null);
                    RecoveryEmailSentDialog.show(task.getResult(), getSupportFragmentManager());
                } else if (task.getException() instanceof FirebaseAuthInvalidUserException) {
                    // No FirebaseUser exists with this email address, show error.
                    mEmailInputLayout.setError(getString(R.string.fui_error_email_does_not_exist));
                }
            }
        });
        getFlowHolder().getProgressListener().observe(this, new Observer<Boolean>() {
            @Override
            public void onChanged(@Nullable Boolean isDone) {
                Toast.makeText(RecoverPasswordActivity.this,
                        "TODO isDone:  " + isDone,
                        Toast.LENGTH_SHORT).show();
            }
        });
=======
        mHandler.init(getFlowHolder().getArguments());
        mHandler.getProgressLiveData().observe(this, new Observer<Resource<String>>() {
            @Override
            public void onChanged(Resource<String> resource) {
                if (resource.getState() == State.LOADING) {
                    getDialogHolder().showLoadingDialog(R.string.fui_progress_dialog_sending);
                    return;
                }

                getDialogHolder().dismissDialog();
                if (resource.getState() == State.SUCCESS) {
                    mEmailInputLayout.setError(null);
                    showEmailSentDialog(resource.getValue());
                } else if (resource.getException() instanceof FirebaseAuthInvalidUserException
                        || resource.getException() instanceof FirebaseAuthInvalidCredentialsException) {
                    // No FirebaseUser exists with this email address, show error.
                    mEmailInputLayout.setError(getString(R.string.fui_error_email_does_not_exist));
                } else {
                    mEmailInputLayout.setError(resource.getException().getLocalizedMessage());
                }
            }
        });
>>>>>>> 2bc242ab

        mEmailInputLayout = findViewById(R.id.email_layout);
        mEmailEditText = findViewById(R.id.email);
        mEmailFieldValidator = new EmailFieldValidator(mEmailInputLayout);

        String email = getIntent().getStringExtra(ExtraConstants.EXTRA_EMAIL);
        if (email != null) {
            mEmailEditText.setText(email);
        }

        ImeHelper.setImeOnDoneListener(mEmailEditText, this);
        findViewById(R.id.button_done).setOnClickListener(this);
    }

    @Override
    public void onClick(View view) {
        if (view.getId() == R.id.button_done
                && mEmailFieldValidator.validate(mEmailEditText.getText())) {
            onDonePressed();
        }
    }

    @Override
    public void onDonePressed() {
        mHandler.startReset(mEmailEditText.getText().toString());
    }
<<<<<<< HEAD
=======

    private void showEmailSentDialog(String email) {
        new AlertDialog.Builder(this)
                .setTitle(R.string.fui_title_confirm_recover_password)
                .setMessage(getString(R.string.fui_confirm_recovery_body, email))
                .setOnDismissListener(new DialogInterface.OnDismissListener() {
                    @Override
                    public void onDismiss(DialogInterface dialog) {
                        finish(Activity.RESULT_OK, new Intent());
                    }
                })
                .setPositiveButton(android.R.string.ok, null)
                .show();
    }
>>>>>>> 2bc242ab
}<|MERGE_RESOLUTION|>--- conflicted
+++ resolved
@@ -14,26 +14,18 @@
 
 package com.firebase.ui.auth.ui.email;
 
-<<<<<<< HEAD
-=======
 import android.app.Activity;
->>>>>>> 2bc242ab
 import android.arch.lifecycle.Observer;
 import android.arch.lifecycle.ViewModelProviders;
 import android.content.Context;
 import android.content.DialogInterface;
 import android.content.Intent;
 import android.os.Bundle;
-<<<<<<< HEAD
-import android.support.annotation.Nullable;
-=======
->>>>>>> 2bc242ab
 import android.support.annotation.RestrictTo;
 import android.support.design.widget.TextInputLayout;
 import android.support.v7.app.AlertDialog;
 import android.view.View;
 import android.widget.EditText;
-import android.widget.Toast;
 
 import com.firebase.ui.auth.R;
 import com.firebase.ui.auth.data.model.FlowParameters;
@@ -44,24 +36,16 @@
 import com.firebase.ui.auth.util.ExtraConstants;
 import com.firebase.ui.auth.util.ui.ImeHelper;
 import com.firebase.ui.auth.util.ui.fieldvalidators.EmailFieldValidator;
-<<<<<<< HEAD
-import com.google.android.gms.tasks.Task;
-=======
 import com.firebase.ui.auth.viewmodel.email.RecoverPasswordHandler;
 import com.google.firebase.auth.FirebaseAuthInvalidCredentialsException;
->>>>>>> 2bc242ab
 import com.google.firebase.auth.FirebaseAuthInvalidUserException;
 
 /**
  * Activity to initiate the "forgot password" flow by asking for the user's email.
  */
 @RestrictTo(RestrictTo.Scope.LIBRARY_GROUP)
-<<<<<<< HEAD
-public class RecoverPasswordActivity extends AppCompatBase implements View.OnClickListener, ImeHelper.DonePressedListener {
-=======
 public class RecoverPasswordActivity extends AppCompatBase implements View.OnClickListener,
         ImeHelper.DonePressedListener {
->>>>>>> 2bc242ab
     private RecoverPasswordHandler mHandler;
 
     private TextInputLayout mEmailInputLayout;
@@ -79,29 +63,6 @@
         setContentView(R.layout.fui_forgot_password_layout);
 
         mHandler = ViewModelProviders.of(this).get(RecoverPasswordHandler.class);
-<<<<<<< HEAD
-        mHandler.init(getFlowHolder());
-        mHandler.getPasswordResetListener().observe(this, new Observer<Task<String>>() {
-            @Override
-            public void onChanged(@Nullable Task<String> task) {
-                if (task.isSuccessful()) {
-                    mEmailInputLayout.setError(null);
-                    RecoveryEmailSentDialog.show(task.getResult(), getSupportFragmentManager());
-                } else if (task.getException() instanceof FirebaseAuthInvalidUserException) {
-                    // No FirebaseUser exists with this email address, show error.
-                    mEmailInputLayout.setError(getString(R.string.fui_error_email_does_not_exist));
-                }
-            }
-        });
-        getFlowHolder().getProgressListener().observe(this, new Observer<Boolean>() {
-            @Override
-            public void onChanged(@Nullable Boolean isDone) {
-                Toast.makeText(RecoverPasswordActivity.this,
-                        "TODO isDone:  " + isDone,
-                        Toast.LENGTH_SHORT).show();
-            }
-        });
-=======
         mHandler.init(getFlowHolder().getArguments());
         mHandler.getProgressLiveData().observe(this, new Observer<Resource<String>>() {
             @Override
@@ -124,7 +85,6 @@
                 }
             }
         });
->>>>>>> 2bc242ab
 
         mEmailInputLayout = findViewById(R.id.email_layout);
         mEmailEditText = findViewById(R.id.email);
@@ -151,8 +111,6 @@
     public void onDonePressed() {
         mHandler.startReset(mEmailEditText.getText().toString());
     }
-<<<<<<< HEAD
-=======
 
     private void showEmailSentDialog(String email) {
         new AlertDialog.Builder(this)
@@ -167,5 +125,4 @@
                 .setPositiveButton(android.R.string.ok, null)
                 .show();
     }
->>>>>>> 2bc242ab
 }