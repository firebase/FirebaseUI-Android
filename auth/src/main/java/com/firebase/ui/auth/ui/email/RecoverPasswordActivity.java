--- conflicted
+++ resolved
@@ -14,20 +14,12 @@
 
 package com.firebase.ui.auth.ui.email;
 
-<<<<<<< HEAD
-import android.arch.lifecycle.Observer;
-=======
-import android.app.Activity;
->>>>>>> 4b222dcc
 import android.arch.lifecycle.ViewModelProviders;
 import android.content.Context;
 import android.content.DialogInterface;
 import android.content.Intent;
 import android.os.Bundle;
-<<<<<<< HEAD
-=======
 import android.support.annotation.NonNull;
->>>>>>> 4b222dcc
 import android.support.annotation.Nullable;
 import android.support.annotation.RestrictTo;
 import android.support.design.widget.TextInputLayout;
@@ -69,14 +61,9 @@
         setContentView(R.layout.fui_forgot_password_layout);
 
         mHandler = ViewModelProviders.of(this).get(RecoverPasswordHandler.class);
-<<<<<<< HEAD
         mHandler.init(getFlowParams());
-        mHandler.getOperation().observe(this, new Observer<Resource<String>>() {
-=======
-        mHandler.init(getFlowHolder().getArguments());
         mHandler.getOperation().observe(this, new ResourceObserver<String>(
                 this, R.string.fui_progress_dialog_sending) {
->>>>>>> 4b222dcc
             @Override
             protected void onSuccess(@NonNull String email) {
                 mEmailInputLayout.setError(null);
