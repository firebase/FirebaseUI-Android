/*
 * Copyright 2016 Google Inc. All Rights Reserved.
 *
 * Licensed under the Apache License, Version 2.0 (the "License"); you may not use this file except
 * in compliance with the License. You may obtain a copy of the License at
 *
 * http://www.apache.org/licenses/LICENSE-2.0
 *
 * Unless required by applicable law or agreed to in writing, software distributed under the
 * License is distributed on an "AS IS" BASIS, WITHOUT WARRANTIES OR CONDITIONS OF ANY KIND, either
 * express or implied. See the License for the specific language governing permissions and
 * limitations under the License.
 */

package com.firebase.ui.auth.ui.email;

import android.content.Context;
import android.content.Intent;
import android.os.Bundle;
import android.support.annotation.NonNull;
import android.support.annotation.RestrictTo;
import android.support.design.widget.TextInputLayout;
import android.view.View;
import android.widget.EditText;

import com.firebase.ui.auth.R;
import com.firebase.ui.auth.ui.AppCompatBase;
import com.firebase.ui.auth.ui.ExtraConstants;
import com.firebase.ui.auth.ui.FlowParameters;
import com.firebase.ui.auth.ui.HelperActivityBase;
import com.firebase.ui.auth.ui.TaskFailureLogger;
import com.firebase.ui.auth.ui.email.fieldvalidators.EmailFieldValidator;
import com.google.android.gms.tasks.OnFailureListener;
import com.google.android.gms.tasks.OnSuccessListener;
import com.google.firebase.auth.FirebaseAuthInvalidUserException;

/**
 * Activity to initiate the "forgot password" flow by asking for the user's email.
 */
@RestrictTo(RestrictTo.Scope.LIBRARY_GROUP)
public class RecoverPasswordActivity extends AppCompatBase implements View.OnClickListener {
    private static final String TAG = "RecoverPasswordActivity";

    private EditText mEmailEditText;
    private EmailFieldValidator mEmailFieldValidator;

    public static Intent createIntent(Context context, FlowParameters flowParams, String email) {
        return HelperActivityBase.createBaseIntent(context, RecoverPasswordActivity.class, flowParams)
                .putExtra(ExtraConstants.EXTRA_EMAIL, email);
    }

    @Override
    protected void onCreate(Bundle savedInstanceState) {
        super.onCreate(savedInstanceState);
        setContentView(R.layout.fui_forgot_password_layout);

        mEmailFieldValidator =
                new EmailFieldValidator((TextInputLayout) findViewById(R.id.email_layout));
        mEmailEditText = (EditText) findViewById(R.id.email);

        String email = getIntent().getStringExtra(ExtraConstants.EXTRA_EMAIL);
        if (email != null) {
            mEmailEditText.setText(email);
        }

        findViewById(R.id.button_done).setOnClickListener(this);
    }

    private void next(final String email) {
        getAuthHelper().getFirebaseAuth()
                .sendPasswordResetEmail(email)
                .addOnFailureListener(
                        new TaskFailureLogger(TAG, "Error sending password reset email"))
                .addOnSuccessListener(new OnSuccessListener<Void>() {
                    @Override
                    public void onSuccess(Void aVoid) {
                        getDialogHolder().dismissDialog();
                        RecoveryEmailSentDialog.show(
                                email, getSupportFragmentManager());
                    }
                })
                .addOnFailureListener(this, new OnFailureListener() {
                    @Override
                    public void onFailure(@NonNull Exception e) {
                        getDialogHolder().dismissDialog();

                        if (e instanceof FirebaseAuthInvalidUserException) {
                            // No FirebaseUser exists with this email address, show error.
                            mEmailEditText.setError(getString(R.string.fui_error_email_does_not_exist));
                        }
                    }
                });
    }

    @Override
    public void onClick(View view) {
        if (view.getId() == R.id.button_done) {
            if (mEmailFieldValidator.validate(mEmailEditText.getText())) {
<<<<<<< HEAD
                mActivityHelper.showLoadingDialog(R.string.fui_progress_dialog_sending);
=======
                getDialogHolder().showLoadingDialog(R.string.progress_dialog_sending);
>>>>>>> 90a5f3bf
                next(mEmailEditText.getText().toString());
            }
        }
    }
}<|MERGE_RESOLUTION|>--- conflicted
+++ resolved
@@ -96,11 +96,7 @@
     public void onClick(View view) {
         if (view.getId() == R.id.button_done) {
             if (mEmailFieldValidator.validate(mEmailEditText.getText())) {
-<<<<<<< HEAD
-                mActivityHelper.showLoadingDialog(R.string.fui_progress_dialog_sending);
-=======
-                getDialogHolder().showLoadingDialog(R.string.progress_dialog_sending);
->>>>>>> 90a5f3bf
+                getDialogHolder().showLoadingDialog(R.string.fui_progress_dialog_sending);
                 next(mEmailEditText.getText().toString());
             }
         }
