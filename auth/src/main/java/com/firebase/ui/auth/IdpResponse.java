--- conflicted
+++ resolved
@@ -23,17 +23,13 @@
 import android.support.annotation.RestrictTo;
 import android.text.TextUtils;
 
-<<<<<<< HEAD
+import com.firebase.ui.auth.data.model.FirebaseUiException;
 import com.firebase.ui.auth.data.model.NetworkException;
 import com.firebase.ui.auth.data.model.User;
 import com.firebase.ui.auth.util.ExtraConstants;
 import com.google.firebase.auth.EmailAuthProvider;
 import com.google.firebase.auth.FacebookAuthProvider;
 import com.google.firebase.auth.GoogleAuthProvider;
-=======
-import com.firebase.ui.auth.data.model.FirebaseUiException;
-import com.firebase.ui.auth.ui.ExtraConstants;
->>>>>>> f25a5bdb
 import com.google.firebase.auth.TwitterAuthProvider;
 
 /**
@@ -42,45 +38,30 @@
 public class IdpResponse implements Parcelable {
     private final User mUser;
 
-<<<<<<< HEAD
     private final String mPassword;
     private final String mToken;
     private final String mSecret;
 
-    @Nullable private final Exception mException;
-
-    private IdpResponse(Exception e) {
+    private final FirebaseUiException mException;
+
+    private IdpResponse(@NonNull FirebaseUiException e) {
         this(null, null, null, null, e);
-=======
-    private final String mToken;
-    private final String mSecret;
-
-    private final FirebaseUiException mException;
-
-    private IdpResponse(@NonNull FirebaseUiException e) {
-        this(null, null, null, e);
     }
 
     private IdpResponse(
             @NonNull User user,
+            @Nullable String password,
             @Nullable String token,
             @Nullable String secret) {
-        this(user, token, secret, null);
->>>>>>> f25a5bdb
+        this(user, password, token, secret, null);
     }
 
     private IdpResponse(
             User user,
-<<<<<<< HEAD
             String password,
             String token,
             String secret,
-            Exception e) {
-=======
-            String token,
-            String secret,
             FirebaseUiException e) {
->>>>>>> f25a5bdb
         mUser = user;
         mPassword = password;
         mToken = token;
@@ -104,22 +85,8 @@
     }
 
     @RestrictTo(RestrictTo.Scope.LIBRARY_GROUP)
-<<<<<<< HEAD
-    public static IdpResponse fromError(@NonNull Exception e) {
-        return new IdpResponse(e);
-=======
     public static IdpResponse fromError(@NonNull FirebaseUiException e) {
         return new IdpResponse(e);
-    }
-
-    /**
-     * @deprecated migrate internals to {@link #fromError(FirebaseUiException)}
-     */
-    @Deprecated
-    @RestrictTo(RestrictTo.Scope.LIBRARY_GROUP)
-    public static Intent getErrorCodeIntent(int errorCode) {
-        return new IdpResponse(new FirebaseUiException(errorCode)).toIntent();
->>>>>>> f25a5bdb
     }
 
     @RestrictTo(RestrictTo.Scope.LIBRARY_GROUP)
@@ -193,25 +160,14 @@
     public int getErrorCode() {
         if (isSuccessful()) {
             return Activity.RESULT_OK;
-<<<<<<< HEAD
-        } else if (mException instanceof NetworkException) {
-            return ErrorCodes.NO_NETWORK;
-        } else {
-            return ErrorCodes.UNKNOWN_ERROR;
-=======
         } else {
             return mException.getErrorCode();
->>>>>>> f25a5bdb
-        }
-    }
-
-    @Nullable
-    @RestrictTo(RestrictTo.Scope.LIBRARY_GROUP)
-<<<<<<< HEAD
-    public Exception getException() {
-=======
+        }
+    }
+
+    @Nullable
+    @RestrictTo(RestrictTo.Scope.LIBRARY_GROUP)
     public FirebaseUiException getException() {
->>>>>>> f25a5bdb
         return mException;
     }
 
@@ -236,12 +192,8 @@
                     in.<User>readParcelable(User.class.getClassLoader()),
                     in.readString(),
                     in.readString(),
-<<<<<<< HEAD
                     in.readString(),
-                    (Exception) in.readSerializable()
-=======
                     (FirebaseUiException) in.readSerializable()
->>>>>>> f25a5bdb
             );
         }
 
@@ -255,10 +207,7 @@
     public static class Builder {
         private final User mUser;
 
-<<<<<<< HEAD
         private String mPassword;
-=======
->>>>>>> f25a5bdb
         private String mToken;
         private String mSecret;
 
@@ -286,18 +235,11 @@
             if (!AuthUI.SUPPORTED_PROVIDERS.contains(providerId)) {
                 throw new IllegalStateException("Unknown provider: " + providerId);
             }
-<<<<<<< HEAD
             if (providerId.equals(EmailAuthProvider.PROVIDER_ID) && TextUtils.isEmpty(mPassword)) {
                 throw new IllegalStateException(
                         "Password cannot be null when using the email provider.");
             }
-            if ((providerId.equals(GoogleAuthProvider.PROVIDER_ID)
-                    || providerId.equals(FacebookAuthProvider.PROVIDER_ID)
-                    || providerId.equals(TwitterAuthProvider.PROVIDER_ID))
-                    && TextUtils.isEmpty(mToken)) {
-=======
             if (AuthUI.SOCIAL_PROVIDERS.contains(providerId) && TextUtils.isEmpty(mToken)) {
->>>>>>> f25a5bdb
                 throw new IllegalStateException(
                         "Token cannot be null when using a non-email provider.");
             }
@@ -307,11 +249,7 @@
                         "Secret cannot be null when using the Twitter provider.");
             }
 
-<<<<<<< HEAD
-            return new IdpResponse(mUser, mPassword, mToken, mSecret, null);
-=======
-            return new IdpResponse(mUser, mToken, mSecret);
->>>>>>> f25a5bdb
+            return new IdpResponse(mUser, mPassword, mToken, mSecret);
         }
     }
 }