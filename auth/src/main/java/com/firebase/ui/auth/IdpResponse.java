--- conflicted
+++ resolved
@@ -190,11 +190,7 @@
                         "Secret cannot be null when using the Twitter provider.");
             }
 
-<<<<<<< HEAD
-            return new IdpResponse(mProviderId, mEmail, mPhoneNumber, mToken, mSecret, Activity.RESULT_OK);
-=======
-            return new IdpResponse(mUser, mToken, mSecret, ResultCodes.OK);
->>>>>>> 5d5440dc
+            return new IdpResponse(mUser, mToken, mSecret, Activity.RESULT_OK);
         }
     }
 }