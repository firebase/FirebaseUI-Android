--- conflicted
+++ resolved
@@ -84,10 +84,7 @@
      * Get the type of provider. e.g. {@link AuthUI#GOOGLE_PROVIDER}
      */
     @NonNull
-<<<<<<< HEAD
     @AuthUI.SupportedProvider
-=======
->>>>>>> f2a78b2f
     public String getProviderType() {
         return mProviderId;
     }
@@ -156,22 +153,13 @@
     };
 
     @RestrictTo(RestrictTo.Scope.LIBRARY_GROUP)
-<<<<<<< HEAD
-    public static class Builder implements com.firebase.ui.auth.util.Builder<IdpResponse> {
-=======
     public static class Builder {
->>>>>>> f2a78b2f
         private String mProviderId;
         private String mEmail;
         private String mToken;
         private String mSecret;
 
-<<<<<<< HEAD
-        public Builder(@AuthUI.SupportedProvider @NonNull String providerId,
-                       @Nullable String email) {
-=======
-        public Builder(@NonNull String providerId, @Nullable String email) {
->>>>>>> f2a78b2f
+        public Builder(@AuthUI.SupportedProvider @NonNull String providerId, @Nullable String email) {
             mProviderId = providerId;
             mEmail = email;
         }
@@ -186,28 +174,16 @@
             return this;
         }
 
-<<<<<<< HEAD
-        @Override
-        public IdpResponse build() {
-            if ((mProviderId.equalsIgnoreCase(AuthUI.GOOGLE_PROVIDER)
-                    || mProviderId.equalsIgnoreCase(AuthUI.FACEBOOK_PROVIDER)
-                    || mProviderId.equalsIgnoreCase(AuthUI.TWITTER_PROVIDER))
-=======
         public IdpResponse build() {
             if ((mProviderId.equalsIgnoreCase(GoogleAuthProvider.PROVIDER_ID)
                     || mProviderId.equalsIgnoreCase(FacebookAuthProvider.PROVIDER_ID)
                     || mProviderId.equalsIgnoreCase(TwitterAuthProvider.PROVIDER_ID)
                     || mProviderId.equalsIgnoreCase(GithubAuthProvider.PROVIDER_ID))
->>>>>>> f2a78b2f
                     && TextUtils.isEmpty(mToken)) {
                 throw new IllegalStateException(
                         "Token cannot be null when using a non-email provider.");
             }
-<<<<<<< HEAD
-            if (mProviderId.equalsIgnoreCase(AuthUI.TWITTER_PROVIDER)
-=======
             if (mProviderId.equalsIgnoreCase(TwitterAuthProvider.PROVIDER_ID)
->>>>>>> f2a78b2f
                     && TextUtils.isEmpty(mSecret)) {
                 throw new IllegalStateException(
                         "Secret cannot be null when using the Twitter provider.");
