/*
 * Copyright 2017 Google Inc. All Rights Reserved.
 *
 * Licensed under the Apache License, Version 2.0 (the "License"); you may not use this file except
 * in compliance with the License. You may obtain a copy of the License at
 *
 * http://www.apache.org/licenses/LICENSE-2.0
 *
 * Unless required by applicable law or agreed to in writing, software distributed under the
 * License is distributed on an "AS IS" BASIS, WITHOUT WARRANTIES OR CONDITIONS OF ANY KIND, either
 * express or implied. See the License for the specific language governing permissions and
 * limitations under the License.
 */

package com.firebase.ui.auth.ui.phone;

import android.arch.lifecycle.ViewModelProviders;
import android.content.Context;
import android.content.DialogInterface;
import android.content.Intent;
import android.os.Bundle;
import android.os.Handler;
import android.support.annotation.NonNull;
import android.support.annotation.Nullable;
import android.support.annotation.RestrictTo;
import android.support.annotation.StringRes;
import android.support.annotation.VisibleForTesting;
import android.support.v4.app.FragmentTransaction;
import android.support.v7.app.AlertDialog;
import android.text.TextUtils;
import android.util.Log;
import android.widget.Toast;

import com.firebase.ui.auth.IdpResponse;
import com.firebase.ui.auth.R;
import com.firebase.ui.auth.data.model.FlowParameters;
import com.firebase.ui.auth.data.model.User;
import com.firebase.ui.auth.data.remote.ProfileMerger;
import com.firebase.ui.auth.ui.AppCompatBase;
import com.firebase.ui.auth.util.ExtraConstants;
import com.firebase.ui.auth.util.FirebaseAuthError;
import com.firebase.ui.auth.util.accountlink.AccountLinker;
import com.firebase.ui.auth.util.accountlink.ManualMergeUtils;
import com.firebase.ui.auth.viewmodel.idp.SocialProviderResponseHandler;
import com.google.android.gms.tasks.OnFailureListener;
import com.google.android.gms.tasks.OnSuccessListener;
import com.google.android.gms.tasks.Task;
import com.google.firebase.FirebaseException;
import com.google.firebase.auth.AuthResult;
import com.google.firebase.auth.FirebaseAuthException;
import com.google.firebase.auth.FirebaseAuthInvalidCredentialsException;
import com.google.firebase.auth.FirebaseAuthUserCollisionException;
import com.google.firebase.auth.PhoneAuthCredential;
import com.google.firebase.auth.PhoneAuthProvider;

import java.util.concurrent.Callable;
import java.util.concurrent.TimeUnit;

/**
 * Activity to control the entire phone verification flow. Plays host to {@link
 * VerifyPhoneNumberFragment} and {@link SubmitConfirmationCodeFragment}
 */
@RestrictTo(RestrictTo.Scope.LIBRARY_GROUP)
public class PhoneActivity extends AppCompatBase {
    private enum VerificationState {
        VERIFICATION_NOT_STARTED, VERIFICATION_STARTED, VERIFIED
    }

    private static final String PHONE_VERIFICATION_LOG_TAG = "PhoneVerification";

    private static final long SHORT_DELAY_MILLIS = 750;
    @VisibleForTesting static final long AUTO_RETRIEVAL_TIMEOUT_MILLIS = 120000;

    private static final String KEY_VERIFICATION_PHONE = "KEY_VERIFICATION_PHONE";
    private static final String KEY_STATE = "KEY_STATE";

    private AlertDialog mAlertDialog;
    @VisibleForTesting CompletableProgressDialog mProgressDialog;
    private Handler mHandler;
    private String mPhoneNumber;
    private String mVerificationId;
    private Boolean mIsDestroyed = false;
    private PhoneAuthProvider.ForceResendingToken mForceResendingToken;
    private VerificationState mVerificationState;

    private boolean mIsWaitingForAnonymousLink;

    public static Intent createIntent(Context context, FlowParameters flowParams, Bundle params) {
        return createBaseIntent(context, PhoneActivity.class, flowParams)
                .putExtra(ExtraConstants.PARAMS, params);
    }

    @Override
    protected void onCreate(@Nullable Bundle savedInstanceState) {
        super.onCreate(savedInstanceState);
        setContentView(R.layout.fui_activity_register_phone);

        mHandler = new Handler();
        mVerificationState = VerificationState.VERIFICATION_NOT_STARTED;
        if (savedInstanceState != null && !savedInstanceState.isEmpty()) {
            mPhoneNumber = savedInstanceState.getString(KEY_VERIFICATION_PHONE);

            if (savedInstanceState.getSerializable(KEY_STATE) != null) {
                mVerificationState = (VerificationState) savedInstanceState.getSerializable(
                        KEY_STATE);
            }
            return;
        }

        Bundle params = getIntent().getExtras().getBundle(ExtraConstants.PARAMS);
        VerifyPhoneNumberFragment fragment = VerifyPhoneNumberFragment.newInstance
                (getFlowParams(), params);
        getSupportFragmentManager().beginTransaction()
                .replace(R.id.fragment_verify_phone, fragment, VerifyPhoneNumberFragment.TAG)
                .disallowAddToBackStack()
                .commit();
    }

    @Override
    protected void onStart() {
        super.onStart();
        // Activity can be restarted in any of the following states
        // 1) VERIFICATION_STARTED
        // 2) SMS_RETRIEVED
        // 3) INSTANT_VERIFIED
        // 4) VERIFIED
        // For the first three cases, we can simply resubscribe to the
        // OnVerificationStateChangedCallbacks
        // For 4, we simply finish the activity
        if (mVerificationState.equals(VerificationState.VERIFICATION_STARTED)) {
            sendCode(mPhoneNumber, false);
        } else if (mVerificationState == VerificationState.VERIFIED) {
            // activity was recreated when verified dialog was displayed
            IdpResponse response = new IdpResponse.Builder(
                    new User.Builder(PhoneAuthProvider.PROVIDER_ID, null)
                            .setPhoneNumber(getAuthHelper().getCurrentUser().getPhoneNumber())
                            .build())
                    .build();
            finish(RESULT_OK, response.toIntent());
        }
    }

    @Override
    public void onBackPressed() {
        if (getSupportFragmentManager().getBackStackEntryCount() > 0) {
            mVerificationState = VerificationState.VERIFICATION_NOT_STARTED;
            getSupportFragmentManager().popBackStack();
        } else {
            super.onBackPressed();
        }
    }

    @Override
    protected void onSaveInstanceState(Bundle outState) {
        outState.putSerializable(KEY_STATE, mVerificationState);
        outState.putString(KEY_VERIFICATION_PHONE, mPhoneNumber);
        super.onSaveInstanceState(outState);
    }

    @Override
    protected void onDestroy() {
        mIsDestroyed = true;
        mHandler.removeCallbacksAndMessages(null);
        dismissLoadingDialog();
        super.onDestroy();
    }

    void verifyPhoneNumber(String phoneNumber, boolean forceResend) {
        sendCode(phoneNumber, forceResend);
        if (forceResend) {
            showLoadingDialog(getString(R.string.fui_resending));
        } else {
            showLoadingDialog(getString(R.string.fui_verifying));
        }
    }

    public void submitConfirmationCode(String phoneNumber, @NonNull String confirmationCode) {
        if (TextUtils.isEmpty(mVerificationId) || TextUtils.isEmpty(confirmationCode)) {
            // This situation should never happen except in the case of an extreme race
            // condition, so we will just ignore the submission.
            // See: https://github.com/firebase/FirebaseUI-Android/issues/922
            Log.w(PHONE_VERIFICATION_LOG_TAG,
                    String.format("submitConfirmationCode: mVerificationId is %s ; " +
                                    "confirmationCode is %s",
                            TextUtils.isEmpty(mVerificationId) ? "empty" : "not empty",
                            TextUtils.isEmpty(confirmationCode) ? "empty" : "not empty"));
            return;
        }

        showLoadingDialog(getString(R.string.fui_verifying));
        signIn(phoneNumber, PhoneAuthProvider.getCredential(mVerificationId, confirmationCode));
    }

    private void onVerificationSuccess(String phoneNumber,
                                       @NonNull final PhoneAuthCredential phoneAuthCredential) {
        if (TextUtils.isEmpty(phoneAuthCredential.getSmsCode())) {
            signIn(phoneNumber, phoneAuthCredential);
        } else {
            //Show Fragment if it is not already visible
            showSubmitCodeFragment();
            SubmitConfirmationCodeFragment submitConfirmationCodeFragment =
                    getSubmitConfirmationCodeFragment();


            showLoadingDialog(getString(R.string.fui_retrieving_sms));
            if (submitConfirmationCodeFragment != null) {
                submitConfirmationCodeFragment.setConfirmationCode(String.valueOf
                        (phoneAuthCredential.getSmsCode()));
            }
            signIn(phoneNumber, phoneAuthCredential);
        }
    }

    private void onCodeSent() {
        completeLoadingDialog(getString(R.string.fui_code_sent));
        mHandler.postDelayed(new Runnable() {
            @Override
            public void run() {
                dismissLoadingDialog();
                showSubmitCodeFragment();
            }
        }, SHORT_DELAY_MILLIS);
    }

    private void onVerificationFailed(@NonNull FirebaseException ex) {
        dismissLoadingDialog();

        if (ex instanceof FirebaseAuthException) {
            FirebaseAuthError error = FirebaseAuthError.fromException((FirebaseAuthException) ex);

            switch (error) {
                case ERROR_INVALID_PHONE_NUMBER:
                    VerifyPhoneNumberFragment verifyPhoneNumberFragment = (VerifyPhoneNumberFragment)
                            getSupportFragmentManager().findFragmentByTag(VerifyPhoneNumberFragment.TAG);

                    if (verifyPhoneNumberFragment != null) {
                        verifyPhoneNumberFragment.showError(
                                getString(R.string.fui_invalid_phone_number));
                    }
                    break;
                case ERROR_TOO_MANY_REQUESTS:
                    showAlertDialog(R.string.fui_error_too_many_attempts, null);
                    break;
                case ERROR_QUOTA_EXCEEDED:
                    showAlertDialog(R.string.fui_error_quota_exceeded, null);
                    break;
                default:
                    Log.w(PHONE_VERIFICATION_LOG_TAG, error.getDescription(), ex);
                    showAlertDialog(R.string.fui_error_unknown, null);
            }
        } else {
            Log.w(PHONE_VERIFICATION_LOG_TAG, "Unknown error", ex);
            showAlertDialog(R.string.fui_error_unknown, null);
        }
    }

    private void sendCode(final String phoneNumber, boolean forceResend) {
        mPhoneNumber = phoneNumber;
        mVerificationState = VerificationState.VERIFICATION_STARTED;

        getAuthHelper().getPhoneAuthProvider().verifyPhoneNumber(
                phoneNumber,
                AUTO_RETRIEVAL_TIMEOUT_MILLIS,
                TimeUnit.MILLISECONDS,
                this,
                new PhoneAuthProvider.OnVerificationStateChangedCallbacks() {
                    @Override
                    public void onVerificationCompleted(@NonNull PhoneAuthCredential phoneAuthCredential) {
                        if (!mIsDestroyed) {
                            PhoneActivity.this.onVerificationSuccess(phoneNumber,
                                    phoneAuthCredential);
                        }
                    }

                    @Override
                    public void onVerificationFailed(FirebaseException ex) {
                        if (!mIsDestroyed) {
                            PhoneActivity.this.onVerificationFailed(ex);
                        }
                    }

                    @Override
                    public void onCodeSent(@NonNull String verificationId,
                                           @NonNull PhoneAuthProvider.ForceResendingToken forceResendingToken) {
                        mVerificationId = verificationId;
                        mForceResendingToken = forceResendingToken;
                        if (!mIsDestroyed) {
                            PhoneActivity.this.onCodeSent();
                        }
                    }
                },
                forceResend ? mForceResendingToken : null);
    }

    @VisibleForTesting(otherwise = VisibleForTesting.NONE)
    protected AlertDialog getAlertDialog() {
        // It is hard to test AlertDialogs currently with robo electric. See:
        // https://github.com/robolectric/robolectric/issues/1944
        // We just test that the error was not displayed inline
        return mAlertDialog;
    }

    private void showSubmitCodeFragment() {
        // idempotent function
        if (getSubmitConfirmationCodeFragment() == null) {
            SubmitConfirmationCodeFragment f = SubmitConfirmationCodeFragment.newInstance(
                    getFlowParams(), mPhoneNumber);
            FragmentTransaction t = getSupportFragmentManager().beginTransaction()
                    .replace(R.id.fragment_verify_phone, f, SubmitConfirmationCodeFragment.TAG)
                    .addToBackStack(null);

            if (!isFinishing() && !mIsDestroyed) {
                t.commitAllowingStateLoss();
            }
        }
    }

    private void showAlertDialog(@StringRes int messageId,
                                 DialogInterface.OnClickListener onClickListener) {
        String s = getString(messageId);
        mAlertDialog = new AlertDialog.Builder(this)
                .setMessage(s)
                .setPositiveButton(R.string.fui_incorrect_code_dialog_positive_button_text,
                        onClickListener)
                .show();
    }

    private void signIn(final String phoneNumber, @NonNull final PhoneAuthCredential credential) {
        final IdpResponse response = new IdpResponse.Builder(
                new User.Builder(PhoneAuthProvider.PROVIDER_ID, null)
                        .setPhoneNumber(phoneNumber)
                        .build())
                .build();

        if (mIsWaitingForAnonymousLink) {
            response.getUser().setPrevUid(getAuthHelper().getUidForAccountLinking());
            ManualMergeUtils.injectSignInTaskBetweenDataTransfer(
                    this,
                    response,
                    getFlowParams(),
                    new Callable<Task<AuthResult>>() {
                        @Override
                        public Task<AuthResult> call() {
                            return getAuthHelper().getFirebaseAuth()
                                    .signInWithCredential(credential)
                                    .continueWithTask(new ProfileMerger(response))
                                    .addOnSuccessListener(new OnSuccessListener<AuthResult>() {
                                        @Override
                                        public void onSuccess(AuthResult result) {
                                            finish(RESULT_OK, response.toIntent());
                                        }
                                    })
                                    .addOnFailureListener(new OnFailureListener() {
                                        @Override
                                        public void onFailure(@NonNull Exception e) {
                                            finish(RESULT_CANCELED, IdpResponse.getErrorIntent(e));
                                        }
                                    });
                        }
                    });
            return;
        }

        SocialProviderResponseHandler handler =
                ViewModelProviders.of(this).get(SocialProviderResponseHandler.class);
        handler.init(getFlowParams());

        Task<AuthResult> signInTask;
        if (getAuthHelper().canLinkAccounts()) {
            signInTask = AccountLinker.linkWithCurrentUser(handler, response, credential);
        } else {
            signInTask = getAuthHelper().getFirebaseAuth().signInWithCredential(credential);
        }

        signInTask.addOnSuccessListener(this, new OnSuccessListener<AuthResult>() {
            @Override
            public void onSuccess(final AuthResult authResult) {
                mVerificationState = VerificationState.VERIFIED;
                completeLoadingDialog(getString(R.string.fui_verified));

                // Activity can be recreated before this message is handled
                mHandler.postDelayed(new Runnable() {
                    @Override
                    public void run() {
                        if (!mIsDestroyed) {
                            dismissLoadingDialog();
                            finish(RESULT_OK, response.toIntent());
                        }
                    }
<<<<<<< HEAD
                }, SHORT_DELAY_MILLIS);
            }
        }).addOnFailureListener(this, new OnFailureListener() {
            @Override
            public void onFailure(@NonNull Exception e) {
                dismissLoadingDialog();
                //incorrect confirmation code
                if (e.getCause() instanceof FirebaseAuthUserCollisionException
                        && getAuthHelper().canLinkAccounts()) {
                    mIsWaitingForAnonymousLink = true;
                    // Apparently, you can't use the same phone credential twice so we need to copy
                    // this from AccountLinker.linkWithCurrentUser.
                    sendCode(phoneNumber, true);
                    getSubmitConfirmationCodeFragment().setConfirmationCode("");
                    Toast.makeText(
                            PhoneActivity.this,
                            FirebaseAuthError.ERROR_SESSION_EXPIRED.getDescription(),
                            Toast.LENGTH_LONG
                    ).show();
                } else if (e instanceof FirebaseAuthInvalidCredentialsException) {
                    FirebaseAuthError error = FirebaseAuthError.fromException(
                            (FirebaseAuthInvalidCredentialsException) e);

                    switch (error) {
                        case ERROR_INVALID_VERIFICATION_CODE:
                            showAlertDialog(
                                    R.string.fui_incorrect_code_dialog_body,
                                    new DialogInterface.OnClickListener() {
                                        @Override
                                        public void onClick(DialogInterface dialog, int which) {
                                            getSubmitConfirmationCodeFragment()
                                                    .setConfirmationCode("");
                                        }
                                    });
                            break;
                        case ERROR_SESSION_EXPIRED:
                            showAlertDialog(
                                    R.string.fui_error_session_expired,
                                    new DialogInterface.OnClickListener() {
                                        @Override
                                        public void onClick(DialogInterface dialog, int which) {
                                            getSubmitConfirmationCodeFragment()
                                                    .setConfirmationCode("");
                                        }
                                    });
                            break;
                        default:
                            Log.w(PHONE_VERIFICATION_LOG_TAG, error.getDescription(), e);
=======
                })
                .addOnFailureListener(this, new OnFailureListener() {
                    @Override
                    public void onFailure(@NonNull Exception e) {
                        dismissLoadingDialog();
                        //incorrect confirmation code
                        if (e instanceof FirebaseAuthInvalidCredentialsException) {
                            FirebaseAuthError error = FirebaseAuthError.fromException(
                                    (FirebaseAuthInvalidCredentialsException) e);

                            switch (error) {
                                case ERROR_INVALID_VERIFICATION_CODE:
                                    showAlertDialog(
                                            R.string.fui_incorrect_code_dialog_body,
                                            new DialogInterface.OnClickListener() {
                                                @Override
                                                public void onClick(DialogInterface dialog,
                                                                    int which) {
                                                    getSubmitConfirmationCodeFragment()
                                                            .setConfirmationCode("");
                                                }
                                            });
                                    break;
                                case ERROR_SESSION_EXPIRED:
                                    showAlertDialog(
                                            R.string.fui_error_session_expired,
                                            new DialogInterface.OnClickListener() {
                                                @Override
                                                public void onClick(DialogInterface dialog,
                                                                    int which) {
                                                    getSubmitConfirmationCodeFragment()
                                                            .setConfirmationCode("");
                                                }
                                            });
                                    break;
                                default:
                                    Log.w(PHONE_VERIFICATION_LOG_TAG, error.getDescription(), e);
                                    showAlertDialog(R.string.fui_error_unknown, null);
                            }
                        } else {
>>>>>>> 50584902
                            showAlertDialog(R.string.fui_error_unknown, null);
                    }
                } else {
                    showAlertDialog(R.string.fui_error_unknown, null);
                }
            }
        });
    }

    private void completeLoadingDialog(String content) {
        if (mProgressDialog != null) {
            mProgressDialog.onComplete(content);
        }
    }

    private void showLoadingDialog(String message) {
        dismissLoadingDialog();

        if (mProgressDialog == null) {
            mProgressDialog = CompletableProgressDialog.show(getSupportFragmentManager());
        }

        mProgressDialog.setMessage(message);
    }

    private void dismissLoadingDialog() {
        if (mProgressDialog != null && !isFinishing()) {
            mProgressDialog.dismissAllowingStateLoss();
            mProgressDialog = null;
        }
    }

    private SubmitConfirmationCodeFragment getSubmitConfirmationCodeFragment() {
        return (SubmitConfirmationCodeFragment) getSupportFragmentManager().findFragmentByTag
                (SubmitConfirmationCodeFragment.TAG);
    }
}<|MERGE_RESOLUTION|>--- conflicted
+++ resolved
@@ -387,7 +387,6 @@
                             finish(RESULT_OK, response.toIntent());
                         }
                     }
-<<<<<<< HEAD
                 }, SHORT_DELAY_MILLIS);
             }
         }).addOnFailureListener(this, new OnFailureListener() {
@@ -436,48 +435,6 @@
                             break;
                         default:
                             Log.w(PHONE_VERIFICATION_LOG_TAG, error.getDescription(), e);
-=======
-                })
-                .addOnFailureListener(this, new OnFailureListener() {
-                    @Override
-                    public void onFailure(@NonNull Exception e) {
-                        dismissLoadingDialog();
-                        //incorrect confirmation code
-                        if (e instanceof FirebaseAuthInvalidCredentialsException) {
-                            FirebaseAuthError error = FirebaseAuthError.fromException(
-                                    (FirebaseAuthInvalidCredentialsException) e);
-
-                            switch (error) {
-                                case ERROR_INVALID_VERIFICATION_CODE:
-                                    showAlertDialog(
-                                            R.string.fui_incorrect_code_dialog_body,
-                                            new DialogInterface.OnClickListener() {
-                                                @Override
-                                                public void onClick(DialogInterface dialog,
-                                                                    int which) {
-                                                    getSubmitConfirmationCodeFragment()
-                                                            .setConfirmationCode("");
-                                                }
-                                            });
-                                    break;
-                                case ERROR_SESSION_EXPIRED:
-                                    showAlertDialog(
-                                            R.string.fui_error_session_expired,
-                                            new DialogInterface.OnClickListener() {
-                                                @Override
-                                                public void onClick(DialogInterface dialog,
-                                                                    int which) {
-                                                    getSubmitConfirmationCodeFragment()
-                                                            .setConfirmationCode("");
-                                                }
-                                            });
-                                    break;
-                                default:
-                                    Log.w(PHONE_VERIFICATION_LOG_TAG, error.getDescription(), e);
-                                    showAlertDialog(R.string.fui_error_unknown, null);
-                            }
-                        } else {
->>>>>>> 50584902
                             showAlertDialog(R.string.fui_error_unknown, null);
                     }
                 } else {
