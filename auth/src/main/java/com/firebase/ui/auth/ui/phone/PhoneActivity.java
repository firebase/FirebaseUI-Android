/*
 * Copyright 2017 Google Inc. All Rights Reserved.
 *
 * Licensed under the Apache License, Version 2.0 (the "License"); you may not use this file except
 * in compliance with the License. You may obtain a copy of the License at
 *
 * http://www.apache.org/licenses/LICENSE-2.0
 *
 * Unless required by applicable law or agreed to in writing, software distributed under the
 * License is distributed on an "AS IS" BASIS, WITHOUT WARRANTIES OR CONDITIONS OF ANY KIND, either
 * express or implied. See the License for the specific language governing permissions and
 * limitations under the License.
 */

package com.firebase.ui.auth.ui.phone;

import android.arch.lifecycle.Observer;
import android.arch.lifecycle.ViewModelProviders;
import android.content.Context;
import android.content.Intent;
import android.os.Bundle;
<<<<<<< HEAD
=======
import android.os.Handler;
import android.support.annotation.NonNull;
>>>>>>> 4b222dcc
import android.support.annotation.Nullable;
import android.support.annotation.RestrictTo;
import android.support.design.widget.TextInputLayout;

import com.firebase.ui.auth.IdpResponse;
import com.firebase.ui.auth.R;
import com.firebase.ui.auth.data.model.FlowParameters;
import com.firebase.ui.auth.data.model.PhoneNumberVerificationRequiredException;
import com.firebase.ui.auth.data.model.Resource;
import com.firebase.ui.auth.data.model.State;
import com.firebase.ui.auth.ui.AppCompatBase;
import com.firebase.ui.auth.util.ExtraConstants;
import com.firebase.ui.auth.util.FirebaseAuthError;
import com.firebase.ui.auth.util.ui.FlowUtils;
import com.firebase.ui.auth.viewmodel.idp.SocialProviderResponseHandler;
import com.google.firebase.auth.FirebaseAuthException;

/**
 * Activity to control the entire phone verification flow. Plays host to {@link
 * CheckPhoneNumberFragment} and {@link SubmitConfirmationCodeFragment}
 */
@RestrictTo(RestrictTo.Scope.LIBRARY_GROUP)
public class PhoneActivity extends AppCompatBase {
<<<<<<< HEAD
    public static Intent createIntent(Context context, FlowParameters params, Bundle args) {
        return HelperActivityBase.createBaseIntent(context, PhoneActivity.class, params)
                .putExtra(ExtraConstants.EXTRA_PARAMS, args);
    }

    @Override
    protected void onCreate(@Nullable final Bundle savedInstanceState) {
        super.onCreate(savedInstanceState);
        setContentView(R.layout.fui_activity_register_phone);

        final CheckPhoneNumberHandler handler =
                ViewModelProviders.of(this).get(CheckPhoneNumberHandler.class);
        handler.init(getFlowParams());
        handler.setProvidersHandler(
                ViewModelProviders.of(this).get(SocialProviderResponseHandler.class));
        handler.getVerificationErrorListener().observe(this, new Observer<Exception>() {
            @Override
            public void onChanged(@Nullable Exception e) {
                if (e instanceof PhoneNumberVerificationRequiredException) {
                    // Ignore if resending verification code
                    if (getSupportFragmentManager().findFragmentByTag(SubmitConfirmationCodeFragment.TAG) == null) {
                        showSubmitCodeFragment(
                                ((PhoneNumberVerificationRequiredException) e).getPhoneNumber());
                    }
                } else {
                    handleError(e);
                }
=======
    private enum VerificationState {
        VERIFICATION_NOT_STARTED, VERIFICATION_STARTED, VERIFIED
    }

    private static final String PHONE_VERIFICATION_LOG_TAG = "PhoneVerification";

    private static final long SHORT_DELAY_MILLIS = 750;
    @VisibleForTesting static final long AUTO_RETRIEVAL_TIMEOUT_MILLIS = 120000;

    private static final String KEY_VERIFICATION_PHONE = "KEY_VERIFICATION_PHONE";
    private static final String KEY_STATE = "KEY_STATE";

    private AlertDialog mAlertDialog;
    @VisibleForTesting CompletableProgressDialog mProgressDialog;
    private Handler mHandler;
    private String mPhoneNumber;
    private String mVerificationId;
    private Boolean mIsDestroyed = false;
    private PhoneAuthProvider.ForceResendingToken mForceResendingToken;
    private VerificationState mVerificationState;

    public static Intent createIntent(Context context, FlowParameters flowParams, Bundle params) {
        return createBaseIntent(context, PhoneActivity.class, flowParams)
                .putExtra(ExtraConstants.PARAMS, params);
    }

    @Override
    protected void onCreate(@Nullable Bundle savedInstanceState) {
        super.onCreate(savedInstanceState);
        setContentView(R.layout.fui_activity_register_phone);

        mHandler = new Handler();
        mVerificationState = VerificationState.VERIFICATION_NOT_STARTED;
        if (savedInstanceState != null && !savedInstanceState.isEmpty()) {
            mPhoneNumber = savedInstanceState.getString(KEY_VERIFICATION_PHONE);

            if (savedInstanceState.getSerializable(KEY_STATE) != null) {
                mVerificationState = (VerificationState) savedInstanceState.getSerializable(KEY_STATE);
>>>>>>> 4b222dcc
            }
        });
        handler.getOperation().observe(this, new Observer<Resource<IdpResponse>>() {
            @Override
            public void onChanged(Resource<IdpResponse> resource) {
                if (resource.getState() == State.LOADING) {
                    getDialogHolder().showLoadingDialog(R.string.fui_progress_dialog_loading);
                    return;
                }
                getDialogHolder().dismissDialog();

                if (resource.getState() == State.SUCCESS) {
                    startSaveCredentials(handler.getCurrentUser(), null, resource.getValue());
                } else {
                    Exception e = resource.getException();
                    if (!FlowUtils.handleError(PhoneActivity.this, e)) {
                        handleError(e);
                    }
                }
            }
        });

        if (savedInstanceState != null) { return; }

<<<<<<< HEAD
        Bundle params = getIntent().getExtras().getBundle(ExtraConstants.EXTRA_PARAMS);
        CheckPhoneNumberFragment fragment = CheckPhoneNumberFragment.newInstance(params);
=======
        Bundle params = getIntent().getExtras().getBundle(ExtraConstants.PARAMS);
        VerifyPhoneNumberFragment fragment = VerifyPhoneNumberFragment.newInstance
                (getFlowParams(), params);
>>>>>>> 4b222dcc
        getSupportFragmentManager().beginTransaction()
                .replace(R.id.fragment_verify_phone, fragment, CheckPhoneNumberFragment.TAG)
                .disallowAddToBackStack()
                .commit();
    }

    @Override
    public void onBackPressed() {
        if (getSupportFragmentManager().getBackStackEntryCount() > 0) {
            getSupportFragmentManager().popBackStack();
        } else {
            super.onBackPressed();
        }
    }

    private void handleError(Exception e) {
        TextInputLayout errorView = getErrorView();
        if (errorView == null) { return; }

        if (e instanceof FirebaseAuthException) {
            errorView.setError(getErrorMessage(
                    FirebaseAuthError.fromException((FirebaseAuthException) e)));
        } else {
            errorView.setError(e.getLocalizedMessage());
        }
    }

    private TextInputLayout getErrorView() {
        CheckPhoneNumberFragment checkFragment = (CheckPhoneNumberFragment)
                getSupportFragmentManager().findFragmentByTag(CheckPhoneNumberFragment.TAG);
        SubmitConfirmationCodeFragment submitFragment = (SubmitConfirmationCodeFragment)
                getSupportFragmentManager().findFragmentByTag(SubmitConfirmationCodeFragment.TAG);

        if (checkFragment != null && checkFragment.getView() != null) {
            return checkFragment.getView().findViewById(R.id.phone_layout);
        } else if (submitFragment != null && submitFragment.getView() != null) {
            return submitFragment.getView().findViewById(R.id.confirmation_code_layout);
        } else {
            return null;
        }
    }

    private String getErrorMessage(FirebaseAuthError error) {
        switch (error) {
            case ERROR_INVALID_PHONE_NUMBER:
                return getString(R.string.fui_invalid_phone_number);
            case ERROR_TOO_MANY_REQUESTS:
                return getString(R.string.fui_error_too_many_attempts);
            case ERROR_QUOTA_EXCEEDED:
                return getString(R.string.fui_error_quota_exceeded);
            case ERROR_INVALID_VERIFICATION_CODE:
                return getString(R.string.fui_incorrect_code_dialog_body);
            case ERROR_SESSION_EXPIRED:
                return getString(R.string.fui_error_session_expired);
            default:
                return error.getDescription();
        }
    }

    private void showSubmitCodeFragment(String number) {
        getSupportFragmentManager().beginTransaction()
                .replace(
                        R.id.fragment_verify_phone,
                        SubmitConfirmationCodeFragment.newInstance(number),
                        SubmitConfirmationCodeFragment.TAG)
                .addToBackStack(null)
                .commit();
    }
}<|MERGE_RESOLUTION|>--- conflicted
+++ resolved
@@ -19,11 +19,7 @@
 import android.content.Context;
 import android.content.Intent;
 import android.os.Bundle;
-<<<<<<< HEAD
-=======
-import android.os.Handler;
 import android.support.annotation.NonNull;
->>>>>>> 4b222dcc
 import android.support.annotation.Nullable;
 import android.support.annotation.RestrictTo;
 import android.support.design.widget.TextInputLayout;
@@ -47,14 +43,13 @@
  */
 @RestrictTo(RestrictTo.Scope.LIBRARY_GROUP)
 public class PhoneActivity extends AppCompatBase {
-<<<<<<< HEAD
     public static Intent createIntent(Context context, FlowParameters params, Bundle args) {
-        return HelperActivityBase.createBaseIntent(context, PhoneActivity.class, params)
-                .putExtra(ExtraConstants.EXTRA_PARAMS, args);
+        return createBaseIntent(context, PhoneActivity.class, params)
+                .putExtra(ExtraConstants.PARAMS, args);
     }
 
     @Override
-    protected void onCreate(@Nullable final Bundle savedInstanceState) {
+    protected void onCreate(@Nullable Bundle savedInstanceState) {
         super.onCreate(savedInstanceState);
         setContentView(R.layout.fui_activity_register_phone);
 
@@ -75,46 +70,6 @@
                 } else {
                     handleError(e);
                 }
-=======
-    private enum VerificationState {
-        VERIFICATION_NOT_STARTED, VERIFICATION_STARTED, VERIFIED
-    }
-
-    private static final String PHONE_VERIFICATION_LOG_TAG = "PhoneVerification";
-
-    private static final long SHORT_DELAY_MILLIS = 750;
-    @VisibleForTesting static final long AUTO_RETRIEVAL_TIMEOUT_MILLIS = 120000;
-
-    private static final String KEY_VERIFICATION_PHONE = "KEY_VERIFICATION_PHONE";
-    private static final String KEY_STATE = "KEY_STATE";
-
-    private AlertDialog mAlertDialog;
-    @VisibleForTesting CompletableProgressDialog mProgressDialog;
-    private Handler mHandler;
-    private String mPhoneNumber;
-    private String mVerificationId;
-    private Boolean mIsDestroyed = false;
-    private PhoneAuthProvider.ForceResendingToken mForceResendingToken;
-    private VerificationState mVerificationState;
-
-    public static Intent createIntent(Context context, FlowParameters flowParams, Bundle params) {
-        return createBaseIntent(context, PhoneActivity.class, flowParams)
-                .putExtra(ExtraConstants.PARAMS, params);
-    }
-
-    @Override
-    protected void onCreate(@Nullable Bundle savedInstanceState) {
-        super.onCreate(savedInstanceState);
-        setContentView(R.layout.fui_activity_register_phone);
-
-        mHandler = new Handler();
-        mVerificationState = VerificationState.VERIFICATION_NOT_STARTED;
-        if (savedInstanceState != null && !savedInstanceState.isEmpty()) {
-            mPhoneNumber = savedInstanceState.getString(KEY_VERIFICATION_PHONE);
-
-            if (savedInstanceState.getSerializable(KEY_STATE) != null) {
-                mVerificationState = (VerificationState) savedInstanceState.getSerializable(KEY_STATE);
->>>>>>> 4b222dcc
             }
         });
         handler.getOperation().observe(this, new Observer<Resource<IdpResponse>>() {
@@ -139,14 +94,8 @@
 
         if (savedInstanceState != null) { return; }
 
-<<<<<<< HEAD
-        Bundle params = getIntent().getExtras().getBundle(ExtraConstants.EXTRA_PARAMS);
+        Bundle params = getIntent().getExtras().getBundle(ExtraConstants.PARAMS);
         CheckPhoneNumberFragment fragment = CheckPhoneNumberFragment.newInstance(params);
-=======
-        Bundle params = getIntent().getExtras().getBundle(ExtraConstants.PARAMS);
-        VerifyPhoneNumberFragment fragment = VerifyPhoneNumberFragment.newInstance
-                (getFlowParams(), params);
->>>>>>> 4b222dcc
         getSupportFragmentManager().beginTransaction()
                 .replace(R.id.fragment_verify_phone, fragment, CheckPhoneNumberFragment.TAG)
                 .disallowAddToBackStack()
