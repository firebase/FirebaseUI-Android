/*
 * Copyright 2016 Google Inc. All Rights Reserved.
 *
 * Licensed under the Apache License, Version 2.0 (the "License"); you may not use this file except
 * in compliance with the License. You may obtain a copy of the License at
 *
 * http://www.apache.org/licenses/LICENSE-2.0
 *
 * Unless required by applicable law or agreed to in writing, software distributed under the
 * License is distributed on an "AS IS" BASIS, WITHOUT WARRANTIES OR CONDITIONS OF ANY KIND, either
 * express or implied. See the License for the specific language governing permissions and
 * limitations under the License.
 */

package com.firebase.ui.auth.util.signincontainer;

import android.app.Activity;
import android.content.Intent;
import android.os.Bundle;
import android.support.annotation.Nullable;
import android.support.v4.app.Fragment;
import android.support.v4.app.FragmentActivity;
import android.support.v4.app.FragmentManager;
import android.util.Log;

import com.firebase.ui.auth.AuthUI;
import com.firebase.ui.auth.IdpResponse;
import com.firebase.ui.auth.provider.AuthCredentialHelper;
import com.firebase.ui.auth.provider.FacebookProvider;
import com.firebase.ui.auth.provider.GoogleProvider;
import com.firebase.ui.auth.provider.IdpProvider;
import com.firebase.ui.auth.provider.IdpProvider.IdpCallback;
import com.firebase.ui.auth.provider.TwitterProvider;
import com.firebase.ui.auth.ui.BaseFragment;
import com.firebase.ui.auth.ui.ExtraConstants;
import com.firebase.ui.auth.ui.FlowParameters;
import com.firebase.ui.auth.ui.FragmentHelper;
import com.firebase.ui.auth.ui.TaskFailureLogger;
import com.firebase.ui.auth.ui.idp.CredentialSignInHandler;
import com.google.android.gms.tasks.Task;
import com.google.firebase.auth.AuthCredential;
import com.google.firebase.auth.AuthResult;
import com.google.firebase.auth.FacebookAuthProvider;
import com.google.firebase.auth.FirebaseAuth;
import com.google.firebase.auth.GoogleAuthProvider;
import com.google.firebase.auth.TwitterAuthProvider;

public class IdpSignInContainer extends BaseFragment implements IdpCallback {
    private static final String TAG = "IDPSignInContainer";
    private static final int RC_WELCOME_BACK_IDP = 4;

    private IdpProvider mIdpProvider;
    @Nullable
    private SaveSmartLock mSaveSmartLock;

    @Override
    public void onCreate(@Nullable Bundle savedInstanceState) {
        super.onCreate(savedInstanceState);

        mSaveSmartLock = mHelper.getSaveSmartLockInstance(getActivity());
        String provider = getArguments().getString(ExtraConstants.EXTRA_PROVIDER);
        AuthUI.IdpConfig providerConfig = null;
        for (AuthUI.IdpConfig config : mHelper.getFlowParams().providerInfo) {
            if (config.getProviderId().equalsIgnoreCase(provider)) {
                providerConfig = config;
                break;
            }
        }

        if (providerConfig == null) {
            // we don't have a provider to handle this
            finish(Activity.RESULT_CANCELED, new Intent());
            return;
        }

<<<<<<< HEAD
        if (provider.equalsIgnoreCase(FacebookAuthProvider.PROVIDER_ID)) {
            mIdpProvider = new FacebookProvider(getContext(), providerConfig);
        } else if (provider.equalsIgnoreCase(GoogleAuthProvider.PROVIDER_ID)) {
            mIdpProvider = new GoogleProvider(
                    getActivity(),
                    providerConfig,
                    getArguments().getString(ExtraConstants.EXTRA_EMAIL));
=======
        if (provider.equalsIgnoreCase(GoogleAuthProvider.PROVIDER_ID)) {
            mIdpProvider = new GoogleProvider(getActivity(), providerConfig, email);
        } else if (provider.equalsIgnoreCase(FacebookAuthProvider.PROVIDER_ID)) {
            mIdpProvider = new FacebookProvider(getContext(), providerConfig);
>>>>>>> 7f2ef5f1
        } else if (provider.equalsIgnoreCase(TwitterAuthProvider.PROVIDER_ID)) {
            mIdpProvider = new TwitterProvider(getContext());
        }

        mIdpProvider.setAuthenticationCallback(this);
        mIdpProvider.startLogin(getActivity());
    }

    @Override
    public void onSuccess(final IdpResponse response) {
        Intent data = new Intent();
        data.putExtra(ExtraConstants.EXTRA_IDP_RESPONSE, response);
        AuthCredential credential = AuthCredentialHelper.getAuthCredential(response);
        final FirebaseAuth firebaseAuth = mHelper.getFirebaseAuth();
        Task<AuthResult> authResultTask = firebaseAuth.signInWithCredential(credential);
        authResultTask
                .addOnFailureListener(
                        new TaskFailureLogger(TAG, "Failure authenticating with credential"))
                .addOnCompleteListener(new CredentialSignInHandler(
                        getActivity(),
                        mHelper,
                        mSaveSmartLock,
                        RC_WELCOME_BACK_IDP,
                        response));
    }

    @Override
    public void onFailure(Bundle extra) {
        finish(Activity.RESULT_CANCELED, new Intent());
    }

    @Override
    public void onActivityResult(int requestCode, int resultCode, Intent data) {
        super.onActivityResult(requestCode, resultCode, data);
        if (requestCode == RC_WELCOME_BACK_IDP) {
            finish(resultCode, data);
        } else {
            mIdpProvider.onActivityResult(requestCode, resultCode, data);
        }
    }

    public static void signIn(FragmentActivity activity,
                              FlowParameters parameters,
                              String email,
                              String provider) {
        FragmentManager fm = activity.getSupportFragmentManager();
        Fragment fragment = fm.findFragmentByTag(TAG);
        if (!(fragment instanceof IdpSignInContainer)) {
            IdpSignInContainer result = new IdpSignInContainer();

            Bundle bundle = FragmentHelper.getFlowParamsBundle(parameters);
            bundle.putString(ExtraConstants.EXTRA_EMAIL, email);
            bundle.putString(ExtraConstants.EXTRA_PROVIDER, provider);
            result.setArguments(bundle);

            try {
                fm.beginTransaction().add(result, TAG).disallowAddToBackStack().commit();
            } catch (IllegalStateException e) {
                Log.e(TAG, "Cannot add fragment", e);
            }
        }
    }

    public static IdpSignInContainer getInstance(FragmentActivity activity) {
        Fragment fragment = activity.getSupportFragmentManager().findFragmentByTag(TAG);
        if (fragment instanceof IdpSignInContainer) {
            return (IdpSignInContainer) fragment;
        } else {
            return null;
        }
    }
}<|MERGE_RESOLUTION|>--- conflicted
+++ resolved
@@ -73,20 +73,10 @@
             return;
         }
 
-<<<<<<< HEAD
-        if (provider.equalsIgnoreCase(FacebookAuthProvider.PROVIDER_ID)) {
-            mIdpProvider = new FacebookProvider(getContext(), providerConfig);
-        } else if (provider.equalsIgnoreCase(GoogleAuthProvider.PROVIDER_ID)) {
-            mIdpProvider = new GoogleProvider(
-                    getActivity(),
-                    providerConfig,
-                    getArguments().getString(ExtraConstants.EXTRA_EMAIL));
-=======
         if (provider.equalsIgnoreCase(GoogleAuthProvider.PROVIDER_ID)) {
             mIdpProvider = new GoogleProvider(getActivity(), providerConfig, email);
         } else if (provider.equalsIgnoreCase(FacebookAuthProvider.PROVIDER_ID)) {
             mIdpProvider = new FacebookProvider(getContext(), providerConfig);
->>>>>>> 7f2ef5f1
         } else if (provider.equalsIgnoreCase(TwitterAuthProvider.PROVIDER_ID)) {
             mIdpProvider = new TwitterProvider(getContext());
         }
