package com.firebase.ui.auth.util.ui;

import android.content.Context;
import android.net.Uri;
import android.support.annotation.ColorInt;
import android.support.annotation.Nullable;
import android.support.annotation.RestrictTo;
import android.support.annotation.StringRes;
import android.support.customtabs.CustomTabsIntent;
import android.support.v4.content.ContextCompat;
import android.text.SpannableStringBuilder;
import android.text.TextUtils;
import android.text.method.LinkMovementMethod;
import android.text.style.ClickableSpan;
import android.text.style.ForegroundColorSpan;
import android.util.TypedValue;
import android.view.View;
import android.widget.TextView;

import com.firebase.ui.auth.R;
import com.firebase.ui.auth.data.model.FlowParameters;

import java.lang.ref.WeakReference;

@RestrictTo(RestrictTo.Scope.LIBRARY_GROUP)
public class PreambleHandler {
    private static final String BTN_TARGET = "%BTN%";
    private static final String TOS_TARGET = "%TOS%";
    private static final String PP_TARGET = "%PP%";
    private static final int NO_BUTTON = -1;

    private final Context mContext;
    private final FlowParameters mFlowParameters;
    private final int mButtonText;
    private final ForegroundColorSpan mLinkSpan;

    private SpannableStringBuilder mBuilder;

    private PreambleHandler(Context context, FlowParameters parameters, @StringRes int buttonText) {
        mContext = context;
        mFlowParameters = parameters;
        mButtonText = buttonText;
        mLinkSpan = new ForegroundColorSpan(ContextCompat.getColor(mContext,
                R.color.fui_linkColor));
    }

    public static void setup(Context context,
                             FlowParameters parameters,
                             @StringRes int textViewText,
                             TextView textView) {
        setup(context, parameters, NO_BUTTON, textViewText, textView);
    }

    public static void setup(Context context,
                             FlowParameters parameters,
                             @StringRes int buttonText,
                             @StringRes int textViewText,
                             TextView textView) {
        PreambleHandler handler = new PreambleHandler(context, parameters, buttonText);
        handler.initPreamble(textViewText);
        handler.setPreamble(textView);
    }

    private void setPreamble(TextView textView) {
        textView.setMovementMethod(LinkMovementMethod.getInstance());
        textView.setText(mBuilder);
    }

    private void initPreamble(@StringRes int textViewText) {
        String withTargets = getPreambleStringWithTargets(textViewText, mButtonText != NO_BUTTON);
        if (withTargets == null) {
            return;
        }

        mBuilder = new SpannableStringBuilder(withTargets);

        replaceTarget(BTN_TARGET, mButtonText);
        replaceUrlTarget(
                TOS_TARGET,
                R.string.fui_terms_of_service,
                mFlowParameters.termsOfServiceUrl);
        replaceUrlTarget(PP_TARGET, R.string.fui_privacy_policy, mFlowParameters.privacyPolicyUrl);
    }

    private void replaceTarget(String target, @StringRes int replacementRes) {
        int targetIndex = mBuilder.toString().indexOf(target);
        if (targetIndex != -1) {
            String replacement = mContext.getString(replacementRes);
            mBuilder.replace(targetIndex, targetIndex + target.length(), replacement);
        }
    }

    private void replaceUrlTarget(String target, @StringRes int replacementRes, String url) {
        int targetIndex = mBuilder.toString().indexOf(target);
        if (targetIndex != -1) {
            String replacement = mContext.getString(replacementRes);
            mBuilder.replace(targetIndex, targetIndex + target.length(), replacement);

            int end = targetIndex + replacement.length();
            mBuilder.setSpan(mLinkSpan, targetIndex, end, 0);
            mBuilder.setSpan(new CustomTabsSpan(mContext, url), targetIndex, end, 0);
        }
    }

    @Nullable
    private String getPreambleStringWithTargets(@StringRes int textViewText, boolean hasButton) {
        boolean termsOfServiceUrlProvided = !TextUtils.isEmpty(mFlowParameters.termsOfServiceUrl);
        boolean privacyPolicyUrlProvided = !TextUtils.isEmpty(mFlowParameters.privacyPolicyUrl);
        if (termsOfServiceUrlProvided && privacyPolicyUrlProvided) {
            Object[] targets = hasButton ?
                    new Object[]{BTN_TARGET, TOS_TARGET, PP_TARGET}
                    : new Object[]{TOS_TARGET, PP_TARGET};
            return mContext.getString(textViewText, targets);
        } else if (termsOfServiceUrlProvided) {
            Object[] targets = hasButton ?
                    new Object[]{BTN_TARGET, TOS_TARGET} : new Object[]{TOS_TARGET};
            return mContext.getString(textViewText, targets);
        } else if (privacyPolicyUrlProvided) {
            Object[] targets = hasButton ?
                    new Object[]{BTN_TARGET, PP_TARGET} : new Object[]{PP_TARGET};
            return mContext.getString(textViewText, targets);
        }
        return null;
    }

    @Nullable
    private String getPreambleStringWithTargetsNoButton(@StringRes int textViewText) {
        boolean hasTos = !TextUtils.isEmpty(mFlowParameters.termsOfServiceUrl);
        boolean hasPp = !TextUtils.isEmpty(mFlowParameters.privacyPolicyUrl);
        if (hasTos && hasPp) {
            return mContext.getString(textViewText,
                    TOS_TARGET, PP_TARGET);
        } else if (hasTos) {
            return mContext.getString(textViewText,
                    TOS_TARGET);
        } else if (hasPp) {
            return mContext.getString(textViewText,
                    PP_TARGET);
        }
        return null;
    }

<<<<<<< HEAD
    private static final class CustomTabsSpan extends ClickableSpan {
        private final WeakReference<Context> mContext;
=======

    private class CustomTabsSpan extends ClickableSpan {
>>>>>>> 50584902
        private final String mUrl;
        private final CustomTabsIntent mCustomTabsIntent;

        public CustomTabsSpan(Context context, String url) {
            mContext = new WeakReference<>(context);
            mUrl = url;

            // Getting default color
            TypedValue typedValue = new TypedValue();
            context.getTheme().resolveAttribute(R.attr.colorPrimary, typedValue, true);
            @ColorInt int color = typedValue.data;

            mCustomTabsIntent = new CustomTabsIntent.Builder()
                    .setToolbarColor(color)
                    .setShowTitle(true)
                    .build();
        }

        @Override
        public void onClick(View widget) {
            Context context = mContext.get();
            if (context != null) {
                mCustomTabsIntent.launchUrl(context, Uri.parse(mUrl));
            }
        }
    }
}<|MERGE_RESOLUTION|>--- conflicted
+++ resolved
@@ -140,13 +140,9 @@
         return null;
     }
 
-<<<<<<< HEAD
+
     private static final class CustomTabsSpan extends ClickableSpan {
         private final WeakReference<Context> mContext;
-=======
-
-    private class CustomTabsSpan extends ClickableSpan {
->>>>>>> 50584902
         private final String mUrl;
         private final CustomTabsIntent mCustomTabsIntent;
 
