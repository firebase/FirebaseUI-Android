--- conflicted
+++ resolved
@@ -114,10 +114,6 @@
         return null;
     }
 
-<<<<<<< HEAD
-
-=======
->>>>>>> fc9e46aa
     private static final class CustomTabsSpan extends ClickableSpan {
         private final WeakReference<Context> mContext;
         private final String mUrl;
