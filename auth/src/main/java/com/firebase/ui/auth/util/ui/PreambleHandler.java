package com.firebase.ui.auth.util.ui;

import android.content.Context;
import android.net.Uri;
import android.support.annotation.ColorInt;
import android.support.annotation.Nullable;
import android.support.annotation.StringRes;
import android.support.customtabs.CustomTabsIntent;
import android.support.v4.content.ContextCompat;
import android.text.SpannableStringBuilder;
import android.text.TextUtils;
import android.text.method.LinkMovementMethod;
import android.text.style.ClickableSpan;
import android.text.style.ForegroundColorSpan;
import android.util.TypedValue;
import android.view.View;
import android.widget.TextView;

import com.firebase.ui.auth.R;
import com.firebase.ui.auth.data.model.FlowParameters;

public class PreambleHandler {
    private static final String BTN_TARGET = "%BTN%";
    private static final String TOS_TARGET = "%TOS%";
    private static final String PP_TARGET = "%PP%";

    private final Context mContext;
    private final FlowParameters mFlowParameters;
    private final int mButtonText;
    private final ForegroundColorSpan mLinkSpan;

    private SpannableStringBuilder mBuilder;

    private PreambleHandler(Context context, FlowParameters parameters, @StringRes int buttonText) {
        mContext = context;
        mFlowParameters = parameters;
        mButtonText = buttonText;
        mLinkSpan = new ForegroundColorSpan(ContextCompat.getColor(mContext,
                R.color.fui_linkColor));
    }

    public static void setup(Context context,
                             FlowParameters parameters,
                             @StringRes int buttonText,
                             TextView textView) {
        PreambleHandler handler = new PreambleHandler(context, parameters, buttonText);
        handler.setPreamble(textView);
        handler.setupCreateAccountPreamble();
    }

<<<<<<< HEAD
    public static void setup(Context context,
                             FlowParameters parameters,
                             @StringRes int buttonText,
                             TextView textView) {
        new PreambleHandler(context, parameters, buttonText).setPreamble(textView);
    }

=======
>>>>>>> 87fd3bce
    private void setPreamble(TextView textView) {
        textView.setMovementMethod(LinkMovementMethod.getInstance());
        textView.setText(mBuilder);
    }

    private void setupCreateAccountPreamble() {
        String withTargets = getPreambleStringWithTargets();
        if (withTargets == null) {
            return;
        }

        mBuilder = new SpannableStringBuilder(withTargets);

        replaceTarget(BTN_TARGET, mButtonText);
        replaceUrlTarget(
                TOS_TARGET,
                R.string.fui_terms_of_service,
                mFlowParameters.termsOfServiceUrl);
        replaceUrlTarget(PP_TARGET, R.string.fui_privacy_policy, mFlowParameters.privacyPolicyUrl);
    }

    private void replaceTarget(String target, @StringRes int replacementRes) {
        int targetIndex = mBuilder.toString().indexOf(target);
        if (targetIndex != -1) {
            String replacement = mContext.getString(replacementRes);
            mBuilder.replace(targetIndex, targetIndex + target.length(), replacement);
        }
    }

    private void replaceUrlTarget(String target, @StringRes int replacementRes, String url) {
        int targetIndex = mBuilder.toString().indexOf(target);
        if (targetIndex != -1) {
            String replacement = mContext.getString(replacementRes);
            mBuilder.replace(targetIndex, targetIndex + target.length(), replacement);

            int end = targetIndex + replacement.length();
            mBuilder.setSpan(mLinkSpan, targetIndex, end, 0);
            mBuilder.setSpan(new CustomTabsSpan(url), targetIndex, end, 0);
        }
    }

    @Nullable
    private String getPreambleStringWithTargets() {
        boolean hasTos = !TextUtils.isEmpty(mFlowParameters.termsOfServiceUrl);
        boolean hasPp = !TextUtils.isEmpty(mFlowParameters.privacyPolicyUrl);

        if (hasTos && hasPp) {
            return mContext.getString(R.string.fui_create_account_preamble_tos_and_pp,
                                      BTN_TARGET, TOS_TARGET, PP_TARGET);
        } else if (hasTos) {
            return mContext.getString(R.string.fui_create_account_preamble_tos_only,
                                      BTN_TARGET, TOS_TARGET);
        } else if (hasPp) {
            return mContext.getString(R.string.fui_create_account_preamble_pp_only,
                                      BTN_TARGET, PP_TARGET);
        } else {
            return null;
        }
    }

    private class CustomTabsSpan extends ClickableSpan {
        private final String mUrl;
        private final CustomTabsIntent mCustomTabsIntent;

        public CustomTabsSpan(String url) {
            mUrl = url;

            // Getting default color
            TypedValue typedValue = new TypedValue();
            mContext.getTheme().resolveAttribute(R.attr.colorPrimary, typedValue, true);
            @ColorInt int color = typedValue.data;

            mCustomTabsIntent = new CustomTabsIntent.Builder()
                    .setToolbarColor(color)
                    .setShowTitle(true)
                    .build();
        }

        @Override
        public void onClick(View widget) {
            mCustomTabsIntent.launchUrl(mContext, Uri.parse(mUrl));
        }
    }
}<|MERGE_RESOLUTION|>--- conflicted
+++ resolved
@@ -48,16 +48,6 @@
         handler.setupCreateAccountPreamble();
     }
 
-<<<<<<< HEAD
-    public static void setup(Context context,
-                             FlowParameters parameters,
-                             @StringRes int buttonText,
-                             TextView textView) {
-        new PreambleHandler(context, parameters, buttonText).setPreamble(textView);
-    }
-
-=======
->>>>>>> 87fd3bce
     private void setPreamble(TextView textView) {
         textView.setMovementMethod(LinkMovementMethod.getInstance());
         textView.setText(mBuilder);
