/*
 * Copyright 2016 Google Inc. All Rights Reserved.
 *
 * Licensed under the Apache License, Version 2.0 (the "License"); you may not use this file except
 * in compliance with the License. You may obtain a copy of the License at
 *
 * http://www.apache.org/licenses/LICENSE-2.0
 *
 * Unless required by applicable law or agreed to in writing, software distributed under the
 * License is distributed on an "AS IS" BASIS, WITHOUT WARRANTIES OR CONDITIONS OF ANY KIND, either
 * express or implied. See the License for the specific language governing permissions and
 * limitations under the License.
 */

package com.firebase.ui.auth.ui.email;

import android.app.Activity;
import android.arch.lifecycle.Observer;
import android.content.Context;
import android.content.Intent;
import android.os.Bundle;
import android.support.annotation.Nullable;
import android.support.annotation.RestrictTo;
import android.support.design.widget.TextInputLayout;
import android.support.v4.app.FragmentTransaction;
import android.support.v4.view.ViewCompat;

import com.firebase.ui.auth.AuthUI;
import com.firebase.ui.auth.IdpResponse;
import com.firebase.ui.auth.R;
import com.firebase.ui.auth.data.model.FlowParameters;
import com.firebase.ui.auth.data.model.User;
import com.firebase.ui.auth.ui.AppCompatBase;
import com.firebase.ui.auth.ui.HelperActivityBase;
import com.firebase.ui.auth.ui.idp.WelcomeBackIdpPrompt;
import com.firebase.ui.auth.util.ExtraConstants;
import com.firebase.ui.auth.util.data.ProviderUtils;
import com.google.firebase.auth.AuthResult;
import com.google.firebase.auth.EmailAuthProvider;

/**
 * Activity to control the entire email sign up flow. Plays host to {@link CheckEmailFragment} and
 * {@link RegisterEmailFragment} and triggers {@link WelcomeBackPasswordPrompt} and {@link
 * WelcomeBackIdpPrompt}.
 */
@RestrictTo(RestrictTo.Scope.LIBRARY_GROUP)
public class EmailActivity extends AppCompatBase implements
        CheckEmailFragment.CheckEmailListener,
        RegisterEmailFragment.RegistrationListener {

    private static final int RC_WELCOME_BACK_IDP = 15;
    private static final int RC_SIGN_IN = 16;

    public static Intent createIntent(Context context, FlowParameters flowParams) {
        return createIntent(context, flowParams, null);
    }

    public static Intent createIntent(Context context, FlowParameters flowParams, String email) {
        return HelperActivityBase.createBaseIntent(context, EmailActivity.class, flowParams)
                .putExtra(ExtraConstants.EXTRA_EMAIL, email);
    }

    @Override
    protected void onCreate(Bundle savedInstanceState) {
        super.onCreate(savedInstanceState);
        setContentView(R.layout.fui_activity_register_email);

        getSignInHandler().getSignInLiveData().observe(this, new Observer<IdpResponse>() {
            @Override
            public void onChanged(@Nullable IdpResponse response) {
                if (response.isSuccessful()) {
                    finish(Activity.RESULT_OK, response.toIntent());
                }
            }
        });

        if (savedInstanceState != null) {
            return;
        }

        // Get email from intent (can be null)
        String email = getIntent().getExtras().getString(ExtraConstants.EXTRA_EMAIL);

        // Start with check email
        CheckEmailFragment fragment = CheckEmailFragment.newInstance(email);
        getSupportFragmentManager().beginTransaction()
                .replace(R.id.fragment_register_email, fragment, CheckEmailFragment.TAG)
                .disallowAddToBackStack()
                .commit();
    }

    @Override
    protected void onSaveInstanceState(Bundle outState) {
        outState.putBoolean(ExtraConstants.HAS_EXISTING_INSTANCE, true);
        super.onSaveInstanceState(outState);
    }

    @Override
    protected void onActivityResult(int requestCode, int resultCode, Intent data) {
        super.onActivityResult(requestCode, resultCode, data);
        switch (requestCode) {
            case RC_SIGN_IN:
            case RC_WELCOME_BACK_IDP:
                finish(resultCode, data);
        }
    }

    @Override
    public void onExistingEmailUser(User user) {
        // Existing email user, direct them to sign in with their password.
        startActivityForResult(
                WelcomeBackPasswordPrompt.createIntent(this, getFlowHolder().getParams(), user),
                RC_SIGN_IN);

        setSlideAnimation();
    }

    @Override
    public void onExistingIdpUser(User user) {
        // Existing social user, direct them to sign in using their chosen provider.
        startActivityForResult(
                WelcomeBackIdpPrompt.createIntent(this, getFlowHolder().getParams(), user),
                RC_WELCOME_BACK_IDP);
        setSlideAnimation();
    }

    @Override
    public void onNewUser(User user) {
        // New user, direct them to create an account with email/password
        // if account creation is enabled in SignInIntentBuilder

        TextInputLayout emailLayout = findViewById(R.id.email_layout);

<<<<<<< HEAD
        if (getFlowHolder().getParams().allowNewEmailAccounts) {
            RegisterEmailFragment fragment = RegisterEmailFragment.newInstance(user);
=======
        AuthUI.IdpConfig emailConfig = ProviderUtils.getConfigFromIdps(
                getFlowParams().providerInfo, EmailAuthProvider.PROVIDER_ID);
        if (emailConfig.getParams().getBoolean(ExtraConstants.EXTRA_ALLOW_NEW_EMAILS, true)) {
            RegisterEmailFragment fragment = RegisterEmailFragment.newInstance(
                    getFlowParams(),
                    user);
>>>>>>> 2bc242ab
            FragmentTransaction ft = getSupportFragmentManager().beginTransaction()
                    .replace(R.id.fragment_register_email, fragment, RegisterEmailFragment.TAG);

            if (emailLayout != null) {
                String emailFieldName = getString(R.string.fui_email_field_name);
                ViewCompat.setTransitionName(emailLayout, emailFieldName);
                ft.addSharedElement(emailLayout, emailFieldName);
            }

            ft.disallowAddToBackStack().commit();
        } else {
            emailLayout.setError(getString(R.string.fui_error_email_does_not_exist));
        }
    }

    @Override
    public void onRegistrationSuccess(AuthResult authResult, String password,
                                      IdpResponse response) {
        startSaveCredentials(authResult.getUser(), password, response);
    }

    private void setSlideAnimation() {
        // Make the next activity slide in
        overridePendingTransition(R.anim.fui_slide_in_right, R.anim.fui_slide_out_left);
    }
}<|MERGE_RESOLUTION|>--- conflicted
+++ resolved
@@ -131,17 +131,12 @@
 
         TextInputLayout emailLayout = findViewById(R.id.email_layout);
 
-<<<<<<< HEAD
-        if (getFlowHolder().getParams().allowNewEmailAccounts) {
-            RegisterEmailFragment fragment = RegisterEmailFragment.newInstance(user);
-=======
         AuthUI.IdpConfig emailConfig = ProviderUtils.getConfigFromIdps(
                 getFlowParams().providerInfo, EmailAuthProvider.PROVIDER_ID);
         if (emailConfig.getParams().getBoolean(ExtraConstants.EXTRA_ALLOW_NEW_EMAILS, true)) {
             RegisterEmailFragment fragment = RegisterEmailFragment.newInstance(
                     getFlowParams(),
                     user);
->>>>>>> 2bc242ab
             FragmentTransaction ft = getSupportFragmentManager().beginTransaction()
                     .replace(R.id.fragment_register_email, fragment, RegisterEmailFragment.TAG);
 
