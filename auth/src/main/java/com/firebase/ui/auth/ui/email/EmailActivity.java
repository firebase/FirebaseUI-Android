--- conflicted
+++ resolved
@@ -32,11 +32,8 @@
 import com.firebase.ui.auth.ui.idp.WelcomeBackIdpPrompt;
 import com.firebase.ui.auth.util.ExtraConstants;
 import com.firebase.ui.auth.util.data.ProviderUtils;
-<<<<<<< HEAD
-=======
 import com.firebase.ui.auth.viewmodel.RequestCodes;
 import com.google.firebase.auth.AuthResult;
->>>>>>> 35eb2f09
 import com.google.firebase.auth.EmailAuthProvider;
 
 /**
@@ -45,16 +42,7 @@
  * WelcomeBackIdpPrompt}.
  */
 @RestrictTo(RestrictTo.Scope.LIBRARY_GROUP)
-<<<<<<< HEAD
-public class EmailActivity extends AppCompatBase implements CheckEmailFragment.CheckEmailListener{
-    private static final int RC_WELCOME_BACK_IDP = 15;
-    private static final int RC_SIGN_IN = 16;
-
-=======
-public class EmailActivity extends AppCompatBase implements
-        CheckEmailFragment.CheckEmailListener,
-        RegisterEmailFragment.RegistrationListener {
->>>>>>> 35eb2f09
+public class EmailActivity extends AppCompatBase implements CheckEmailFragment.CheckEmailListener {
     public static Intent createIntent(Context context, FlowParameters flowParams) {
         return createIntent(context, flowParams, null);
     }
@@ -105,15 +93,8 @@
         // Existing email user, direct them to sign in with their password.
         startActivityForResult(
                 WelcomeBackPasswordPrompt.createIntent(
-<<<<<<< HEAD
                         this, getFlowParams(), new IdpResponse.Builder(user).build()),
-                RC_SIGN_IN);
-=======
-                        this,
-                        getFlowParams(),
-                        new IdpResponse.Builder(user).build()),
                 RequestCodes.WELCOME_BACK_EMAIL_FLOW);
->>>>>>> 35eb2f09
 
         setSlideAnimation();
     }
@@ -123,11 +104,7 @@
         // Existing social user, direct them to sign in using their chosen provider.
         startActivityForResult(
                 WelcomeBackIdpPrompt.createIntent(this, getFlowParams(), user),
-<<<<<<< HEAD
-                RC_WELCOME_BACK_IDP);
-=======
                 RequestCodes.WELCOME_BACK_IDP_FLOW);
->>>>>>> 35eb2f09
         setSlideAnimation();
     }
 
