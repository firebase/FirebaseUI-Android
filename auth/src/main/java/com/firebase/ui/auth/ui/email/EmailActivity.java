/*
 * Copyright 2016 Google Inc. All Rights Reserved.
 *
 * Licensed under the Apache License, Version 2.0 (the "License"); you may not use this file except
 * in compliance with the License. You may obtain a copy of the License at
 *
 * http://www.apache.org/licenses/LICENSE-2.0
 *
 * Unless required by applicable law or agreed to in writing, software distributed under the
 * License is distributed on an "AS IS" BASIS, WITHOUT WARRANTIES OR CONDITIONS OF ANY KIND, either
 * express or implied. See the License for the specific language governing permissions and
 * limitations under the License.
 */

package com.firebase.ui.auth.ui.email;

import android.content.Context;
import android.content.Intent;
import android.os.Bundle;
import android.support.annotation.Nullable;
import android.support.annotation.RestrictTo;
import android.support.design.widget.TextInputLayout;
import android.support.v4.app.FragmentTransaction;
import android.support.v4.view.ViewCompat;

import com.firebase.ui.auth.AuthUI;
import com.firebase.ui.auth.IdpResponse;
import com.firebase.ui.auth.R;
import com.firebase.ui.auth.data.model.FlowParameters;
import com.firebase.ui.auth.data.model.User;
import com.firebase.ui.auth.ui.AppCompatBase;
import com.firebase.ui.auth.ui.idp.WelcomeBackIdpPrompt;
import com.firebase.ui.auth.util.ExtraConstants;
import com.firebase.ui.auth.util.data.ProviderUtils;
import com.firebase.ui.auth.viewmodel.RequestCodes;
import com.google.firebase.auth.EmailAuthProvider;

/**
 * Activity to control the entire email sign up flow. Plays host to {@link CheckEmailFragment} and
 * {@link RegisterEmailFragment} and triggers {@link WelcomeBackPasswordPrompt} and {@link
 * WelcomeBackIdpPrompt}.
 */
@RestrictTo(RestrictTo.Scope.LIBRARY_GROUP)
public class EmailActivity extends AppCompatBase implements CheckEmailFragment.CheckEmailListener {
    public static Intent createIntent(Context context, FlowParameters flowParams) {
        return createIntent(context, flowParams, null);
    }

    public static Intent createIntent(Context context, FlowParameters flowParams, String email) {
        return createBaseIntent(context, EmailActivity.class, flowParams)
                .putExtra(ExtraConstants.EMAIL, email);
    }

    @Override
    protected void onCreate(@Nullable Bundle savedInstanceState) {
        super.onCreate(savedInstanceState);
        setContentView(R.layout.fui_activity_register_email);

        if (savedInstanceState != null) {
            return;
        }

        // Get email from intent (can be null)
        String email = getIntent().getExtras().getString(ExtraConstants.EMAIL);

        // Start with check email
        CheckEmailFragment fragment = CheckEmailFragment.newInstance(email);
        getSupportFragmentManager().beginTransaction()
                .replace(R.id.fragment_register_email, fragment, CheckEmailFragment.TAG)
                .disallowAddToBackStack()
                .commit();
    }

    @Override
    protected void onActivityResult(int requestCode, int resultCode, Intent data) {
        super.onActivityResult(requestCode, resultCode, data);
        if (requestCode == RequestCodes.WELCOME_BACK_EMAIL_FLOW
                || requestCode == RequestCodes.WELCOME_BACK_IDP_FLOW) {
            finish(resultCode, data);
        }
    }

    @Override
    public void onExistingEmailUser(User user) {
        // Existing email user, direct them to sign in with their password.
        startActivityForResult(
                WelcomeBackPasswordPrompt.createIntent(
                        this, getFlowParams(), new IdpResponse.Builder(user).build()),
                RequestCodes.WELCOME_BACK_EMAIL_FLOW);

        setSlideAnimation();
    }

    @Override
    public void onExistingIdpUser(User user) {
        // Existing social user, direct them to sign in using their chosen provider.
        startActivityForResult(
                WelcomeBackIdpPrompt.createIntent(this, getFlowParams(), user),
                RequestCodes.WELCOME_BACK_IDP_FLOW);
        setSlideAnimation();
    }

    @Override
    public void onNewUser(User user) {
        // New user, direct them to create an account with email/password
        // if account creation is enabled in SignInIntentBuilder

        TextInputLayout emailLayout = findViewById(R.id.email_layout);

        AuthUI.IdpConfig emailConfig = ProviderUtils.getConfigFromIdpsOrThrow(
                getFlowParams().providerInfo, EmailAuthProvider.PROVIDER_ID);
<<<<<<< HEAD
        if (emailConfig.getParams().getBoolean(ExtraConstants.EXTRA_ALLOW_NEW_EMAILS, true)) {
            RegisterEmailFragment fragment = RegisterEmailFragment.newInstance(user);
=======
        if (emailConfig.getParams().getBoolean(ExtraConstants.ALLOW_NEW_EMAILS, true)) {
            RegisterEmailFragment fragment = RegisterEmailFragment.newInstance(
                    getFlowParams(),
                    user);
>>>>>>> 4b222dcc
            FragmentTransaction ft = getSupportFragmentManager().beginTransaction()
                    .replace(R.id.fragment_register_email, fragment, RegisterEmailFragment.TAG);

            if (emailLayout != null) {
                String emailFieldName = getString(R.string.fui_email_field_name);
                ViewCompat.setTransitionName(emailLayout, emailFieldName);
                ft.addSharedElement(emailLayout, emailFieldName);
            }

            ft.disallowAddToBackStack().commit();
        } else {
            emailLayout.setError(getString(R.string.fui_error_email_does_not_exist));
        }
    }

    private void setSlideAnimation() {
        // Make the next activity slide in
        overridePendingTransition(R.anim.fui_slide_in_right, R.anim.fui_slide_out_left);
    }
}<|MERGE_RESOLUTION|>--- conflicted
+++ resolved
@@ -109,15 +109,8 @@
 
         AuthUI.IdpConfig emailConfig = ProviderUtils.getConfigFromIdpsOrThrow(
                 getFlowParams().providerInfo, EmailAuthProvider.PROVIDER_ID);
-<<<<<<< HEAD
-        if (emailConfig.getParams().getBoolean(ExtraConstants.EXTRA_ALLOW_NEW_EMAILS, true)) {
+        if (emailConfig.getParams().getBoolean(ExtraConstants.ALLOW_NEW_EMAILS, true)) {
             RegisterEmailFragment fragment = RegisterEmailFragment.newInstance(user);
-=======
-        if (emailConfig.getParams().getBoolean(ExtraConstants.ALLOW_NEW_EMAILS, true)) {
-            RegisterEmailFragment fragment = RegisterEmailFragment.newInstance(
-                    getFlowParams(),
-                    user);
->>>>>>> 4b222dcc
             FragmentTransaction ft = getSupportFragmentManager().beginTransaction()
                     .replace(R.id.fragment_register_email, fragment, RegisterEmailFragment.TAG);
 
