package com.firebase.ui.auth.ui.email;

import android.app.PendingIntent;
import android.content.Intent;
import android.content.IntentSender;
import android.net.Uri;
import android.os.Bundle;
import android.support.annotation.NonNull;
import android.support.annotation.Nullable;
import android.support.design.widget.TextInputLayout;
import android.text.TextUtils;
import android.util.Log;
import android.view.LayoutInflater;
import android.view.View;
import android.view.ViewGroup;
import android.widget.EditText;

import com.firebase.ui.auth.R;
import com.firebase.ui.auth.ui.ExtraConstants;
import com.firebase.ui.auth.ui.FlowParameters;
import com.firebase.ui.auth.ui.FragmentBase;
import com.firebase.ui.auth.ui.TaskFailureLogger;
import com.firebase.ui.auth.ui.User;
import com.firebase.ui.auth.ui.email.fieldvalidators.EmailFieldValidator;
import com.firebase.ui.auth.util.GoogleApiConstants;
import com.google.android.gms.auth.api.Auth;
import com.google.android.gms.auth.api.credentials.Credential;
import com.google.android.gms.auth.api.credentials.CredentialPickerConfig;
import com.google.android.gms.auth.api.credentials.HintRequest;
import com.google.android.gms.common.ConnectionResult;
import com.google.android.gms.common.api.GoogleApiClient;
import com.google.android.gms.tasks.OnCompleteListener;
import com.google.android.gms.tasks.OnSuccessListener;
import com.google.android.gms.tasks.Task;
import com.google.firebase.auth.EmailAuthProvider;
import com.google.firebase.auth.ProviderQueryResult;

import java.util.List;

/**
 * Fragment that shows a form with an email field and checks for existing accounts with that
 * email.
 * <p>
 * Host Activities should implement {@link CheckEmailListener}.
 */
<<<<<<< HEAD
public class CheckEmailFragment extends BaseFragment implements View.OnClickListener {
=======
public class CheckEmailFragment extends FragmentBase implements View.OnClickListener {

>>>>>>> 1df7d3d2
    /**
     * Interface to be implemented by Activities hosting this Fragment.
     */
     interface CheckEmailListener {

        /**
         * Email entered belongs to an existing email user.
         */
        void onExistingEmailUser(User user);

        /**
         * Email entered belongs to an existing IDP user.
         */
        void onExistingIdpUser(User user);

        /**
         * Email entered does not beling to an existing user.
         */
        void onNewUser(User user);

    }

    public static final String TAG = "CheckEmailFragment";

    private static final int RC_HINT = 13;
    private static final int RC_WELCOME_BACK_IDP = 15;
    private static final int RC_SIGN_IN = 16;

    private EditText mEmailEditText;

    private EmailFieldValidator mEmailFieldValidator;
    private CheckEmailListener mListener;

    private Credential mLastCredential;

    public static CheckEmailFragment getInstance(@NonNull FlowParameters flowParameters,
                                                 @Nullable String email) {
        CheckEmailFragment fragment = new CheckEmailFragment();
        Bundle args = new Bundle();
        args.putParcelable(ExtraConstants.EXTRA_FLOW_PARAMS, flowParameters);
        args.putString(ExtraConstants.EXTRA_EMAIL, email);

        fragment.setArguments(args);
        return fragment;
    }

    @Nullable
    @Override
    public View onCreateView(LayoutInflater inflater,
                             @Nullable ViewGroup container,
                             @Nullable Bundle savedInstanceState) {
        View v = inflater.inflate(R.layout.check_email_layout, container, false);

        // Email field and validator
        mEmailEditText = (EditText) v.findViewById(R.id.email);
        mEmailFieldValidator = new EmailFieldValidator(
                (TextInputLayout) v.findViewById(R.id.email_layout));

        // "Next" button
        v.findViewById(R.id.button_next).setOnClickListener(this);

        return v;
    }

    @Override
    public void onActivityCreated(@Nullable Bundle savedInstanceState) {
        super.onActivityCreated(savedInstanceState);

        // Set title
        if (getActivity().getActionBar() != null) {
            getActivity().getActionBar().setTitle(R.string.title_check_email);
        }

        // Set listener
        if (!(getActivity() instanceof CheckEmailListener)) {
            throw new IllegalStateException("Activity must implement CheckEmailListener");
        }
        mListener = (CheckEmailListener) getActivity();

        if (savedInstanceState != null) {
            return;
        }

        // Check for email
        String email = getArguments().getString(ExtraConstants.EXTRA_EMAIL);
        if (!TextUtils.isEmpty(email)) {
            // Use email passed in
            mEmailEditText.setText(email);
            validateAndProceed();
        } else if (mHelper.getFlowParams().smartLockEnabled) {
            // Try SmartLock email autocomplete hint
            showEmailAutoCompleteHint();
        }
    }

    @Override
    public void onSaveInstanceState(Bundle outState) {
        outState.putBoolean(ExtraConstants.HAS_EXISTING_INSTANCE, true);
        super.onSaveInstanceState(outState);
    }

    @Override
    public void onActivityResult(int requestCode, int resultCode, Intent data) {
        super.onActivityResult(requestCode, resultCode, data);
        switch (requestCode) {
            case RC_HINT:
                if (data != null) {
                    mLastCredential = data.getParcelableExtra(Credential.EXTRA_KEY);
                    if (mLastCredential != null) {
                        // Get the email from the credential
                        mEmailEditText.setText(mLastCredential.getId());

                        // Attempt to proceed
                        validateAndProceed();
                    }
                }
                break;
            case RC_SIGN_IN:
            case RC_WELCOME_BACK_IDP:
                finish(resultCode, data);
                break;
        }
    }

    public void validateAndProceed() {
        String email = mEmailEditText.getText().toString();
        if (mEmailFieldValidator.validate(email)) {
            checkAccountExists(email);
        }
    }

    public void checkAccountExists(@NonNull final String email) {
        mHelper.showLoadingDialog(R.string.progress_dialog_checking_accounts);

        if (!TextUtils.isEmpty(email)) {
            mHelper.getFirebaseAuth()
                    .fetchProvidersForEmail(email)
                    .addOnFailureListener(
                            new TaskFailureLogger(TAG, "Error fetching providers for email"))
                    .addOnCompleteListener(getActivity(),
                                           new OnCompleteListener<ProviderQueryResult>() {
                                               @Override
                                               public void onComplete(@NonNull Task<ProviderQueryResult> task) {
                                                   mHelper.dismissDialog();
                                               }
                                           })
                    .addOnSuccessListener(
                            getActivity(),
                            new OnSuccessListener<ProviderQueryResult>() {
                                @Override
                                public void onSuccess(ProviderQueryResult result) {
                                    List<String> providers = result.getProviders();
                                    if (providers == null || providers.isEmpty()) {
                                        // Get name from SmartLock, if possible
                                        String name = null;
                                        Uri photoUri = null;
                                        if (mLastCredential != null && mLastCredential.getId().equals(email)) {
                                            name = mLastCredential.getName();
                                            photoUri = mLastCredential.getProfilePictureUri();
                                        }

                                        mListener.onNewUser(new User.Builder(email)
                                                                    .setName(name)
                                                                    .setPhotoUri(photoUri)
                                                                    .build());
                                    } else if (EmailAuthProvider.PROVIDER_ID.equalsIgnoreCase(providers.get(0))) {
                                        mListener.onExistingEmailUser(new User.Builder(email).build());
                                    } else {
                                        mListener.onExistingIdpUser(
                                                new User.Builder(email)
                                                        .setProvider(providers.get(0))
                                                        .build());
                                    }
                                }
                            });
        }
    }

    private void showEmailAutoCompleteHint() {
        try {
            startIntentSenderForResult(getEmailHintIntent().getIntentSender(),
                                       RC_HINT,
                                       null,
                                       0,
                                       0,
                                       0,
                                       null);
        } catch (IntentSender.SendIntentException e) {
            Log.e(TAG, "Unable to start hint intent", e);
        }
    }

    private PendingIntent getEmailHintIntent() {
        GoogleApiClient client = new GoogleApiClient.Builder(getContext())
                .addApi(Auth.CREDENTIALS_API)
                .enableAutoManage(getActivity(), GoogleApiConstants.AUTO_MANAGE_ID3,
                                  new GoogleApiClient.OnConnectionFailedListener() {
                                      @Override
                                      public void onConnectionFailed(@NonNull ConnectionResult connectionResult) {
                                          Log.e(TAG,
                                                "Client connection failed: " + connectionResult.getErrorMessage());
                                      }
                                  })
                .build();

        HintRequest hintRequest = new HintRequest.Builder()
                .setHintPickerConfig(new CredentialPickerConfig.Builder()
                                             .setShowCancelButton(true)
                                             .build())
                .setEmailAddressIdentifierSupported(true)
                .build();

        return Auth.CredentialsApi.getHintPickerIntent(client, hintRequest);
    }

    @Override
    public void onClick(View view) {
        int id = view.getId();

        if (id == R.id.button_next) {
            validateAndProceed();
        }
    }
}<|MERGE_RESOLUTION|>--- conflicted
+++ resolved
@@ -43,12 +43,7 @@
  * <p>
  * Host Activities should implement {@link CheckEmailListener}.
  */
-<<<<<<< HEAD
-public class CheckEmailFragment extends BaseFragment implements View.OnClickListener {
-=======
 public class CheckEmailFragment extends FragmentBase implements View.OnClickListener {
-
->>>>>>> 1df7d3d2
     /**
      * Interface to be implemented by Activities hosting this Fragment.
      */
