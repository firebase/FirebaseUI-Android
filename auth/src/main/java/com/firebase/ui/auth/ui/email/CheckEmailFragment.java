--- conflicted
+++ resolved
@@ -117,11 +117,7 @@
                 String provider = user.getProviderId();
 
                 mEmailEditText.setText(email);
-<<<<<<< HEAD
-                //noinspection ConstantConditions
-=======
                 //noinspection ConstantConditions new user
->>>>>>> fa67c4ce
                 if (provider == null) {
                     mListener.onNewUser(new User.Builder(EmailAuthProvider.PROVIDER_ID, email)
                             .setName(user.getName())
@@ -152,16 +148,6 @@
         }
     }
 
-<<<<<<< HEAD
-    private void validateAndProceed() {
-        String email = mEmailEditText.getText().toString();
-        if (mEmailFieldValidator.validate(email)) {
-            mHandler.fetchProvider(email);
-        }
-    }
-
-=======
->>>>>>> fa67c4ce
     @Override
     public void onActivityResult(int requestCode, int resultCode, Intent data) {
         mHandler.onActivityResult(requestCode, resultCode, data);
