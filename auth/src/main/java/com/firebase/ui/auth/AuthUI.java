/*
 * Copyright 2016 Google Inc. All Rights Reserved.
 *
 * Licensed under the Apache License, Version 2.0 (the "License"); you may not use this file except
 * in compliance with the License. You may obtain a copy of the License at
 *
 * http://www.apache.org/licenses/LICENSE-2.0
 *
 * Unless required by applicable law or agreed to in writing, software distributed under the
 * License is distributed on an "AS IS" BASIS, WITHOUT WARRANTIES OR CONDITIONS OF ANY KIND, either
 * express or implied. See the License for the specific language governing permissions and
 * limitations under the License.
 */

package com.firebase.ui.auth;

import android.app.Activity;
import android.content.Intent;
import android.os.Parcel;
import android.os.Parcelable;
import android.support.annotation.DrawableRes;
import android.support.annotation.NonNull;
import android.support.annotation.Nullable;
import android.support.annotation.StyleRes;
import android.support.annotation.VisibleForTesting;
import android.support.v4.app.FragmentActivity;

import com.facebook.login.LoginManager;
import com.firebase.ui.auth.ui.FlowParameters;
import com.firebase.ui.auth.ui.idp.AuthMethodPickerActivity;
import com.firebase.ui.auth.util.CredentialTaskApi;
import com.firebase.ui.auth.util.CredentialsApiHelper;
import com.firebase.ui.auth.util.GoogleApiClientTaskHelper;
import com.firebase.ui.auth.util.GoogleSignInHelper;
import com.firebase.ui.auth.util.Preconditions;
import com.firebase.ui.auth.util.signincontainer.SmartLockBase;
import com.google.android.gms.auth.api.Auth;
import com.google.android.gms.auth.api.credentials.Credential;
import com.google.android.gms.auth.api.signin.GoogleSignInOptions;
import com.google.android.gms.common.api.GoogleApiClient;
import com.google.android.gms.common.api.Status;
import com.google.android.gms.tasks.Continuation;
import com.google.android.gms.tasks.Task;
import com.google.android.gms.tasks.Tasks;
import com.google.firebase.FirebaseApp;
import com.google.firebase.auth.EmailAuthProvider;
import com.google.firebase.auth.FacebookAuthProvider;
import com.google.firebase.auth.FirebaseAuth;
import com.google.firebase.auth.FirebaseUser;
import com.google.firebase.auth.GoogleAuthProvider;
import com.google.firebase.auth.TwitterAuthProvider;

import java.util.ArrayList;
import java.util.Arrays;
import java.util.Collections;
import java.util.HashSet;
import java.util.IdentityHashMap;
import java.util.List;
import java.util.Set;

/**
 * The entry point to the AuthUI authentication flow, and related utility methods. If your
 * application uses the default {@link FirebaseApp} instance, an AuthUI instance can be retrieved
 * simply by calling {@link AuthUI#getInstance()}. If an alternative app instance is in use, call
 * {@link AuthUI#getInstance(FirebaseApp)} instead, passing the appropriate app instance.
 * <p>
 * <p>
 * See the <a href="https://github.com/firebase/FirebaseUI-Android/blob/master/auth/README.md#table-of-contents">README</a>
 * for examples on how to get started with FirebaseUI Auth.
 */
public class AuthUI {

    /**
     * Provider identifier for email and password credentials, for use with
     * {@link SignInIntentBuilder#setProviders}.
     */
    public static final String EMAIL_PROVIDER = EmailAuthProvider.PROVIDER_ID;

    /**
     * Provider identifier for Google, for use with {@link SignInIntentBuilder#setProviders}.
     */
    public static final String GOOGLE_PROVIDER = GoogleAuthProvider.PROVIDER_ID;

    /**
     * Provider identifier for Facebook, for use with {@link SignInIntentBuilder#setProviders}.
     */
    public static final String FACEBOOK_PROVIDER = FacebookAuthProvider.PROVIDER_ID;

    /**
     * Provider identifier for Twitter, for use with {@link SignInIntentBuilder#setProviders}.
     */
    public static final String TWITTER_PROVIDER = TwitterAuthProvider.PROVIDER_ID;

    /**
     * Default value for logo resource, omits the logo from the {@link AuthMethodPickerActivity}.
     */
    public static final int NO_LOGO = -1;

    /**
     * The set of authentication providers supported in Firebase Auth UI.
     */
    public static final Set<String> SUPPORTED_PROVIDERS =
            Collections.unmodifiableSet(new HashSet<>(Arrays.asList(
                    EMAIL_PROVIDER,
                    GOOGLE_PROVIDER,
                    FACEBOOK_PROVIDER,
                    TWITTER_PROVIDER
            )));

    private static final IdentityHashMap<FirebaseApp, AuthUI> INSTANCES = new IdentityHashMap<>();

    private final FirebaseApp mApp;
    private final FirebaseAuth mAuth;

    private AuthUI(FirebaseApp app) {
        mApp = app;
        mAuth = FirebaseAuth.getInstance(mApp);
    }

    /**
     * Retrieves the {@link AuthUI} instance associated with the default app, as returned by
     * {@code FirebaseApp.getInstance()}.
     *
     * @throws IllegalStateException if the default app is not initialized.
     */
    public static AuthUI getInstance() {
        return getInstance(FirebaseApp.getInstance());
    }

    /**
     * Retrieves the {@link AuthUI} instance associated the the specified app.
     */
    public static AuthUI getInstance(FirebaseApp app) {
        AuthUI authUi;
        synchronized (INSTANCES) {
            authUi = INSTANCES.get(app);
            if (authUi == null) {
                authUi = new AuthUI(app);
                INSTANCES.put(app, authUi);
            }
        }
        return authUi;
    }

    /**
     * Default theme used by {@link SignInIntentBuilder#setTheme(int)} if no theme customization is
     * required.
     */
    @StyleRes
    public static int getDefaultTheme() {
        return R.style.FirebaseUI;
    }

    /**
     * Signs the current user out, if one is signed in.
     *
     * @param activity The activity requesting the user be signed out.
     * @return a task which, upon completion, signals that the user has been signed out ({@code
     * result.isSuccess()}, or that the sign-out attempt failed unexpectedly ({@code
     * !result.isSuccess()}).
     * @deprecated use {@link #signOut(FragmentActivity)} instead
     */
    @Deprecated
    public Task<Void> signOut(@NonNull Activity activity) {
        // Get helper for Google Sign In and Credentials API
        GoogleApiClientTaskHelper taskHelper = GoogleApiClientTaskHelper.getInstance(activity);
        taskHelper.getBuilder()
                .addApi(Auth.CREDENTIALS_API)
                .addApi(Auth.GOOGLE_SIGN_IN_API, GoogleSignInOptions.DEFAULT_SIGN_IN);

        // Get Credentials Helper
        CredentialTaskApi credentialsHelper = CredentialsApiHelper.getInstance(taskHelper);

        // Firebase Sign out
        mAuth.signOut();

        // Disable credentials auto sign-in
        Task<Status> disableCredentialsTask = credentialsHelper.disableAutoSignIn();

        // Google sign out
        Task<Void> googleSignOutTask = taskHelper.getConnectedGoogleApiClient()
                .continueWith(new Continuation<GoogleApiClient, Void>() {
                    @Override
                    public Void then(@NonNull Task<GoogleApiClient> task) throws Exception {
                        if (task.isSuccessful()) {
                            Auth.GoogleSignInApi.signOut(task.getResult());
                        }
                        return null;
                    }
                });

        // Facebook sign out
        LoginManager.getInstance().logOut();

        // Wait for all tasks to complete
        return Tasks.whenAll(disableCredentialsTask, googleSignOutTask);
    }

    /**
     * Delete the use from FirebaseAuth and delete any associated credentials from the Credentials
     * API. Returns a {@code Task} that succeeds if the Firebase Auth user deletion succeeds and
     * fails if the Firebase Auth deletion fails. Credentials deletion failures are handled
     * silently.
     *
     * @param activity the calling {@link Activity}.
     * @deprecated use {@link #delete(FragmentActivity)} instead
     */
    @Deprecated
    public Task<Void> delete(@NonNull Activity activity) {
        // Initialize SmartLock helper
        GoogleApiClientTaskHelper gacHelper = GoogleApiClientTaskHelper.getInstance(activity);
        gacHelper.getBuilder().addApi(Auth.CREDENTIALS_API);
        CredentialTaskApi credentialHelper = CredentialsApiHelper.getInstance(gacHelper);

        return getDeleteTask(credentialHelper);
    }

    /**
     * Signs the current user out, if one is signed in.
     *
     * @param activity the activity requesting the user be signed out
     * @return A task which, upon completion, signals that the user has been signed out ({@link
     * Task#isSuccessful()}, or that the sign-out attempt failed unexpectedly !{@link
     * Task#isSuccessful()}).
     */
    public Task<Void> signOut(@NonNull FragmentActivity activity) {
        // Get Credentials Helper
        GoogleSignInHelper credentialsHelper = GoogleSignInHelper.getInstance(activity);

        // Firebase Sign out
        mAuth.signOut();

        // Disable credentials auto sign-in
        Task<Status> disableCredentialsTask = credentialsHelper.disableAutoSignIn();

        // Google sign out
        Task<Status> signOutTask = credentialsHelper.signOut();

        // Facebook sign out
        LoginManager.getInstance().logOut();

        // Wait for all tasks to complete
        return Tasks.whenAll(disableCredentialsTask, signOutTask);
    }

    /**
     * Delete the use from FirebaseAuth and delete any associated credentials from the Credentials
     * API. Returns a {@link Task} that succeeds if the Firebase Auth user deletion succeeds and
     * fails if the Firebase Auth deletion fails. Credentials deletion failures are handled
     * silently.
     *
     * @param activity the calling {@link Activity}.
     */
    public Task<Void> delete(@NonNull FragmentActivity activity) {
        // Initialize SmartLock helper
        CredentialTaskApi credentialHelper = GoogleSignInHelper.getInstance(activity);

        return getDeleteTask(credentialHelper);
    }

    private Task<Void> getDeleteTask(CredentialTaskApi credentialHelper) {
        FirebaseUser firebaseUser = FirebaseAuth.getInstance().getCurrentUser();
        if (firebaseUser == null) {
            // If the current user is null, return a failed task immediately
            return Tasks.forException(new Exception("No currently signed in user."));
        }

        // Delete the Firebase user
        Task<Void> deleteUserTask = firebaseUser.delete();

        // Get all SmartLock credentials associated with the user
        List<Credential> credentials = SmartLockBase.credentialsFromFirebaseUser(firebaseUser);

        // For each Credential in the list, create a task to delete it.
        List<Task<?>> credentialTasks = new ArrayList<>();
        for (Credential credential : credentials) {
            credentialTasks.add(credentialHelper.delete(credential));
        }

        // Create a combined task that will succeed when all credential delete operations
        // have completed (even if they fail).
        final Task<Void> combinedCredentialTask = Tasks.whenAll(credentialTasks);

        // Chain the Firebase Auth delete task with the combined Credentials task
        // and return.
        return deleteUserTask.continueWithTask(new Continuation<Void, Task<Void>>() {
            @Override
            public Task<Void> then(@NonNull Task<Void> task) throws Exception {
                // Call getResult() to propagate failure by throwing an exception
                // if there was one.
                task.getResult(Exception.class);

                // Return the combined credential task
                return combinedCredentialTask;
            }
        });
    }

    /**
     * Starts the process of creating a sign in intent, with the mandatory application
     * context parameter.
     */
    public SignInIntentBuilder createSignInIntentBuilder() {
        return new SignInIntentBuilder();
    }

    /**
     * Configuration for an identity provider.
     * <p>
     * In the simplest case, you can supply the provider ID and build the config like this:
     * {@code new IdpConfig.Builder(AuthUI.GOOGLE_PROVIDER).build()}
     */
    public static class IdpConfig implements Parcelable {
        private final String mProviderId;
        private final List<String> mScopes;

<<<<<<< HEAD
        private IdpConfig(String providerId, List<String> scopes) {
            mProviderId = providerId;
            mScopes = scopes;
=======
        private IdpConfig(@NonNull String providerId, List<String> scopes) {
            mProviderId = providerId;
            mScopes = Collections.unmodifiableList(scopes);
>>>>>>> c93c7b7a
        }

        private IdpConfig(Parcel in) {
            mProviderId = in.readString();
            mScopes = Collections.unmodifiableList(in.createStringArrayList());
        }

        public String getProviderId() {
            return mProviderId;
        }

        public List<String> getScopes() {
            return mScopes;
        }

        public static final Creator<IdpConfig> CREATOR = new Creator<IdpConfig>() {
            @Override
            public IdpConfig createFromParcel(Parcel in) {
                return new IdpConfig(in);
            }

            @Override
            public IdpConfig[] newArray(int size) {
                return new IdpConfig[size];
            }
        };

        @Override
        public int describeContents() {
            return 0;
        }

        @Override
        public void writeToParcel(Parcel parcel, int i) {
            parcel.writeString(mProviderId);
            parcel.writeStringList(mScopes);
        }

        @Override
        public boolean equals(Object o) {
            if (this == o) return true;
            if (o == null || getClass() != o.getClass()) return false;

            IdpConfig config = (IdpConfig) o;

            return mProviderId.equals(config.mProviderId);
        }

        @Override
        public int hashCode() {
            return mProviderId.hashCode();
        }

        @Override
        public String toString() {
            return "IdpConfig{" +
                    "mProviderId='" + mProviderId + '\'' +
                    ", mScopes=" + mScopes +
                    '}';
        }

        public static class Builder {
            private String mProviderId;
            private List<String> mScopes = new ArrayList<>();

            /**
             * Builds the configuration parameters for an identity provider.
             *
             * @param providerId An ID of one of the supported identity providers. e.g. {@link
             *                   AuthUI#GOOGLE_PROVIDER}. See {@link AuthUI#SUPPORTED_PROVIDERS} for
             *                   the complete list of supported Identity providers
             */
            public Builder(@NonNull String providerId) {
                if (!SUPPORTED_PROVIDERS.contains(providerId)) {
                    throw new IllegalArgumentException("Unkown provider: " + providerId);
                }
                mProviderId = providerId;
            }

            /**
             * Specifies the additional permissions that the application will request for this
             * identity provider.
             * <p>
             * For Facebook permissions see:
             * https://developers.facebook.com/docs/facebook-login/android
             * https://developers.facebook.com/docs/facebook-login/permissions
             * <p>
             * For Google permissions see:
             * https://developers.google.com/identity/protocols/googlescopes
             * <p>
             * Twitter permissions are only configurable through the
             * <a href="https://apps.twitter.com/">Twitter developer console</a>.
             */
            public Builder setPermissions(List<String> permissions) {
                mScopes = permissions;
                return this;
            }

            public IdpConfig build() {
                return new IdpConfig(mProviderId, mScopes);
            }
        }
    }

    /**
     * Builder for the intent to start the user authentication flow.
     */
    public final class SignInIntentBuilder {
        private int mLogo = NO_LOGO;
        private int mTheme = getDefaultTheme();
        private List<IdpConfig> mProviders = new ArrayList<>();
        private String mTosUrl;
        private boolean mIsSmartLockEnabled = true;
        private boolean mAllowNewEmailAccounts = true;

        private SignInIntentBuilder() {
        }

        /**
         * Specifies the theme to use for the application flow. If no theme is specified,
         * a default theme will be used.
         */
        public SignInIntentBuilder setTheme(@StyleRes int theme) {
            Preconditions.checkValidStyle(
                    mApp.getApplicationContext(),
                    theme,
                    "theme identifier is unknown or not a style definition");
            mTheme = theme;
            return this;
        }

        /**
         * Specifies the logo to use for the {@link AuthMethodPickerActivity}. If no logo
         * is specified, none will be used.
         */
        public SignInIntentBuilder setLogo(@DrawableRes int logo) {
            mLogo = logo;
            return this;
        }

        /**
         * Specifies the terms-of-service URL for the application.
         */
        public SignInIntentBuilder setTosUrl(@Nullable String tosUrl) {
            mTosUrl = tosUrl;
            return this;
        }

        /**
         * Specified the set of supported authentication providers. At least one provider must
         * be specified. There may only be one instance of each provider.
         * <p>
         * <p>If no providers are explicitly specified by calling this method, then the email
         * provider is the default supported provider.
         *
         * @param idpConfigs a list of {@link IdpConfig}s, where each {@link IdpConfig} contains the
         *                   configuration parameters for the IDP.
         * @see IdpConfig
         */
        public SignInIntentBuilder setProviders(@NonNull List<IdpConfig> idpConfigs) {
            mProviders.clear();
            for (IdpConfig config : idpConfigs) {
                if (mProviders.contains(config)) {
                    int i = mProviders.indexOf(config);
                    IdpConfig newConfig =
                            new IdpConfig.Builder(config.getProviderId())
                                    .setPermissions(getUniqueScopes(config.getScopes(),
                                                                    mProviders.get(i).getScopes()))
                                    .build();
                    mProviders.set(i, newConfig);
                } else {
                    mProviders.add(config);
                }
            }
            return this;
        }

        private List<String> getUniqueScopes(List<String> scopes1, List<String> scopes2) {
            List<String> mergedScopes = new ArrayList<>(scopes2);
            for (String scope : scopes1) {
                if (!mergedScopes.contains(scope)) mergedScopes.add(scope);
            }
            return mergedScopes;
        }

        /**
         * Specifies the set of supported authentication providers. At least one provider
         * must be specified, and the set of providers must be a subset of
         * {@link #SUPPORTED_PROVIDERS}. There may only be one instance of each provider.
         * <p>
         * <p>If no providers are explicitly specified by calling this method, then
         * {@link #EMAIL_PROVIDER email} is the default supported provider.
         *
         * @see #EMAIL_PROVIDER
         * @see #FACEBOOK_PROVIDER
         * @see #GOOGLE_PROVIDER
         */
        @Deprecated
        public SignInIntentBuilder setProviders(@NonNull String... providers) {
            mProviders.clear(); // clear the default email provider
            for (String provider : providers) {
                if (isIdpAlreadyConfigured(provider)) {
                    throw new IllegalArgumentException("Provider already configured: " + provider);
                }
                mProviders.add(new IdpConfig.Builder(provider).build());
            }
            return this;
        }

        private boolean isIdpAlreadyConfigured(@NonNull String providerId) {
            for (IdpConfig config : mProviders) {
                if (config.getProviderId().equals(providerId)) {
                    return true;
                }
            }
            return false;
        }

        /**
         * Enables or disables the use of Smart Lock for Passwords in the sign in flow.
         * <p>
         * <p>SmartLock is enabled by default.
         */
        public SignInIntentBuilder setIsSmartLockEnabled(boolean enabled) {
            mIsSmartLockEnabled = enabled;
            return this;
        }

        /**
         * Enables or disables creating new accounts in the email sign in flow.
         * <p>
         * <p>Account creation is enabled by default.
         */
        public SignInIntentBuilder setAllowNewEmailAccounts(boolean enabled) {
            mAllowNewEmailAccounts = enabled;
            return this;
        }

        public Intent build() {
            return KickoffActivity.createIntent(mApp.getApplicationContext(), getFlowParams());
        }

        @VisibleForTesting()
        public FlowParameters getFlowParams() {
            if (mProviders.isEmpty()) {
                mProviders.add(new IdpConfig.Builder(EMAIL_PROVIDER).build());
            }

            return new FlowParameters(mApp.getName(),
                                      mProviders,
                                      mTheme,
                                      mLogo,
                                      mTosUrl,
                                      mIsSmartLockEnabled,
                                      mAllowNewEmailAccounts);
        }
    }
}<|MERGE_RESOLUTION|>--- conflicted
+++ resolved
@@ -314,15 +314,9 @@
         private final String mProviderId;
         private final List<String> mScopes;
 
-<<<<<<< HEAD
-        private IdpConfig(String providerId, List<String> scopes) {
-            mProviderId = providerId;
-            mScopes = scopes;
-=======
         private IdpConfig(@NonNull String providerId, List<String> scopes) {
             mProviderId = providerId;
             mScopes = Collections.unmodifiableList(scopes);
->>>>>>> c93c7b7a
         }
 
         private IdpConfig(Parcel in) {
@@ -359,29 +353,6 @@
         public void writeToParcel(Parcel parcel, int i) {
             parcel.writeString(mProviderId);
             parcel.writeStringList(mScopes);
-        }
-
-        @Override
-        public boolean equals(Object o) {
-            if (this == o) return true;
-            if (o == null || getClass() != o.getClass()) return false;
-
-            IdpConfig config = (IdpConfig) o;
-
-            return mProviderId.equals(config.mProviderId);
-        }
-
-        @Override
-        public int hashCode() {
-            return mProviderId.hashCode();
-        }
-
-        @Override
-        public String toString() {
-            return "IdpConfig{" +
-                    "mProviderId='" + mProviderId + '\'' +
-                    ", mScopes=" + mScopes +
-                    '}';
         }
 
         public static class Builder {
@@ -485,27 +456,11 @@
         public SignInIntentBuilder setProviders(@NonNull List<IdpConfig> idpConfigs) {
             mProviders.clear();
             for (IdpConfig config : idpConfigs) {
-                if (mProviders.contains(config)) {
-                    int i = mProviders.indexOf(config);
-                    IdpConfig newConfig =
-                            new IdpConfig.Builder(config.getProviderId())
-                                    .setPermissions(getUniqueScopes(config.getScopes(),
-                                                                    mProviders.get(i).getScopes()))
-                                    .build();
-                    mProviders.set(i, newConfig);
-                } else {
+                if (!mProviders.contains(config)) {
                     mProviders.add(config);
                 }
             }
             return this;
-        }
-
-        private List<String> getUniqueScopes(List<String> scopes1, List<String> scopes2) {
-            List<String> mergedScopes = new ArrayList<>(scopes2);
-            for (String scope : scopes1) {
-                if (!mergedScopes.contains(scope)) mergedScopes.add(scope);
-            }
-            return mergedScopes;
         }
 
         /**
