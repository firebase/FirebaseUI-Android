/*
 * Copyright 2016 Google Inc. All Rights Reserved.
 *
 * Licensed under the Apache License, Version 2.0 (the "License"); you may not use this file except
 * in compliance with the License. You may obtain a copy of the License at
 *
 * http://www.apache.org/licenses/LICENSE-2.0
 *
 * Unless required by applicable law or agreed to in writing, software distributed under the
 * License is distributed on an "AS IS" BASIS, WITHOUT WARRANTIES OR CONDITIONS OF ANY KIND, either
 * express or implied. See the License for the specific language governing permissions and
 * limitations under the License.
 */

package com.firebase.ui.auth;

import android.app.Activity;
import android.content.Intent;
import android.os.Parcel;
import android.os.Parcelable;
import android.support.annotation.CallSuper;
import android.support.annotation.DrawableRes;
import android.support.annotation.NonNull;
import android.support.annotation.Nullable;
import android.support.annotation.StringDef;
import android.support.annotation.StyleRes;
import android.support.v4.app.FragmentActivity;

import com.facebook.login.LoginManager;
import com.firebase.ui.auth.provider.TwitterProvider;
import com.firebase.ui.auth.ui.FlowParameters;
import com.firebase.ui.auth.ui.idp.AuthMethodPickerActivity;
import com.firebase.ui.auth.util.GoogleSignInHelper;
import com.firebase.ui.auth.util.Preconditions;
import com.firebase.ui.auth.util.signincontainer.SmartLockBase;
import com.google.android.gms.auth.api.credentials.Credential;
import com.google.android.gms.common.api.Status;
import com.google.android.gms.tasks.Continuation;
import com.google.android.gms.tasks.Task;
import com.google.android.gms.tasks.Tasks;
import com.google.firebase.FirebaseApp;
import com.google.firebase.auth.EmailAuthProvider;
import com.google.firebase.auth.FacebookAuthProvider;
import com.google.firebase.auth.FirebaseAuth;
import com.google.firebase.auth.FirebaseUser;
import com.google.firebase.auth.GithubAuthProvider;
import com.google.firebase.auth.GoogleAuthProvider;
import com.google.firebase.auth.PhoneAuthProvider;
import com.google.firebase.auth.TwitterAuthProvider;

import java.util.ArrayList;
import java.util.Arrays;
import java.util.Collections;
import java.util.HashSet;
import java.util.IdentityHashMap;
import java.util.List;
import java.util.Set;

/**
 * The entry point to the AuthUI authentication flow, and related utility methods. If your
 * application uses the default {@link FirebaseApp} instance, an AuthUI instance can be retrieved
 * simply by calling {@link AuthUI#getInstance()}. If an alternative app instance is in use, call
 * {@link AuthUI#getInstance(FirebaseApp)} instead, passing the appropriate app instance.
 * <p>
 * <p>
 * See the <a href="https://github.com/firebase/FirebaseUI-Android/blob/master/auth/README.md#table-of-contents">README</a>
 * for examples on how to get started with FirebaseUI Auth.
 */
public class AuthUI {
    @StringDef({
                       EmailAuthProvider.PROVIDER_ID, EMAIL_PROVIDER,
                       PhoneAuthProvider.PROVIDER_ID, PHONE_VERIFICATION_PROVIDER,
                       GoogleAuthProvider.PROVIDER_ID, GOOGLE_PROVIDER,
                       FacebookAuthProvider.PROVIDER_ID, FACEBOOK_PROVIDER,
                       TwitterAuthProvider.PROVIDER_ID, TWITTER_PROVIDER
               })
    public @interface SupportedProvider {}

    /**
     * Provider identifier for email and password credentials, for use with
     * {@link SignInIntentBuilder#setAvailableProviders(List)}.
     */
    public static final String EMAIL_PROVIDER = EmailAuthProvider.PROVIDER_ID;

    /**
     * Provider identifier for Google, for use with {@link SignInIntentBuilder#setAvailableProviders(List)}.
     */
    public static final String GOOGLE_PROVIDER = GoogleAuthProvider.PROVIDER_ID;

    /**
     * Provider identifier for Facebook, for use with {@link SignInIntentBuilder#setAvailableProviders(List)}.
     */
    public static final String FACEBOOK_PROVIDER = FacebookAuthProvider.PROVIDER_ID;

    /**
     * Provider identifier for Twitter, for use with {@link SignInIntentBuilder#setAvailableProviders(List)}.
     */
    public static final String TWITTER_PROVIDER = TwitterAuthProvider.PROVIDER_ID;

    /**
<<<<<<< HEAD
     * Provider identifier for GitHub, for use with {@link SignInIntentBuilder#setAvailableProviders(List)}.
     */
    public static final String GITHUB_PROVIDER = GithubAuthProvider.PROVIDER_ID;
=======
     * Provider identifier for Phone, for use with {@link SignInIntentBuilder#setProviders}.
     */
    public static final String PHONE_VERIFICATION_PROVIDER = PhoneAuthProvider.PROVIDER_ID;
>>>>>>> 19132d09

    /**
     * Default value for logo resource, omits the logo from the {@link AuthMethodPickerActivity}.
     */
    public static final int NO_LOGO = -1;

    /**
     * The set of authentication providers supported in Firebase Auth UI.
     */
    public static final Set<String> SUPPORTED_PROVIDERS =
            Collections.unmodifiableSet(new HashSet<>(Arrays.asList(
                    EMAIL_PROVIDER,
                    GOOGLE_PROVIDER,
                    FACEBOOK_PROVIDER,
                    TWITTER_PROVIDER,
<<<<<<< HEAD
                    GITHUB_PROVIDER
=======
                    PHONE_VERIFICATION_PROVIDER
>>>>>>> 19132d09
            )));

    private static final IdentityHashMap<FirebaseApp, AuthUI> INSTANCES = new IdentityHashMap<>();

    private final FirebaseApp mApp;
    private final FirebaseAuth mAuth;

    private AuthUI(FirebaseApp app) {
        mApp = app;
        mAuth = FirebaseAuth.getInstance(mApp);
    }

    /**
     * Retrieves the {@link AuthUI} instance associated with the default app, as returned by
     * {@code FirebaseApp.getInstance()}.
     *
     * @throws IllegalStateException if the default app is not initialized.
     */
    public static AuthUI getInstance() {
        return getInstance(FirebaseApp.getInstance());
    }

    /**
     * Retrieves the {@link AuthUI} instance associated the the specified app.
     */
    public static AuthUI getInstance(FirebaseApp app) {
        AuthUI authUi;
        synchronized (INSTANCES) {
            authUi = INSTANCES.get(app);
            if (authUi == null) {
                authUi = new AuthUI(app);
                INSTANCES.put(app, authUi);
            }
        }
        return authUi;
    }

    /**
     * Default theme used by {@link SignInIntentBuilder#setTheme(int)} if no theme customization is
     * required.
     */
    @StyleRes
    public static int getDefaultTheme() {
        return R.style.FirebaseUI;
    }

    /**
     * Signs the current user out, if one is signed in.
     *
     * @param activity the activity requesting the user be signed out
     * @return A task which, upon completion, signals that the user has been signed out ({@link
     * Task#isSuccessful()}, or that the sign-out attempt failed unexpectedly !{@link
     * Task#isSuccessful()}).
     */
    public Task<Void> signOut(@NonNull FragmentActivity activity) {
        // Get Credentials Helper
        GoogleSignInHelper signInHelper = GoogleSignInHelper.getInstance(activity);

        // Firebase Sign out
        mAuth.signOut();

        // Disable credentials auto sign-in
        Task<Status> disableCredentialsTask = signInHelper.disableAutoSignIn();

        // Google sign out
        Task<Status> signOutTask = signInHelper.signOut();

        // Facebook sign out
        try {
            LoginManager.getInstance().logOut();
        } catch (NoClassDefFoundError e) {
            // do nothing
        }

        // Twitter sign out
        try {
            TwitterProvider.signout(activity);
        } catch (NoClassDefFoundError e) {
            // do nothing
        }
        // Wait for all tasks to complete
        return Tasks.whenAll(disableCredentialsTask, signOutTask);
    }

    /**
     * Delete the use from FirebaseAuth and delete any associated credentials from the Credentials
     * API. Returns a {@link Task} that succeeds if the Firebase Auth user deletion succeeds and
     * fails if the Firebase Auth deletion fails. Credentials deletion failures are handled
     * silently.
     *
     * @param activity the calling {@link Activity}.
     */
    public Task<Void> delete(@NonNull FragmentActivity activity) {
        // Initialize SmartLock helper
        GoogleSignInHelper signInHelper = GoogleSignInHelper.getInstance(activity);

        FirebaseUser firebaseUser = FirebaseAuth.getInstance().getCurrentUser();
        if (firebaseUser == null) {
            // If the current user is null, return a failed task immediately
            return Tasks.forException(new Exception("No currently signed in user."));
        }

        // Delete the Firebase user
        Task<Void> deleteUserTask = firebaseUser.delete();

        // Get all SmartLock credentials associated with the user
        List<Credential> credentials = SmartLockBase.credentialsFromFirebaseUser(firebaseUser);

        // For each Credential in the list, create a task to delete it.
        List<Task<?>> credentialTasks = new ArrayList<>();
        for (Credential credential : credentials) {
            credentialTasks.add(signInHelper.delete(credential));
        }

        // Create a combined task that will succeed when all credential delete operations
        // have completed (even if they fail).
        final Task<Void> combinedCredentialTask = Tasks.whenAll(credentialTasks);

        // Chain the Firebase Auth delete task with the combined Credentials task
        // and return.
        return deleteUserTask.continueWithTask(new Continuation<Void, Task<Void>>() {
            @Override
            public Task<Void> then(@NonNull Task<Void> task) throws Exception {
                // Call getResult() to propagate failure by throwing an exception
                // if there was one.
                task.getResult(Exception.class);

                // Return the combined credential task
                return combinedCredentialTask;
            }
        });
    }

    /**
     * Starts the process of creating a sign in intent, with the mandatory application
     * context parameter.
     */
    public SignInIntentBuilder createSignInIntentBuilder() {
        return new SignInIntentBuilder();
    }

    /**
     * Configuration for an identity provider.
     * <p>
     * In the simplest case, you can supply the provider ID and build the config like this:
     * {@code new IdpConfig.Builder(AuthUI.GOOGLE_PROVIDER).build()}
     */
    public static class IdpConfig implements Parcelable {
        private final String mProviderId;
        private final List<String> mScopes;

        private IdpConfig(@SupportedProvider @NonNull String providerId, List<String> scopes) {
            mProviderId = providerId;
            mScopes = Collections.unmodifiableList(scopes);
        }

        private IdpConfig(Parcel in) {
            mProviderId = in.readString();
            mScopes = Collections.unmodifiableList(in.createStringArrayList());
        }

        @SupportedProvider
        public String getProviderId() {
            return mProviderId;
        }

        public List<String> getScopes() {
            return mScopes;
        }

        public static final Creator<IdpConfig> CREATOR = new Creator<IdpConfig>() {
            @Override
            public IdpConfig createFromParcel(Parcel in) {
                return new IdpConfig(in);
            }

            @Override
            public IdpConfig[] newArray(int size) {
                return new IdpConfig[size];
            }
        };

        @Override
        public int describeContents() {
            return 0;
        }

        @Override
        public void writeToParcel(Parcel parcel, int i) {
            parcel.writeString(mProviderId);
            parcel.writeStringList(mScopes);
        }

        @Override
        public boolean equals(Object o) {
            if (this == o) return true;
            if (o == null || getClass() != o.getClass()) return false;

            IdpConfig config = (IdpConfig) o;

            return mProviderId.equals(config.mProviderId);
        }

        @Override
        public int hashCode() {
            return mProviderId.hashCode();
        }

        @Override
        public String toString() {
            return "IdpConfig{" +
                    "mProviderId='" + mProviderId + '\'' +
                    ", mScopes=" + mScopes +
                    '}';
        }

        public static class Builder {
            @SupportedProvider private String mProviderId;
            private List<String> mScopes = new ArrayList<>();

            /**
             * Builds the configuration parameters for an identity provider.
             *
             * @param providerId An ID of one of the supported identity providers. e.g. {@link
             *                   AuthUI#GOOGLE_PROVIDER}. See {@link AuthUI#SUPPORTED_PROVIDERS} for
             *                   the complete list of supported Identity providers
             */
            public Builder(@SupportedProvider @NonNull String providerId) {
                if (!SUPPORTED_PROVIDERS.contains(providerId)) {
                    throw new IllegalArgumentException("Unkown provider: " + providerId);
                }
                mProviderId = providerId;
            }

            /**
             * Specifies the additional permissions that the application will request for this
             * identity provider.
             * <p>
             * For Facebook permissions see:
             * https://developers.facebook.com/docs/facebook-login/android
             * https://developers.facebook.com/docs/facebook-login/permissions
             * <p>
             * For Google permissions see:
             * https://developers.google.com/identity/protocols/googlescopes
             * <p>
             * Twitter permissions are only configurable through the
             * <a href="https://apps.twitter.com/">Twitter developer console</a>.
             */
            public Builder setPermissions(List<String> permissions) {
                mScopes = permissions;
                return this;
            }

            public IdpConfig build() {
                return new IdpConfig(mProviderId, mScopes);
            }
        }
    }

    /**
     * Base builder for both {@link SignInIntentBuilder}.
     */
    @SuppressWarnings(value = "unchecked")
    private abstract class AuthIntentBuilder<T extends AuthIntentBuilder> {
        int mLogo = NO_LOGO;
        int mTheme = getDefaultTheme();
        List<IdpConfig> mProviders = new ArrayList<>();
        String mTosUrl;
        String mPrivacyPolicyUrl;
        boolean mEnableCredentials = true;
        boolean mEnableHints = true;

        private AuthIntentBuilder() {}

        /**
         * Specifies the theme to use for the application flow. If no theme is specified,
         * a default theme will be used.
         */
        public T setTheme(@StyleRes int theme) {
            Preconditions.checkValidStyle(
                    mApp.getApplicationContext(),
                    theme,
                    "theme identifier is unknown or not a style definition");
            mTheme = theme;
            return (T) this;
        }

        /**
         * Specifies the logo to use for the {@link AuthMethodPickerActivity}. If no logo
         * is specified, none will be used.
         */
        public T setLogo(@DrawableRes int logo) {
            mLogo = logo;
            return (T) this;
        }

        /**
         * Specifies the terms-of-service URL for the application.
         */
        public T setTosUrl(@Nullable String tosUrl) {
            mTosUrl = tosUrl;
            return (T) this;
        }

        /**
         * Specifies the privacy policy URL for the application.
         */
        public T setPrivacyPolicyUrl(@Nullable String privacyPolicyUrl) {
            mPrivacyPolicyUrl = privacyPolicyUrl;
            return (T) this;
        }

        /**
         * Specified the set of supported authentication providers. At least one provider must
         * be specified. There may only be one instance of each provider.
         * <p>
         * <p>If no providers are explicitly specified by calling this method, then the email
         * provider is the default supported provider.
         *
         * @param idpConfigs a list of {@link IdpConfig}s, where each {@link IdpConfig} contains the
         *                   configuration parameters for the IDP.
         * @see IdpConfig
         */
        public T setAvailableProviders(@NonNull List<IdpConfig> idpConfigs) {
            mProviders.clear();

            for (IdpConfig config : idpConfigs) {
                if (mProviders.contains(config)) {
                    throw new IllegalArgumentException("Each provider can only be set once. "
                                                               + config.getProviderId()
                                                               + " was set twice.");
                } else {
                    mProviders.add(config);
                }

                if (config.getProviderId().equals(FACEBOOK_PROVIDER)) {
                    try {
                        Class c = com.facebook.FacebookSdk.class;
                    } catch (NoClassDefFoundError e) {
                        throw new RuntimeException("Facebook provider cannot be configured " +
                               "without dependency. Did you forget to add " +
                               "'com.facebook.android:facebook-android-sdk:VERSION' dependency?");
                    }
                }

                if (config.getProviderId().equals(TWITTER_PROVIDER)) {
                    try {
                        Class c = com.twitter.sdk.android.core.TwitterCore.class;
                    } catch (NoClassDefFoundError e) {
                        throw new RuntimeException("Twitter provider cannot be configured " +
                               "without dependency. Did you forget to add " +
                               "'com.twitter.sdk.android:twitter-core:VERSION' dependency?");
                    }
                }
            }

            return (T) this;
        }

        /**
         * Specified the set of supported authentication providers. At least one provider must
         * be specified. There may only be one instance of each provider.
         * <p>
         * <p>If no providers are explicitly specified by calling this method, then the email
         * provider is the default supported provider.
         *
         * @param idpConfigs a list of {@link IdpConfig}s, where each {@link IdpConfig} contains the
         *                   configuration parameters for the IDP.
         * @see IdpConfig
         * @deprecated because the order in which providers were displayed was the inverse of the
         * order in which they were supplied. Use {@link #setAvailableProviders(List)} to display
         * the providers in the order in which they were supplied.
         */
        @Deprecated
        public T setProviders(@NonNull List<IdpConfig> idpConfigs) {
            setAvailableProviders(idpConfigs);

            // Ensure email provider is at the bottom to keep backwards compatibility
            int emailProviderIndex = mProviders.indexOf(new IdpConfig.Builder(EMAIL_PROVIDER).build());
            if (emailProviderIndex != -1) {
                mProviders.add(0, mProviders.remove(emailProviderIndex));
            }
            Collections.reverse(mProviders);

            return (T) this;
        }

        /**
         * Enables or disables the use of Smart Lock for Passwords in the sign in flow.
         * To (en)disable hint selector and credential selector independently
         * use {@link #setIsSmartLockEnabled(boolean, boolean)}
         * <p>
         * <p>SmartLock is enabled by default.
         *
         * @param enabled enables smartlock's credential selector and hint selector
         */
        public T setIsSmartLockEnabled(boolean enabled) {
            setIsSmartLockEnabled(enabled, enabled);
            return (T) this;
        }

        /**
         * Enables or disables the use of Smart Lock for Passwords credential selector and hint
         * selector.
         * <p>
         * <p>Both selectors are enabled by default.

         * @param enableCredentials enables credential selector before signup
         * @param enableHints enable hint selector in respective signup screens
         * @return
         */
        public T setIsSmartLockEnabled(boolean enableCredentials, boolean enableHints) {
            mEnableCredentials = enableCredentials;
            mEnableHints = enableHints;
            return (T) this;
        }

        @CallSuper
        public Intent build() {
            if (mProviders.isEmpty()) {
                mProviders.add(new IdpConfig.Builder(EMAIL_PROVIDER).build());
            }

            return KickoffActivity.createIntent(mApp.getApplicationContext(), getFlowParams());
        }

        protected abstract FlowParameters getFlowParams();
    }

    /**
     * Builder for the intent to start the user authentication flow.
     */
    public final class SignInIntentBuilder extends AuthIntentBuilder<SignInIntentBuilder> {
        private boolean mAllowNewEmailAccounts = true;

        private SignInIntentBuilder() {
            super();
        }

        /**
         * Enables or disables creating new accounts in the email sign in flow.
         * <p>
         * <p>Account creation is enabled by default.
         */
        public SignInIntentBuilder setAllowNewEmailAccounts(boolean enabled) {
            mAllowNewEmailAccounts = enabled;
            return this;
        }

        @Override
        protected FlowParameters getFlowParams() {
            return new FlowParameters(
                    mApp.getName(),
                    mProviders,
                    mTheme,
                    mLogo,
                    mTosUrl,
                    mPrivacyPolicyUrl,
                    mEnableCredentials,
                    mEnableHints,
                    mAllowNewEmailAccounts);
        }
    }
}<|MERGE_RESOLUTION|>--- conflicted
+++ resolved
@@ -98,15 +98,14 @@
     public static final String TWITTER_PROVIDER = TwitterAuthProvider.PROVIDER_ID;
 
     /**
-<<<<<<< HEAD
      * Provider identifier for GitHub, for use with {@link SignInIntentBuilder#setAvailableProviders(List)}.
      */
     public static final String GITHUB_PROVIDER = GithubAuthProvider.PROVIDER_ID;
-=======
+
+    /**
      * Provider identifier for Phone, for use with {@link SignInIntentBuilder#setProviders}.
      */
     public static final String PHONE_VERIFICATION_PROVIDER = PhoneAuthProvider.PROVIDER_ID;
->>>>>>> 19132d09
 
     /**
      * Default value for logo resource, omits the logo from the {@link AuthMethodPickerActivity}.
@@ -122,11 +121,8 @@
                     GOOGLE_PROVIDER,
                     FACEBOOK_PROVIDER,
                     TWITTER_PROVIDER,
-<<<<<<< HEAD
-                    GITHUB_PROVIDER
-=======
+                    GITHUB_PROVIDER,
                     PHONE_VERIFICATION_PROVIDER
->>>>>>> 19132d09
             )));
 
     private static final IdentityHashMap<FirebaseApp, AuthUI> INSTANCES = new IdentityHashMap<>();
