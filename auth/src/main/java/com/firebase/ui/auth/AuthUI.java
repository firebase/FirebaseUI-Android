/*
 * Copyright 2016 Google Inc. All Rights Reserved.
 *
 * Licensed under the Apache License, Version 2.0 (the "License"); you may not use this file except
 * in compliance with the License. You may obtain a copy of the License at
 *
 * http://www.apache.org/licenses/LICENSE-2.0
 *
 * Unless required by applicable law or agreed to in writing, software distributed under the
 * License is distributed on an "AS IS" BASIS, WITHOUT WARRANTIES OR CONDITIONS OF ANY KIND, either
 * express or implied. See the License for the specific language governing permissions and
 * limitations under the License.
 */

package com.firebase.ui.auth;

<<<<<<< HEAD
import android.app.Activity;
=======
>>>>>>> f25a5bdb
import android.content.Context;
import android.content.Intent;
import android.os.Bundle;
import android.os.Parcel;
import android.os.Parcelable;
import android.support.annotation.CallSuper;
import android.support.annotation.DrawableRes;
import android.support.annotation.NonNull;
import android.support.annotation.Nullable;
import android.support.annotation.RestrictTo;
import android.support.annotation.StringDef;
import android.support.annotation.StyleRes;
import android.text.TextUtils;

import com.facebook.login.LoginManager;
import com.firebase.ui.auth.data.model.FlowParameters;
import com.firebase.ui.auth.data.remote.TwitterSignInHandler;
import com.firebase.ui.auth.ui.idp.AuthMethodPickerActivity;
<<<<<<< HEAD
import com.firebase.ui.auth.util.ExtraConstants;
import com.firebase.ui.auth.util.Preconditions;
import com.firebase.ui.auth.util.data.ProviderUtils;
import com.google.android.gms.auth.api.credentials.Credential;
import com.google.android.gms.auth.api.credentials.Credentials;
import com.google.android.gms.auth.api.credentials.CredentialsClient;
import com.google.android.gms.auth.api.signin.GoogleSignIn;
import com.google.android.gms.auth.api.signin.GoogleSignInOptions;
=======
import com.firebase.ui.auth.util.GoogleApiUtils;
import com.firebase.ui.auth.util.Preconditions;
import com.firebase.ui.auth.util.signincontainer.SaveSmartLock;
import com.google.android.gms.auth.api.credentials.Credential;
import com.google.android.gms.auth.api.credentials.CredentialsClient;
import com.google.android.gms.auth.api.signin.GoogleSignIn;
import com.google.android.gms.auth.api.signin.GoogleSignInOptions;
import com.google.android.gms.common.api.ApiException;
import com.google.android.gms.common.api.CommonStatusCodes;
import com.google.android.gms.tasks.Continuation;
>>>>>>> f25a5bdb
import com.google.android.gms.tasks.Task;
import com.google.android.gms.tasks.Tasks;
import com.google.firebase.FirebaseApp;
import com.google.firebase.auth.EmailAuthProvider;
import com.google.firebase.auth.FacebookAuthProvider;
import com.google.firebase.auth.FirebaseAuth;
import com.google.firebase.auth.FirebaseAuthInvalidUserException;
import com.google.firebase.auth.FirebaseAuthProvider;
import com.google.firebase.auth.FirebaseUser;
import com.google.firebase.auth.GoogleAuthProvider;
import com.google.firebase.auth.PhoneAuthProvider;
import com.google.firebase.auth.TwitterAuthProvider;
import com.google.firebase.auth.UserInfo;

import java.lang.annotation.Retention;
import java.lang.annotation.RetentionPolicy;
import java.util.ArrayList;
import java.util.Arrays;
import java.util.Collections;
import java.util.HashSet;
import java.util.IdentityHashMap;
import java.util.List;
import java.util.Set;

/**
 * The entry point to the AuthUI authentication flow, and related utility methods. If your
 * application uses the default {@link FirebaseApp} instance, an AuthUI instance can be retrieved
 * simply by calling {@link AuthUI#getInstance()}. If an alternative app instance is in use, call
 * {@link AuthUI#getInstance(FirebaseApp)} instead, passing the appropriate app instance.
 * <p>
 * <p>
 * See the <a href="https://github.com/firebase/FirebaseUI-Android/blob/master/auth/README.md#table-of-contents">README</a>
 * for examples on how to get started with FirebaseUI Auth.
 */
public class AuthUI {
    @StringDef({
                       EmailAuthProvider.PROVIDER_ID, EMAIL_PROVIDER,
                       PhoneAuthProvider.PROVIDER_ID, PHONE_VERIFICATION_PROVIDER,
                       GoogleAuthProvider.PROVIDER_ID, GOOGLE_PROVIDER,
                       FacebookAuthProvider.PROVIDER_ID, FACEBOOK_PROVIDER,
                       TwitterAuthProvider.PROVIDER_ID, TWITTER_PROVIDER
               })
    @Retention(RetentionPolicy.SOURCE)
    public @interface SupportedProvider {}

    /**
     * Provider identifier for email and password credentials, for use with {@link
     * SignInIntentBuilder#setAvailableProviders(List)}.
     */
    public static final String EMAIL_PROVIDER = EmailAuthProvider.PROVIDER_ID;

    /**
     * Provider identifier for Google, for use with {@link SignInIntentBuilder#setAvailableProviders(List)}.
     */
    public static final String GOOGLE_PROVIDER = GoogleAuthProvider.PROVIDER_ID;

    /**
     * Provider identifier for Facebook, for use with {@link SignInIntentBuilder#setAvailableProviders(List)}.
     */
    public static final String FACEBOOK_PROVIDER = FacebookAuthProvider.PROVIDER_ID;

    /**
     * Provider identifier for Twitter, for use with {@link SignInIntentBuilder#setAvailableProviders(List)}.
     */
    public static final String TWITTER_PROVIDER = TwitterAuthProvider.PROVIDER_ID;

    /**
     * Provider identifier for Phone, for use with {@link SignInIntentBuilder#setAvailableProviders(List)}.
     */
    public static final String PHONE_VERIFICATION_PROVIDER = PhoneAuthProvider.PROVIDER_ID;

    /**
     * Bundle key for the default full phone number parameter.
     */
    public static final String EXTRA_DEFAULT_PHONE_NUMBER = ExtraConstants.EXTRA_PHONE;

    /**
     * Bundle key for the default phone country code parameter.
     */
    public static final String EXTRA_DEFAULT_COUNTRY_CODE = ExtraConstants.EXTRA_COUNTRY_CODE;

    /**
     * Bundle key for the default national phone number parameter.
     */
    public static final String EXTRA_DEFAULT_NATIONAL_NUMBER = ExtraConstants.EXTRA_NATIONAL_NUMBER;

    /**
     * Default value for logo resource, omits the logo from the {@link AuthMethodPickerActivity}.
     */
    public static final int NO_LOGO = -1;

    /**
     * The set of authentication providers supported in Firebase Auth UI.
     */
    public static final Set<String> SUPPORTED_PROVIDERS =
            Collections.unmodifiableSet(new HashSet<>(Arrays.asList(
                    EMAIL_PROVIDER,
                    GOOGLE_PROVIDER,
                    FACEBOOK_PROVIDER,
                    TWITTER_PROVIDER,
                    PHONE_VERIFICATION_PROVIDER
            )));

    /**
     * The set of social authentication providers supported in Firebase Auth UI.
     */
    @RestrictTo(RestrictTo.Scope.LIBRARY_GROUP)
    public static final Set<String> SOCIAL_PROVIDERS =
            Collections.unmodifiableSet(new HashSet<>(Arrays.asList(
                    GoogleAuthProvider.PROVIDER_ID,
                    FacebookAuthProvider.PROVIDER_ID,
                    TwitterAuthProvider.PROVIDER_ID)));

    private static final IdentityHashMap<FirebaseApp, AuthUI> INSTANCES = new IdentityHashMap<>();

    private final FirebaseApp mApp;
    private final FirebaseAuth mAuth;

    private AuthUI(FirebaseApp app) {
        mApp = app;
        mAuth = FirebaseAuth.getInstance(mApp);

        mAuth.useAppLanguage();
    }

    /**
     * Retrieves the {@link AuthUI} instance associated with the default app, as returned by {@code
     * FirebaseApp.getInstance()}.
     *
     * @throws IllegalStateException if the default app is not initialized.
     */
    @NonNull
    public static AuthUI getInstance() {
        return getInstance(FirebaseApp.getInstance());
    }

    /**
     * Retrieves the {@link AuthUI} instance associated the the specified app.
     */
    @NonNull
    public static AuthUI getInstance(@NonNull FirebaseApp app) {
        AuthUI authUi;
        synchronized (INSTANCES) {
            authUi = INSTANCES.get(app);
            if (authUi == null) {
                authUi = new AuthUI(app);
                INSTANCES.put(app, authUi);
            }
        }
        return authUi;
    }

    /**
     * Default theme used by {@link SignInIntentBuilder#setTheme(int)} if no theme customization is
     * required.
     */
    @StyleRes
    public static int getDefaultTheme() {
        return R.style.FirebaseUI;
    }

    /**
     * Signs the current user out, if one is signed in.
     *
     * @param context the context requesting the user be signed out
     * @return A task which, upon completion, signals that the user has been signed out ({@link
     * Task#isSuccessful()}, or that the sign-out attempt failed unexpectedly !{@link
     * Task#isSuccessful()}).
     */
    @NonNull
    public Task<Void> signOut(@NonNull Context context) {
<<<<<<< HEAD
        // Firebase Sign out
        mAuth.signOut();

        // Disable credentials auto sign-in
        CredentialsClient client;
        if (context instanceof Activity) {
            client = Credentials.getClient((Activity) context);
        } else {
            client = Credentials.getClient(context);
        }
        Task<Void> disableCredentialsTask = client.disableAutoSignIn();

        // Wait for all tasks to complete
        return Tasks.whenAll(signOutIdps(context), disableCredentialsTask);
=======
        mAuth.signOut();
        return Tasks.whenAll(
                signOutIdps(context),
                GoogleApiUtils.getCredentialsClient(context).disableAutoSignIn());
>>>>>>> f25a5bdb
    }

    /**
     * Delete the use from FirebaseAuth and delete any associated credentials from the Credentials
     * API. Returns a {@link Task} that succeeds if the Firebase Auth user deletion succeeds and
     * fails if the Firebase Auth deletion fails. Credentials deletion failures are handled
     * silently.
     *
     * @param context the calling {@link Context}.
     */
    @NonNull
    public Task<Void> delete(@NonNull Context context) {
<<<<<<< HEAD
        FirebaseUser currentUser = FirebaseAuth.getInstance().getCurrentUser();
        if (currentUser == null) {
            // If the current user is null, return a failed task immediately
            return Tasks.forException(new FirebaseAuthInvalidUserException(
                    String.valueOf(ErrorCodes.UNKNOWN_ERROR), "No currently signed in user."));
        }

        // Delete the Firebase user
        Task<Void> deleteUserTask = currentUser.delete();

        // Get all SmartLock credentials associated with the user
        List<Credential> credentials = credentialsFromFirebaseUser(currentUser);

        // For each Credential in the list, create a task to delete it.
        List<Task<?>> credentialTasks = new ArrayList<>();
        for (Credential credential : credentials) {
            CredentialsClient client;
            if (context instanceof Activity) {
                client = Credentials.getClient((Activity) context);
            } else {
                client = Credentials.getClient(context);
            }

            credentialTasks.add(client.delete(credential));
=======
        final FirebaseUser currentUser = FirebaseAuth.getInstance().getCurrentUser();
        if (currentUser == null) {
            return Tasks.forException(new FirebaseAuthInvalidUserException(
                    String.valueOf(CommonStatusCodes.SIGN_IN_REQUIRED),
                    "No currently signed in user."));
        }

        final List<Credential> credentials = getCredentialsFromFirebaseUser(currentUser);
        final CredentialsClient client = GoogleApiUtils.getCredentialsClient(context);

        // Ensure the order in which tasks are executed properly destructures the user.
        return signOutIdps(context).continueWithTask(new Continuation<Void, Task<Void>>() {
            @Override
            public Task<Void> then(@NonNull Task<Void> task) {
                task.getResult(); // Propagate exception if there was one
                return currentUser.delete();
            }
        }).continueWithTask(new Continuation<Void, Task<Void>>() {
            @Override
            public Task<Void> then(@NonNull Task<Void> task) {
                task.getResult(); // Propagate exception if there was one

                List<Task<?>> credentialTasks = new ArrayList<>();
                for (Credential credential : credentials) {
                    credentialTasks.add(client.delete(credential));
                }
                return Tasks.whenAll(credentialTasks)
                        .continueWithTask(new Continuation<Void, Task<Void>>() {
                            @Override
                            public Task<Void> then(@NonNull Task<Void> task) {
                                Exception e = task.getException();
                                Throwable t = e == null ? null : e.getCause();
                                if (!(t instanceof ApiException)
                                        || ((ApiException) t).getStatusCode() != CommonStatusCodes.CANCELED) {
                                    // Only propagate the exception if it isn't an invalid account
                                    // one. This can occur if we failed to save the credential or it
                                    // was deleted elsewhere. However, a lack of stored credential
                                    // doesn't mean fully deleting the user failed.
                                    task.getResult();
                                }

                                return Tasks.forResult(null);
                            }
                        });
            }
        });
    }

    private Task<Void> signOutIdps(@NonNull Context context) {
        try {
            LoginManager.getInstance().logOut();
            TwitterProvider.signOut(context);
        } catch (NoClassDefFoundError e) {
            // Do nothing: this is perfectly fine if the dev doesn't include Facebook/Twitter
            // support
>>>>>>> f25a5bdb
        }

        return GoogleSignIn.getClient(context, GoogleSignInOptions.DEFAULT_SIGN_IN).signOut();
    }

<<<<<<< HEAD
        return Tasks.whenAll(deleteUserTask, signOutIdps(context), combinedCredentialTask);
    }

    private Task<Void> signOutIdps(@NonNull Context context) {
        // Facebook sign out
        try {
            LoginManager.getInstance().logOut();
        } catch (NoClassDefFoundError e) {
            // do nothing
        }

        // Twitter sign out
        try {
            TwitterSignInHandler.signOut(context);
        } catch (NoClassDefFoundError e) {
            // do nothing
        }

        // Google sign out
        return GoogleSignIn.getClient(context, GoogleSignInOptions.DEFAULT_SIGN_IN).signOut();
    }

    /**
     * Make a list of {@link Credential} from a FirebaseUser. Useful for deleting Credentials, not
     * for saving since we don't have access to the password.
     */
    private static List<Credential> credentialsFromFirebaseUser(@NonNull FirebaseUser user) {
        if (TextUtils.isEmpty(user.getEmail()) && TextUtils.isEmpty(user.getPhoneNumber())) {
            return Collections.emptyList();
        }

=======
    /**
     * Make a list of {@link Credential} from a FirebaseUser. Useful for deleting Credentials, not
     * for saving since we don't have access to the password.
     */
    private static List<Credential> getCredentialsFromFirebaseUser(@NonNull FirebaseUser user) {
        if (TextUtils.isEmpty(user.getEmail()) && TextUtils.isEmpty(user.getPhoneNumber())) {
            return Collections.emptyList();
        }

>>>>>>> f25a5bdb
        List<Credential> credentials = new ArrayList<>();
        for (UserInfo userInfo : user.getProviderData()) {
            if (FirebaseAuthProvider.PROVIDER_ID.equals(userInfo.getProviderId())) {
                continue;
            }

<<<<<<< HEAD
            String type = ProviderUtils.providerIdToAccountType(userInfo.getProviderId());
=======
            String type = SaveSmartLock.providerIdToAccountType(userInfo.getProviderId());
>>>>>>> f25a5bdb

            credentials.add(new Credential.Builder(
                    user.getEmail() == null ? user.getPhoneNumber() : user.getEmail())
                    .setAccountType(type)
                    .build());
        }

        return credentials;
    }

    /**
     * Starts the process of creating a sign in intent, with the mandatory application context
     * parameter.
     */
    @NonNull
    public SignInIntentBuilder createSignInIntentBuilder() {
        return new SignInIntentBuilder();
    }

    /**
     * Configuration for an identity provider.
     * <p>
     * In the simplest case, you can supply the provider ID and build the config like this: {@code
     * new IdpConfig.Builder(AuthUI.GOOGLE_PROVIDER).build()}
     */
    public static class IdpConfig implements Parcelable {
        private final String mProviderId;
        private final List<String> mScopes;
        private final Bundle mParams;

        private IdpConfig(
                @SupportedProvider @NonNull String providerId,
                @NonNull List<String> scopes,
                @NonNull Bundle params) {
            mProviderId = providerId;
            mScopes = Collections.unmodifiableList(scopes);
            mParams = params;
        }

        private IdpConfig(Parcel in) {
            mProviderId = in.readString();
            mScopes = Collections.unmodifiableList(in.createStringArrayList());
            mParams = in.readBundle(getClass().getClassLoader());
        }

        @NonNull
        @SupportedProvider
        public String getProviderId() {
            return mProviderId;
        }

        @NonNull
        public List<String> getScopes() {
            return mScopes;
        }

        @NonNull
        public Bundle getParams() {
            return mParams;
        }

        public static final Creator<IdpConfig> CREATOR = new Creator<IdpConfig>() {
            @Override
            public IdpConfig createFromParcel(Parcel in) {
                return new IdpConfig(in);
            }

            @Override
            public IdpConfig[] newArray(int size) {
                return new IdpConfig[size];
            }
        };

        @Override
        public int describeContents() {
            return 0;
        }

        @Override
        public void writeToParcel(Parcel parcel, int i) {
            parcel.writeString(mProviderId);
            parcel.writeStringList(mScopes);
            parcel.writeBundle(mParams);
        }

        @Override
        public boolean equals(Object o) {
            if (this == o) return true;
            if (o == null || getClass() != o.getClass()) return false;

            IdpConfig config = (IdpConfig) o;

            return mProviderId.equals(config.mProviderId);
        }

        @Override
        public int hashCode() {
            return mProviderId.hashCode();
        }

        @Override
        public String toString() {
            return "IdpConfig{" +
                    "mProviderId='" + mProviderId + '\'' +
                    ", mScopes=" + mScopes +
                    ", mParams=" + mParams +
                    '}';
        }

        public static class Builder {
            @SupportedProvider private String mProviderId;
            private List<String> mScopes = new ArrayList<>();
            private Bundle mParams = new Bundle();

            /**
             * Builds the configuration parameters for an identity provider.
             *
             * @param providerId An ID of one of the supported identity providers. e.g. {@link
             *                   AuthUI#GOOGLE_PROVIDER}. See {@link AuthUI#SUPPORTED_PROVIDERS} for
             *                   the complete list of supported Identity providers
             */
            public Builder(@SupportedProvider @NonNull String providerId) {
                if (!SUPPORTED_PROVIDERS.contains(providerId)) {
                    throw new IllegalArgumentException("Unknown provider: " + providerId);
                }
                mProviderId = providerId;
            }

            /**
             * Specifies the additional permissions that the application will request for this
             * identity provider.
             * <p>
             * For Facebook permissions see:
             * https://developers.facebook.com/docs/facebook-login/android
             * https://developers.facebook.com/docs/facebook-login/permissions
             * <p>
             * For Google permissions see:
             * https://developers.google.com/identity/protocols/googlescopes
             * <p>
             * Twitter permissions are only configurable through the
             * <a href="https://apps.twitter.com/">Twitter developer console</a>.
             */
            @NonNull
            public Builder setPermissions(@Nullable List<String> permissions) {
                mScopes = permissions;
                return this;
            }

            @NonNull
            public Builder setParams(@Nullable Bundle params) {
                mParams = params;
                return this;
            }

            @NonNull
            public IdpConfig build() {
                mScopes = mScopes == null ? Collections.<String>emptyList() : mScopes;
                mParams = mParams == null ? new Bundle() : mParams;

                return new IdpConfig(mProviderId, mScopes, mParams);
            }
        }
    }

    /**
     * Base builder for both {@link SignInIntentBuilder}.
     */
    @SuppressWarnings(value = "unchecked")
    private abstract class AuthIntentBuilder<T extends AuthIntentBuilder> {
        int mLogo = NO_LOGO;
        int mTheme = getDefaultTheme();
        List<IdpConfig> mProviders = new ArrayList<>();
        String mTosUrl;
        String mPrivacyPolicyUrl;
        boolean mEnableCredentials = true;
        boolean mEnableHints = true;

        private AuthIntentBuilder() {}

        /**
         * Specifies the theme to use for the application flow. If no theme is specified, a default
         * theme will be used.
         */
        @NonNull
        public T setTheme(@StyleRes int theme) {
            Preconditions.checkValidStyle(
                    mApp.getApplicationContext(),
                    theme,
                    "theme identifier is unknown or not a style definition");
            mTheme = theme;
            return (T) this;
        }

        /**
         * Specifies the logo to use for the {@link AuthMethodPickerActivity}. If no logo is
         * specified, none will be used.
         */
        @NonNull
        public T setLogo(@DrawableRes int logo) {
            mLogo = logo;
            return (T) this;
        }

        /**
         * Specifies the terms-of-service URL for the application.
         */
        @NonNull
        public T setTosUrl(@Nullable String tosUrl) {
            mTosUrl = tosUrl;
            return (T) this;
        }

        /**
         * Specifies the privacy policy URL for the application.
         */
        @NonNull
        public T setPrivacyPolicyUrl(@Nullable String privacyPolicyUrl) {
            mPrivacyPolicyUrl = privacyPolicyUrl;
            return (T) this;
        }

        /**
         * Specified the set of supported authentication providers. At least one provider must be
         * specified. There may only be one instance of each provider.
         * <p>
         * <p>If no providers are explicitly specified by calling this method, then the email
         * provider is the default supported provider.
         *
         * @param idpConfigs a list of {@link IdpConfig}s, where each {@link IdpConfig} contains the
         *                   configuration parameters for the IDP.
         * @see IdpConfig
         */
        @NonNull
        public T setAvailableProviders(@NonNull List<IdpConfig> idpConfigs) {
            mProviders.clear();

            for (IdpConfig config : idpConfigs) {
                if (mProviders.contains(config)) {
                    throw new IllegalArgumentException("Each provider can only be set once. "
                            + config.getProviderId()
                            + " was set twice.");
                } else {
                    mProviders.add(config);
                }

                if (config.getProviderId().equals(FACEBOOK_PROVIDER)) {
                    try {
                        Class c = com.facebook.FacebookSdk.class;
                    } catch (NoClassDefFoundError e) {
                        throw new RuntimeException(
                                "Facebook provider cannot be configured " +
                                        "without dependency. Did you forget to add " +
                                        "'com.facebook.android:facebook-android-sdk:VERSION' dependency?");
                    }
                }

                if (config.getProviderId().equals(TWITTER_PROVIDER)) {
                    try {
                        Class c = com.twitter.sdk.android.core.TwitterCore.class;
                    } catch (NoClassDefFoundError e) {
                        throw new RuntimeException(
                                "Twitter provider cannot be configured " +
                                        "without dependency. Did you forget to add " +
                                        "'com.twitter.sdk.android:twitter-core:VERSION' dependency?");
                    }
                }
            }

            return (T) this;
        }

        /**
         * Specified the set of supported authentication providers. At least one provider must be
         * specified. There may only be one instance of each provider.
         * <p>
         * <p>If no providers are explicitly specified by calling this method, then the email
         * provider is the default supported provider.
         *
         * @param idpConfigs a list of {@link IdpConfig}s, where each {@link IdpConfig} contains the
         *                   configuration parameters for the IDP.
         * @see IdpConfig
         * @deprecated because the order in which providers were displayed was the inverse of the
         * order in which they were supplied. Use {@link #setAvailableProviders(List)} to display
         * the providers in the order in which they were supplied.
         */
        @Deprecated
        public T setProviders(@NonNull List<IdpConfig> idpConfigs) {
            setAvailableProviders(idpConfigs);

            // Ensure email provider is at the bottom to keep backwards compatibility
            int emailProviderIndex = mProviders.indexOf(new IdpConfig.Builder(EMAIL_PROVIDER).build());
            if (emailProviderIndex != -1) {
                mProviders.add(0, mProviders.remove(emailProviderIndex));
            }
            Collections.reverse(mProviders);

            return (T) this;
        }

        /**
         * Enables or disables the use of Smart Lock for Passwords in the sign in flow. To
         * (en)disable hint selector and credential selector independently use {@link
         * #setIsSmartLockEnabled(boolean, boolean)}
         * <p>
         * <p>SmartLock is enabled by default.
         *
         * @param enabled enables smartlock's credential selector and hint selector
         */
        @NonNull
        public T setIsSmartLockEnabled(boolean enabled) {
            setIsSmartLockEnabled(enabled, enabled);
            return (T) this;
        }

        /**
         * Enables or disables the use of Smart Lock for Passwords credential selector and hint
         * selector.
         * <p>
         * <p>Both selectors are enabled by default.
         *
         * @param enableCredentials enables credential selector before signup
         * @param enableHints       enable hint selector in respective signup screens
         */
        @NonNull
        public T setIsSmartLockEnabled(boolean enableCredentials, boolean enableHints) {
            mEnableCredentials = enableCredentials;
            mEnableHints = enableHints;
            return (T) this;
        }

        @CallSuper
        @NonNull
        public Intent build() {
            if (mProviders.isEmpty()) {
                mProviders.add(new IdpConfig.Builder(EMAIL_PROVIDER).build());
            }

            return KickoffActivity.createIntent(mApp.getApplicationContext(), getFlowParams());
        }

        protected abstract FlowParameters getFlowParams();
    }

    /**
     * Builder for the intent to start the user authentication flow.
     */
    public final class SignInIntentBuilder extends AuthIntentBuilder<SignInIntentBuilder> {
        private boolean mAllowNewEmailAccounts = true;

        private SignInIntentBuilder() {
            super();
        }

        /**
         * Enables or disables creating new accounts in the email sign in flow.
         * <p>
         * <p>Account creation is enabled by default.
         */
        @NonNull
        public SignInIntentBuilder setAllowNewEmailAccounts(boolean enabled) {
            mAllowNewEmailAccounts = enabled;
            return this;
        }

        @Override
        protected FlowParameters getFlowParams() {
            return new FlowParameters(
                    mApp.getName(),
                    mProviders,
                    mTheme,
                    mLogo,
                    mTosUrl,
                    mPrivacyPolicyUrl,
                    mEnableCredentials,
                    mEnableHints,
                    mAllowNewEmailAccounts);
        }
    }
}<|MERGE_RESOLUTION|>--- conflicted
+++ resolved
@@ -14,10 +14,6 @@
 
 package com.firebase.ui.auth;
 
-<<<<<<< HEAD
-import android.app.Activity;
-=======
->>>>>>> f25a5bdb
 import android.content.Context;
 import android.content.Intent;
 import android.os.Bundle;
@@ -33,22 +29,9 @@
 import android.text.TextUtils;
 
 import com.facebook.login.LoginManager;
-import com.firebase.ui.auth.data.model.FlowParameters;
-import com.firebase.ui.auth.data.remote.TwitterSignInHandler;
 import com.firebase.ui.auth.ui.idp.AuthMethodPickerActivity;
-<<<<<<< HEAD
-import com.firebase.ui.auth.util.ExtraConstants;
-import com.firebase.ui.auth.util.Preconditions;
-import com.firebase.ui.auth.util.data.ProviderUtils;
-import com.google.android.gms.auth.api.credentials.Credential;
-import com.google.android.gms.auth.api.credentials.Credentials;
-import com.google.android.gms.auth.api.credentials.CredentialsClient;
-import com.google.android.gms.auth.api.signin.GoogleSignIn;
-import com.google.android.gms.auth.api.signin.GoogleSignInOptions;
-=======
 import com.firebase.ui.auth.util.GoogleApiUtils;
 import com.firebase.ui.auth.util.Preconditions;
-import com.firebase.ui.auth.util.signincontainer.SaveSmartLock;
 import com.google.android.gms.auth.api.credentials.Credential;
 import com.google.android.gms.auth.api.credentials.CredentialsClient;
 import com.google.android.gms.auth.api.signin.GoogleSignIn;
@@ -56,7 +39,6 @@
 import com.google.android.gms.common.api.ApiException;
 import com.google.android.gms.common.api.CommonStatusCodes;
 import com.google.android.gms.tasks.Continuation;
->>>>>>> f25a5bdb
 import com.google.android.gms.tasks.Task;
 import com.google.android.gms.tasks.Tasks;
 import com.google.firebase.FirebaseApp;
@@ -228,27 +210,10 @@
      */
     @NonNull
     public Task<Void> signOut(@NonNull Context context) {
-<<<<<<< HEAD
-        // Firebase Sign out
-        mAuth.signOut();
-
-        // Disable credentials auto sign-in
-        CredentialsClient client;
-        if (context instanceof Activity) {
-            client = Credentials.getClient((Activity) context);
-        } else {
-            client = Credentials.getClient(context);
-        }
-        Task<Void> disableCredentialsTask = client.disableAutoSignIn();
-
-        // Wait for all tasks to complete
-        return Tasks.whenAll(signOutIdps(context), disableCredentialsTask);
-=======
         mAuth.signOut();
         return Tasks.whenAll(
                 signOutIdps(context),
                 GoogleApiUtils.getCredentialsClient(context).disableAutoSignIn());
->>>>>>> f25a5bdb
     }
 
     /**
@@ -261,32 +226,6 @@
      */
     @NonNull
     public Task<Void> delete(@NonNull Context context) {
-<<<<<<< HEAD
-        FirebaseUser currentUser = FirebaseAuth.getInstance().getCurrentUser();
-        if (currentUser == null) {
-            // If the current user is null, return a failed task immediately
-            return Tasks.forException(new FirebaseAuthInvalidUserException(
-                    String.valueOf(ErrorCodes.UNKNOWN_ERROR), "No currently signed in user."));
-        }
-
-        // Delete the Firebase user
-        Task<Void> deleteUserTask = currentUser.delete();
-
-        // Get all SmartLock credentials associated with the user
-        List<Credential> credentials = credentialsFromFirebaseUser(currentUser);
-
-        // For each Credential in the list, create a task to delete it.
-        List<Task<?>> credentialTasks = new ArrayList<>();
-        for (Credential credential : credentials) {
-            CredentialsClient client;
-            if (context instanceof Activity) {
-                client = Credentials.getClient((Activity) context);
-            } else {
-                client = Credentials.getClient(context);
-            }
-
-            credentialTasks.add(client.delete(credential));
-=======
         final FirebaseUser currentUser = FirebaseAuth.getInstance().getCurrentUser();
         if (currentUser == null) {
             return Tasks.forException(new FirebaseAuthInvalidUserException(
@@ -342,45 +281,11 @@
         } catch (NoClassDefFoundError e) {
             // Do nothing: this is perfectly fine if the dev doesn't include Facebook/Twitter
             // support
->>>>>>> f25a5bdb
         }
 
         return GoogleSignIn.getClient(context, GoogleSignInOptions.DEFAULT_SIGN_IN).signOut();
     }
 
-<<<<<<< HEAD
-        return Tasks.whenAll(deleteUserTask, signOutIdps(context), combinedCredentialTask);
-    }
-
-    private Task<Void> signOutIdps(@NonNull Context context) {
-        // Facebook sign out
-        try {
-            LoginManager.getInstance().logOut();
-        } catch (NoClassDefFoundError e) {
-            // do nothing
-        }
-
-        // Twitter sign out
-        try {
-            TwitterSignInHandler.signOut(context);
-        } catch (NoClassDefFoundError e) {
-            // do nothing
-        }
-
-        // Google sign out
-        return GoogleSignIn.getClient(context, GoogleSignInOptions.DEFAULT_SIGN_IN).signOut();
-    }
-
-    /**
-     * Make a list of {@link Credential} from a FirebaseUser. Useful for deleting Credentials, not
-     * for saving since we don't have access to the password.
-     */
-    private static List<Credential> credentialsFromFirebaseUser(@NonNull FirebaseUser user) {
-        if (TextUtils.isEmpty(user.getEmail()) && TextUtils.isEmpty(user.getPhoneNumber())) {
-            return Collections.emptyList();
-        }
-
-=======
     /**
      * Make a list of {@link Credential} from a FirebaseUser. Useful for deleting Credentials, not
      * for saving since we don't have access to the password.
@@ -390,18 +295,13 @@
             return Collections.emptyList();
         }
 
->>>>>>> f25a5bdb
         List<Credential> credentials = new ArrayList<>();
         for (UserInfo userInfo : user.getProviderData()) {
             if (FirebaseAuthProvider.PROVIDER_ID.equals(userInfo.getProviderId())) {
                 continue;
             }
 
-<<<<<<< HEAD
-            String type = ProviderUtils.providerIdToAccountType(userInfo.getProviderId());
-=======
             String type = SaveSmartLock.providerIdToAccountType(userInfo.getProviderId());
->>>>>>> f25a5bdb
 
             credentials.add(new Credential.Builder(
                     user.getEmail() == null ? user.getPhoneNumber() : user.getEmail())
