--- conflicted
+++ resolved
@@ -1231,11 +1231,12 @@
             return (T) this;
         }
 
-<<<<<<< HEAD
         @NonNull
         public T setAuthMethodPickerLayout(@NonNull AuthMethodPickerLayout authMethodPickerLayout) {
             mAuthMethodPickerLayout = authMethodPickerLayout;
-=======
+            return (T) this;
+        }
+          
         /**
          * Forces the sign-in method choice screen to always show, even if there is only
          * a single provider configured.
@@ -1246,7 +1247,6 @@
         @NonNull
         public T setAlwaysShowSignInMethodScreen(boolean alwaysShow) {
             mAlwaysShowProviderChoice = alwaysShow;
->>>>>>> a9469ba2
             return (T) this;
         }
 
@@ -1307,12 +1307,9 @@
                     mEnableCredentials,
                     mEnableHints,
                     mEnableAnonymousUpgrade,
-<<<<<<< HEAD
+                    mAlwaysShowProviderChoice,
+                    mEmailLink,
                     mAuthMethodPickerLayout);
-=======
-                    mAlwaysShowProviderChoice,
-                    mEmailLink);
->>>>>>> a9469ba2
         }
     }
 }