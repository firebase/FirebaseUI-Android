/*
 * Copyright 2016 Google Inc. All Rights Reserved.
 *
 * Licensed under the Apache License, Version 2.0 (the "License"); you may not use this file except
 * in compliance with the License. You may obtain a copy of the License at
 *
 * http://www.apache.org/licenses/LICENSE-2.0
 *
 * Unless required by applicable law or agreed to in writing, software distributed under the
 * License is distributed on an "AS IS" BASIS, WITHOUT WARRANTIES OR CONDITIONS OF ANY KIND, either
 * express or implied. See the License for the specific language governing permissions and
 * limitations under the License.
 */

package com.firebase.ui.auth;

import android.app.Activity;
import android.content.Intent;
import android.os.Parcel;
import android.os.Parcelable;
import android.support.annotation.DrawableRes;
import android.support.annotation.NonNull;
import android.support.annotation.Nullable;
import android.support.annotation.StyleRes;
import android.support.annotation.VisibleForTesting;
import android.support.v4.app.FragmentActivity;

import com.facebook.login.LoginManager;
import com.firebase.ui.auth.ui.FlowParameters;
import com.firebase.ui.auth.ui.idp.AuthMethodPickerActivity;
import com.firebase.ui.auth.util.CredentialTaskApi;
import com.firebase.ui.auth.util.CredentialsApiHelper;
import com.firebase.ui.auth.util.GoogleApiClientTaskHelper;
import com.firebase.ui.auth.util.GoogleSignInHelper;
import com.firebase.ui.auth.util.Preconditions;
import com.firebase.ui.auth.util.signincontainer.SmartLockBase;
import com.google.android.gms.auth.api.Auth;
import com.google.android.gms.auth.api.credentials.Credential;
import com.google.android.gms.auth.api.signin.GoogleSignInOptions;
import com.google.android.gms.common.api.GoogleApiClient;
import com.google.android.gms.common.api.Status;
import com.google.android.gms.tasks.Continuation;
import com.google.android.gms.tasks.Task;
import com.google.android.gms.tasks.Tasks;
import com.google.firebase.FirebaseApp;
import com.google.firebase.auth.EmailAuthProvider;
import com.google.firebase.auth.FacebookAuthProvider;
import com.google.firebase.auth.FirebaseAuth;
import com.google.firebase.auth.FirebaseUser;
import com.google.firebase.auth.GoogleAuthProvider;
import com.google.firebase.auth.TwitterAuthProvider;

import java.util.ArrayList;
import java.util.Arrays;
import java.util.Collections;
import java.util.HashSet;
import java.util.IdentityHashMap;
import java.util.List;
import java.util.Set;

/**
 * The entry point to the AuthUI authentication flow, and related utility methods. If your
 * application uses the default {@link FirebaseApp} instance, an AuthUI instance can be retrieved
 * simply by calling {@link AuthUI#getInstance()}. If an alternative app instance is in use, call
 * {@link AuthUI#getInstance(FirebaseApp)} instead, passing the appropriate app instance.
 * <p>
 * <p>
 * See the <a href="https://github.com/firebase/FirebaseUI-Android/blob/master/auth/README.md#table-of-contents">README</a>
 * for examples on how to get started with FirebaseUI Auth.
 */
public class AuthUI {

    /**
     * Provider identifier for email and password credentials, for use with
     * {@link SignInIntentBuilder#setProviders}.
     */
    public static final String EMAIL_PROVIDER = EmailAuthProvider.PROVIDER_ID;

    /**
     * Provider identifier for Google, for use with {@link SignInIntentBuilder#setProviders}.
     */
    public static final String GOOGLE_PROVIDER = GoogleAuthProvider.PROVIDER_ID;

    /**
     * Provider identifier for Facebook, for use with {@link SignInIntentBuilder#setProviders}.
     */
    public static final String FACEBOOK_PROVIDER = FacebookAuthProvider.PROVIDER_ID;

    /**
     * Provider identifier for Twitter, for use with {@link SignInIntentBuilder#setProviders}.
     */
    public static final String TWITTER_PROVIDER = TwitterAuthProvider.PROVIDER_ID;

    /**
     * Default value for logo resource, omits the logo from the {@link AuthMethodPickerActivity}.
     */
    public static final int NO_LOGO = -1;

    /**
     * The set of authentication providers supported in Firebase Auth UI.
     */
    public static final Set<String> SUPPORTED_PROVIDERS =
            Collections.unmodifiableSet(new HashSet<>(Arrays.asList(
                    EMAIL_PROVIDER,
                    GOOGLE_PROVIDER,
                    FACEBOOK_PROVIDER,
                    TWITTER_PROVIDER
            )));

    private static final IdentityHashMap<FirebaseApp, AuthUI> INSTANCES = new IdentityHashMap<>();

    private final FirebaseApp mApp;
    private final FirebaseAuth mAuth;

    private AuthUI(FirebaseApp app) {
        mApp = app;
        mAuth = FirebaseAuth.getInstance(mApp);
    }

    /**
     * Retrieves the {@link AuthUI} instance associated with the default app, as returned by
     * {@code FirebaseApp.getInstance()}.
     *
     * @throws IllegalStateException if the default app is not initialized.
     */
    public static AuthUI getInstance() {
        return getInstance(FirebaseApp.getInstance());
    }

    /**
     * Retrieves the {@link AuthUI} instance associated the the specified app.
     */
    public static AuthUI getInstance(FirebaseApp app) {
        AuthUI authUi;
        synchronized (INSTANCES) {
            authUi = INSTANCES.get(app);
            if (authUi == null) {
                authUi = new AuthUI(app);
                INSTANCES.put(app, authUi);
            }
        }
        return authUi;
    }

    /**
     * Default theme used by {@link SignInIntentBuilder#setTheme(int)} if no theme customization is
     * required.
     */
    @StyleRes
    public static int getDefaultTheme() {
        return R.style.FirebaseUI;
    }

    /**
     * Signs the current user out, if one is signed in.
     *
     * @param activity The activity requesting the user be signed out.
     * @return a task which, upon completion, signals that the user has been signed out ({@code
     * result.isSuccess()}, or that the sign-out attempt failed unexpectedly ({@code
     * !result.isSuccess()}).
     * @deprecated use {@link #signOut(FragmentActivity)} instead
     */
    @Deprecated
    public Task<Void> signOut(@NonNull Activity activity) {
        // Get helper for Google Sign In and Credentials API
        GoogleApiClientTaskHelper taskHelper = GoogleApiClientTaskHelper.getInstance(activity);
        taskHelper.getBuilder()
                .addApi(Auth.CREDENTIALS_API)
                .addApi(Auth.GOOGLE_SIGN_IN_API, GoogleSignInOptions.DEFAULT_SIGN_IN);

        // Get Credentials Helper
        CredentialTaskApi credentialsHelper = CredentialsApiHelper.getInstance(taskHelper);

        // Firebase Sign out
        mAuth.signOut();

        // Disable credentials auto sign-in
        Task<Status> disableCredentialsTask = credentialsHelper.disableAutoSignIn();

        // Google sign out
        Task<Void> googleSignOutTask = taskHelper.getConnectedGoogleApiClient()
                .continueWith(new Continuation<GoogleApiClient, Void>() {
                    @Override
                    public Void then(@NonNull Task<GoogleApiClient> task) throws Exception {
                        if (task.isSuccessful()) {
                            Auth.GoogleSignInApi.signOut(task.getResult());
                        }
                        return null;
                    }
                });

        // Facebook sign out
        LoginManager.getInstance().logOut();

        // Wait for all tasks to complete
        return Tasks.whenAll(disableCredentialsTask, googleSignOutTask);
    }

    /**
     * Delete the use from FirebaseAuth and delete any associated credentials from the Credentials
     * API. Returns a {@code Task} that succeeds if the Firebase Auth user deletion succeeds and
     * fails if the Firebase Auth deletion fails. Credentials deletion failures are handled
     * silently.
     *
     * @param activity the calling {@link Activity}.
     * @deprecated use {@link #delete(FragmentActivity)} instead
     */
    @Deprecated
    public Task<Void> delete(@NonNull Activity activity) {
        // Initialize SmartLock helper
        GoogleApiClientTaskHelper gacHelper = GoogleApiClientTaskHelper.getInstance(activity);
        gacHelper.getBuilder().addApi(Auth.CREDENTIALS_API);
        CredentialTaskApi credentialHelper = CredentialsApiHelper.getInstance(gacHelper);

        return getDeleteTask(credentialHelper);
    }

    /**
     * Signs the current user out, if one is signed in.
     *
     * @param activity the activity requesting the user be signed out
     * @return A task which, upon completion, signals that the user has been signed out ({@link
     * Task#isSuccessful()}, or that the sign-out attempt failed unexpectedly !{@link
     * Task#isSuccessful()}).
     */
    public Task<Void> signOut(@NonNull FragmentActivity activity) {
        // Get Credentials Helper
        GoogleSignInHelper credentialsHelper = GoogleSignInHelper.getInstance(activity);

        // Firebase Sign out
        mAuth.signOut();

        // Disable credentials auto sign-in
        Task<Status> disableCredentialsTask = credentialsHelper.disableAutoSignIn();

        // Google sign out
        Task<Status> signOutTask = credentialsHelper.signOut();

        // Facebook sign out
        LoginManager.getInstance().logOut();

        // Wait for all tasks to complete
        return Tasks.whenAll(disableCredentialsTask, signOutTask);
    }

    /**
     * Delete the use from FirebaseAuth and delete any associated credentials from the Credentials
     * API. Returns a {@link Task} that succeeds if the Firebase Auth user deletion succeeds and
     * fails if the Firebase Auth deletion fails. Credentials deletion failures are handled
     * silently.
     *
     * @param activity the calling {@link Activity}.
     */
    public Task<Void> delete(@NonNull FragmentActivity activity) {
        // Initialize SmartLock helper
        CredentialTaskApi credentialHelper = GoogleSignInHelper.getInstance(activity);

        return getDeleteTask(credentialHelper);
    }

    private Task<Void> getDeleteTask(CredentialTaskApi credentialHelper) {
        FirebaseUser firebaseUser = FirebaseAuth.getInstance().getCurrentUser();
        if (firebaseUser == null) {
            // If the current user is null, return a failed task immediately
            return Tasks.forException(new Exception("No currently signed in user."));
        }

        // Delete the Firebase user
        Task<Void> deleteUserTask = firebaseUser.delete();

        // Get all SmartLock credentials associated with the user
        List<Credential> credentials = SmartLockBase.credentialsFromFirebaseUser(firebaseUser);

        // For each Credential in the list, create a task to delete it.
        List<Task<?>> credentialTasks = new ArrayList<>();
        for (Credential credential : credentials) {
            credentialTasks.add(credentialHelper.delete(credential));
        }

        // Create a combined task that will succeed when all credential delete operations
        // have completed (even if they fail).
        final Task<Void> combinedCredentialTask = Tasks.whenAll(credentialTasks);

        // Chain the Firebase Auth delete task with the combined Credentials task
        // and return.
        return deleteUserTask.continueWithTask(new Continuation<Void, Task<Void>>() {
            @Override
            public Task<Void> then(@NonNull Task<Void> task) throws Exception {
                // Call getResult() to propagate failure by throwing an exception
                // if there was one.
                task.getResult(Exception.class);

                // Return the combined credential task
                return combinedCredentialTask;
            }
        });
    }

    /**
     * Starts the process of creating a sign in intent, with the mandatory application
     * context parameter.
     */
    public SignInIntentBuilder createSignInIntentBuilder() {
        return new SignInIntentBuilder();
    }

    /**
     * Starts the reauthentication flow.
     */
    public ReauthIntentBuilder createReauthIntentBuilder() {
        return new ReauthIntentBuilder();
    }

    /**
     * Configuration for an identity provider.
     * <p>
     * In the simplest case, you can supply the provider ID and build the config like this:
     * {@code new IdpConfig.Builder(AuthUI.GOOGLE_PROVIDER).build()}
     */
    public static class IdpConfig implements Parcelable {
        private final String mProviderId;
        private final List<String> mScopes;

        private IdpConfig(@NonNull String providerId, List<String> scopes) {
            mProviderId = providerId;
            mScopes = Collections.unmodifiableList(scopes);
        }

        private IdpConfig(Parcel in) {
            mProviderId = in.readString();
            mScopes = Collections.unmodifiableList(in.createStringArrayList());
        }

        public String getProviderId() {
            return mProviderId;
        }

        public List<String> getScopes() {
            return mScopes;
        }

        public static final Creator<IdpConfig> CREATOR = new Creator<IdpConfig>() {
            @Override
            public IdpConfig createFromParcel(Parcel in) {
                return new IdpConfig(in);
            }

            @Override
            public IdpConfig[] newArray(int size) {
                return new IdpConfig[size];
            }
        };

        @Override
        public int describeContents() {
            return 0;
        }

        @Override
        public void writeToParcel(Parcel parcel, int i) {
            parcel.writeString(mProviderId);
            parcel.writeStringList(mScopes);
        }

        @Override
        public boolean equals(Object o) {
            if (this == o) return true;
            if (o == null || getClass() != o.getClass()) return false;

            IdpConfig config = (IdpConfig) o;

            return mProviderId.equals(config.mProviderId);
        }

        @Override
        public int hashCode() {
            return mProviderId.hashCode();
        }

        @Override
        public String toString() {
            return "IdpConfig{" +
                    "mProviderId='" + mProviderId + '\'' +
                    ", mScopes=" + mScopes +
                    '}';
        }

        public static class Builder {
            private String mProviderId;
            private List<String> mScopes = new ArrayList<>();

            /**
             * Builds the configuration parameters for an identity provider.
             *
             * @param providerId An ID of one of the supported identity providers. e.g. {@link
             *                   AuthUI#GOOGLE_PROVIDER}. See {@link AuthUI#SUPPORTED_PROVIDERS} for
             *                   the complete list of supported Identity providers
             */
            public Builder(@NonNull String providerId) {
                if (!SUPPORTED_PROVIDERS.contains(providerId)) {
                    throw new IllegalArgumentException("Unkown provider: " + providerId);
                }
                mProviderId = providerId;
            }

            /**
             * Specifies the additional permissions that the application will request for this
             * identity provider.
             * <p>
             * For Facebook permissions see:
             * https://developers.facebook.com/docs/facebook-login/android
             * https://developers.facebook.com/docs/facebook-login/permissions
             * <p>
             * For Google permissions see:
             * https://developers.google.com/identity/protocols/googlescopes
             * <p>
             * Twitter permissions are only configurable through the
             * <a href="https://apps.twitter.com/">Twitter developer console</a>.
             */
            public Builder setPermissions(List<String> permissions) {
                mScopes = permissions;
                return this;
            }

            public IdpConfig build() {
                return new IdpConfig(mProviderId, mScopes);
            }
        }
    }

    /**
     * Base builder for both {@link SignInIntentBuilder} and {@link ReauthIntentBuilder}
     */
<<<<<<< HEAD
    @SuppressWarnings(value = "unchecked")
    private abstract class AuthIntentBuilder<T extends AuthIntentBuilder> {
        int mLogo = NO_LOGO;
        int mTheme = getDefaultTheme();
        LinkedHashSet<IdpConfig> mProviders = new LinkedHashSet<>();
        String mTosUrl;
        boolean mIsSmartLockEnabled = true;

        private AuthIntentBuilder() {
            mProviders.add(new IdpConfig.Builder(EMAIL_PROVIDER).build());
=======
    public final class SignInIntentBuilder {
        private int mLogo = NO_LOGO;
        private int mTheme = getDefaultTheme();
        private List<IdpConfig> mProviders = new ArrayList<>();
        private String mTosUrl;
        private boolean mIsSmartLockEnabled = true;
        private boolean mAllowNewEmailAccounts = true;

        private SignInIntentBuilder() {
>>>>>>> 9d09ce87
        }


        /**
         * Specifies the theme to use for the application flow. If no theme is specified,
         * a default theme will be used.
         */
        public T setTheme(@StyleRes int theme) {
            Preconditions.checkValidStyle(
                mApp.getApplicationContext(),
                theme,
                "theme identifier is unknown or not a style definition");
            mTheme = theme;
            return (T) this;
        }

        /**
         * Specifies the logo to use for the {@link AuthMethodPickerActivity}. If no logo
         * is specified, none will be used.
         */
        public T setLogo(@DrawableRes int logo) {
            mLogo = logo;
            return (T) this;
        }

        /**
         * Specifies the terms-of-service URL for the application.
         */
        public T setTosUrl(@Nullable String tosUrl) {
            mTosUrl = tosUrl;
            return (T) this;
        }

        /**
         * Specified the set of supported authentication providers. At least one provider must
         * be specified. There may only be one instance of each provider.
         * <p>
         * <p>If no providers are explicitly specified by calling this method, then the email
         * provider is the default supported provider.
         *
         * @param idpConfigs a list of {@link IdpConfig}s, where each {@link IdpConfig} contains the
         *                   configuration parameters for the IDP.
         * @see IdpConfig
         */
        public T setProviders(@NonNull List<IdpConfig> idpConfigs) {
            mProviders.clear();
            for (IdpConfig config : idpConfigs) {
                if (mProviders.contains(config)) {
                    throw new IllegalArgumentException("Each provider can only be set once. "
<<<<<<< HEAD
                        + idpConfig.getProviderId()
                        + " was set twice.");
=======
                                                               + config.getProviderId()
                                                               + " was set twice.");
                } else {
                    mProviders.add(config);
>>>>>>> 9d09ce87
                }
            }
            return (T) this;
        }

        /**
         * Specifies the set of supported authentication providers. At least one provider
         * must be specified, and the set of providers must be a subset of
         * {@link #SUPPORTED_PROVIDERS}. There may only be one instance of each provider.
         * <p>
         * <p>If no providers are explicitly specified by calling this method, then
         * {@link #EMAIL_PROVIDER email} is the default supported provider.
         *
         * @see #EMAIL_PROVIDER
         * @see #FACEBOOK_PROVIDER
         * @see #GOOGLE_PROVIDER
         */
        @Deprecated
        public T setProviders(@NonNull String... providers) {
            mProviders.clear(); // clear the default email provider
            for (String provider : providers) {
                if (isIdpAlreadyConfigured(provider)) {
                    throw new IllegalArgumentException("Provider already configured: " + provider);
                }
                mProviders.add(new IdpConfig.Builder(provider).build());
            }
            return (T) this;
        }

        private boolean isIdpAlreadyConfigured(@NonNull String providerId) {
            for (IdpConfig config : mProviders) {
                if (config.getProviderId().equals(providerId)) {
                    return true;
                }
            }
            return false;
        }

        /**
         * Enables or disables the use of Smart Lock for Passwords in the sign in flow.
         * <p>
         * <p>SmartLock is enabled by default.
         */
        public T setIsSmartLockEnabled(boolean enabled) {
            mIsSmartLockEnabled = enabled;
            return (T) this;
        }

        public Intent build() {
            return KickoffActivity.createIntent(mApp.getApplicationContext(), getFlowParams());
        }

        @VisibleForTesting()
        public abstract FlowParameters getFlowParams();
    }

    /**
     * Builder for the intent to start the reauthentication flow.
     */
    public final class ReauthIntentBuilder extends AuthIntentBuilder<ReauthIntentBuilder> {
        private String mReauthReason;

        private ReauthIntentBuilder() {
            super();
        }

        /**
         * Set an explanation for why reauth was requested e.g. "To delete your account you must
         * reauthenticate."
         *
         * @param reauthReason A string explaining why reauthentication was requested.
         */
        public ReauthIntentBuilder setReauthReason(String reauthReason) {
            mReauthReason = reauthReason;
            return this;
        }

        @Override
        public Intent build() {
            if (FirebaseAuth.getInstance(mApp).getCurrentUser() == null) {
                throw new IllegalStateException(
                    "User must be currently logged in to reauthenticate");
            }

            return super.build();
        }

        @Override
        public FlowParameters getFlowParams() {
            return new FlowParameters(
                    mApp.getName(),
                    new ArrayList<>(mProviders),
                    mTheme,
                    mLogo,
                    mTosUrl,
                    mIsSmartLockEnabled,
                    false,
                    true,
                    mReauthReason);
        }
    }

    /**
     * Builder for the intent to start the user authentication flow.
     */
    public final class SignInIntentBuilder extends AuthIntentBuilder<SignInIntentBuilder> {
        private boolean mAllowNewEmailAccounts = true;

        private SignInIntentBuilder() {
            super();
        }

        /**
         * Enables or disables creating new accounts in the email sign in flow.
         * <p>
         * <p>Account creation is enabled by default.
         */
        public SignInIntentBuilder setAllowNewEmailAccounts(boolean enabled) {
            mAllowNewEmailAccounts = enabled;
            return this;
        }

        @Override
        @VisibleForTesting()
        public FlowParameters getFlowParams() {
<<<<<<< HEAD
            return new FlowParameters(
                    mApp.getName(),
                    new ArrayList<>(mProviders),
                    mTheme,
                    mLogo,
                    mTosUrl,
                    mIsSmartLockEnabled,
                    mAllowNewEmailAccounts,
                    false,
                    null);
=======
            if (mProviders.isEmpty()) {
                mProviders.add(new IdpConfig.Builder(EMAIL_PROVIDER).build());
            }

            return new FlowParameters(mApp.getName(),
                                      mProviders,
                                      mTheme,
                                      mLogo,
                                      mTosUrl,
                                      mIsSmartLockEnabled,
                                      mAllowNewEmailAccounts);
>>>>>>> 9d09ce87
        }
    }
}<|MERGE_RESOLUTION|>--- conflicted
+++ resolved
@@ -431,30 +431,15 @@
     /**
      * Base builder for both {@link SignInIntentBuilder} and {@link ReauthIntentBuilder}
      */
-<<<<<<< HEAD
     @SuppressWarnings(value = "unchecked")
     private abstract class AuthIntentBuilder<T extends AuthIntentBuilder> {
-        int mLogo = NO_LOGO;
-        int mTheme = getDefaultTheme();
-        LinkedHashSet<IdpConfig> mProviders = new LinkedHashSet<>();
-        String mTosUrl;
-        boolean mIsSmartLockEnabled = true;
-
-        private AuthIntentBuilder() {
-            mProviders.add(new IdpConfig.Builder(EMAIL_PROVIDER).build());
-=======
-    public final class SignInIntentBuilder {
-        private int mLogo = NO_LOGO;
-        private int mTheme = getDefaultTheme();
-        private List<IdpConfig> mProviders = new ArrayList<>();
-        private String mTosUrl;
-        private boolean mIsSmartLockEnabled = true;
-        private boolean mAllowNewEmailAccounts = true;
-
-        private SignInIntentBuilder() {
->>>>>>> 9d09ce87
-        }
-
+        protected int mLogo = NO_LOGO;
+        protected int mTheme = getDefaultTheme();
+        protected List<IdpConfig> mProviders = new ArrayList<>();
+        protected String mTosUrl;
+        protected boolean mIsSmartLockEnabled = true;
+
+        private AuthIntentBuilder() {}
 
         /**
          * Specifies the theme to use for the application flow. If no theme is specified,
@@ -502,15 +487,10 @@
             for (IdpConfig config : idpConfigs) {
                 if (mProviders.contains(config)) {
                     throw new IllegalArgumentException("Each provider can only be set once. "
-<<<<<<< HEAD
-                        + idpConfig.getProviderId()
-                        + " was set twice.");
-=======
                                                                + config.getProviderId()
                                                                + " was set twice.");
                 } else {
                     mProviders.add(config);
->>>>>>> 9d09ce87
                 }
             }
             return (T) this;
@@ -560,6 +540,10 @@
         }
 
         public Intent build() {
+            if (mProviders.isEmpty()) {
+                mProviders.add(new IdpConfig.Builder(EMAIL_PROVIDER).build());
+            }
+
             return KickoffActivity.createIntent(mApp.getApplicationContext(), getFlowParams());
         }
 
@@ -602,7 +586,7 @@
         public FlowParameters getFlowParams() {
             return new FlowParameters(
                     mApp.getName(),
-                    new ArrayList<>(mProviders),
+                    mProviders,
                     mTheme,
                     mLogo,
                     mTosUrl,
@@ -636,10 +620,9 @@
         @Override
         @VisibleForTesting()
         public FlowParameters getFlowParams() {
-<<<<<<< HEAD
             return new FlowParameters(
                     mApp.getName(),
-                    new ArrayList<>(mProviders),
+                    mProviders,
                     mTheme,
                     mLogo,
                     mTosUrl,
@@ -647,19 +630,6 @@
                     mAllowNewEmailAccounts,
                     false,
                     null);
-=======
-            if (mProviders.isEmpty()) {
-                mProviders.add(new IdpConfig.Builder(EMAIL_PROVIDER).build());
-            }
-
-            return new FlowParameters(mApp.getName(),
-                                      mProviders,
-                                      mTheme,
-                                      mLogo,
-                                      mTosUrl,
-                                      mIsSmartLockEnabled,
-                                      mAllowNewEmailAccounts);
->>>>>>> 9d09ce87
         }
     }
 }