--- conflicted
+++ resolved
@@ -23,29 +23,17 @@
 import android.support.annotation.NonNull;
 import android.support.annotation.Nullable;
 import android.support.annotation.StyleRes;
-<<<<<<< HEAD
 import android.support.v4.app.FragmentActivity;
 
 import com.facebook.FacebookSdk;
 import com.facebook.login.LoginManager;
-import com.firebase.ui.auth.provider.IDPProviderParcel;
-=======
-import android.support.annotation.VisibleForTesting;
-import com.facebook.FacebookSdk;
-import com.facebook.login.LoginManager;
-import com.firebase.ui.auth.ui.ChooseAccountActivity;
->>>>>>> ad115f01
 import com.firebase.ui.auth.ui.FlowParameters;
 import com.firebase.ui.auth.ui.idp.AuthMethodPickerActivity;
 import com.firebase.ui.auth.util.CredentialsApiHelper;
 import com.firebase.ui.auth.util.GoogleApiClientTaskHelper;
 import com.firebase.ui.auth.util.Preconditions;
-<<<<<<< HEAD
 import com.firebase.ui.auth.util.ProviderHelper;
 import com.firebase.ui.auth.util.smartlock.SignInDelegate;
-=======
-import com.firebase.ui.auth.util.SmartLockUtil;
->>>>>>> ad115f01
 import com.google.android.gms.auth.api.Auth;
 import com.google.android.gms.auth.api.credentials.Credential;
 import com.google.android.gms.auth.api.signin.GoogleSignInOptions;
@@ -77,35 +65,35 @@
  * If an alternative app instance is in use, call
  * {@link AuthUI#getInstance(FirebaseApp) AuthUI.getInstance(app} instead, passing the
  * appropriate app instance.
- * <p>
+ *
  * <h2>Sign-in</h2>
- * <p>
+ *
  * If a user is not currently signed in (as can be determined by checking
  * {@code auth.getCurrentUser() != null}, where {@code auth} is the {@link FirebaseAuth}
  * associated with your {@link FirebaseApp}) then the sign-in process can be started by creating
  * a sign-in intent using {@link SignInIntentBuilder}. A builder instance can be retrieved by
  * calling {@link AuthUI#createSignInIntentBuilder()}.
- * <p>
+ *
  * <p>The builder provides the following customization options for the authentication flow
  * implemented by this library:
- * <p>
+ *
  * <ul>
- * <li>The set of authentication methods desired can be specified.</li>
- * <li>The terms of service URL for your app can be specified, which is included as a link
- * in the small-print of the account creation step for new users. If no terms of service
- * URL is provided, the associated small-print is omitted.
- * </li>
- * <li>A custom theme can specified for the flow, which is applied to all the activities in
- * the flow for consistent customization of colors and typography.
- * </li>
+ *     <li>The set of authentication methods desired can be specified.</li>
+ *     <li>The terms of service URL for your app can be specified, which is included as a link
+ *         in the small-print of the account creation step for new users. If no terms of service
+ *         URL is provided, the associated small-print is omitted.
+ *     </li>
+ *     <li>A custom theme can specified for the flow, which is applied to all the activities in
+ *         the flow for consistent customization of colors and typography.
+ *     </li>
  * </ul>
- * <p>
- * <p>
+ *
+ *
  * <h3>Sign-in examples</h3>
- * <p>
+ *
  * If no customization is required, and only email authentication is required, the sign-in flow
  * can be started as follows:
- * <p>
+ *
  * <pre>
  * {@code
  * startActivityForResult(
@@ -113,9 +101,9 @@
  *     RC_SIGN_IN);
  * }
  * </pre>
- * <p>
+ *
  * If Google Sign-in and Facebook Sign-in are also required, then this can be replaced with:
- * <p>
+ *
  * <pre>
  * {@code
  * startActivityForResult(
@@ -132,9 +120,9 @@
  *     RC_SIGN_IN);
  * }
  * </pre>
- * <p>
+ *
  * Finally, if a terms of service URL and a custom theme are required:
- * <p>
+ *
  * <pre>
  * {@code
  * startActivityForResult(
@@ -147,15 +135,15 @@
  *     RC_SIGN_IN);
  * }
  * </pre>
- * <p>
+ *
  * <h3>Handling the Sign-in response</h3>
- * <p>
+ *
  * The authentication flow provides only two response codes: {@link Activity#RESULT_OK RESULT_OK}
  * if a user is signed in, and {@link Activity#RESULT_CANCELED RESULT_CANCELLED} if sign in
  * failed. No further information on failure is provided as it is not typically useful; the only
  * recourse for most apps if sign in fails is to ask the user to sign in again later, or proceed
  * with an anonymous account if supported.
- * <p>
+ *
  * <pre>
  * {@code
  * @Override
@@ -174,29 +162,29 @@
  *   }
  * }
  * </pre>
- * <p>
+ *
  * <h2>Sign-out</h2>
- * <p>
+ *
  * With the integrations provided by AuthUI, signing out a user is a multi-stage process:
- * <p>
+ *
  * <ol>
- * <li>The user must be signed out of the {@link FirebaseAuth} instance.</li>
- * <li>Smart Lock for Passwords must be instructed to disable automatic sign-in, in
- * order to prevent an automatic sign-in loop that prevents the user from switching
- * accounts.
- * </li>
- * <li>If the current user signed in using either Google or Facebook, the user must also be
- * signed out using the associated API for that authentication method. This typically
- * ensures that the user will not be automatically signed-in using the current account
- * when using that authentication method again from the authentication method picker, which
- * would also prevent the user from switching between accounts on the same provider.
- * </li>
+ *     <li>The user must be signed out of the {@link FirebaseAuth} instance.</li>
+ *     <li>Smart Lock for Passwords must be instructed to disable automatic sign-in, in
+ *         order to prevent an automatic sign-in loop that prevents the user from switching
+ *         accounts.
+ *     </li>
+ *     <li>If the current user signed in using either Google or Facebook, the user must also be
+ *         signed out using the associated API for that authentication method. This typically
+ *         ensures that the user will not be automatically signed-in using the current account
+ *         when using that authentication method again from the authentication method picker, which
+ *         would also prevent the user from switching between accounts on the same provider.
+ *     </li>
  * </ol>
- * <p>
+ *
  * In order to make this process easier, AuthUI provides a simple
  * {@link AuthUI#signOut(Activity) signOut} method to encapsulate this behavior. The method returns
  * a {@link Task} which is marked completed once all necessary sign-out operations are completed:
- * <p>
+ *
  * <pre>
  * {@code
  * public void onClick(View v) {
@@ -212,15 +200,15 @@
  *   }
  * }
  * </pre>
- * <p>
+ *
  * <h2>IDP Provider configuration</h2>
- * <p>
+ *
  * Interacting with identity providers typically requires some additional client configuration.
  * AuthUI currently supports Google Sign-in and Facebook Sign-in, and currently requires the
  * basic configuration for these providers to be specified via string properties:
- * <p>
+ *
  * <ul>
- * <p>
+ *
  * <li>Google Sign-in: If your app build uses the
  * <a href="https://developers.google.com/android/guides/google-services-plugin">Google
  * Services Gradle Plugin</a>, no additional configuration is required. If not, please override
@@ -228,14 +216,14 @@
  * <a href="https://developers.google.com/identity/sign-in/web/devconsole-project">Google OAuth
  * web client id.</a>
  * </li>
- * <p>
+ *
  * <li>Facebook Sign-in: Please override the string resource
  * {@code facebook_application_id} to provide the
  * <a href="https://developers.facebook.com/docs/apps/register">App ID</a> for your app as
  * registered on the
  * <a href="https://developers.facebook.com/apps">Facebook Developer Dashboard</a>.
  * </li>
- * <p>
+ *
  * </ul>
  */
 public class AuthUI {
@@ -534,13 +522,10 @@
         private String mTosUrl;
         private boolean mIsSmartLockEnabled = true;
 
-<<<<<<< HEAD
-=======
         private SignInIntentBuilder() {
             mProviders.add(new IdpConfig.Builder(EMAIL_PROVIDER).build());
         }
 
->>>>>>> ad115f01
         /**
          * Specifies the theme to use for the application flow. If no theme is specified,
          * a default theme will be used.
@@ -600,13 +585,8 @@
         /**
          * Specifies the set of supported authentication providers. At least one provider
          * must be specified, and the set of providers must be a subset of
-<<<<<<< HEAD
-         * {@link #SUPPORTED_PROVIDERS}.
-         * <p>
-=======
          * {@link #SUPPORTED_PROVIDERS}. There may only be one instance of each provider.
          *
->>>>>>> ad115f01
          * <p>If no providers are explicitly specified by calling this method, then
          * {@link #EMAIL_PROVIDER email} is the default supported provider.
          *
@@ -636,45 +616,31 @@
             return this;
         }
 
+        private boolean isIdpAlreadyConfigured(@NonNull String providerId) {
+            for (IdpConfig config : mProviders) {
+                if (config.getProviderId().equals(providerId)) {
+                    return true;
+                }
+            }
+            return false;
+        }
+
         public void build(@NonNull FragmentActivity activity) {
             Context context = mApp.getApplicationContext();
             build(context, activity);
         }
 
-<<<<<<< HEAD
         private void build(Context context, FragmentActivity activity) {
             List<IDPProviderParcel> providerInfo =
                     ProviderHelper.getProviderParcels(context, mProviders);
             SignInDelegate.newInstance(activity,
                                        new FlowParameters(
                                                mApp.getName(),
-                                               providerInfo,
+                                               new ArrayList<>(mProviders),,
                                                mTheme,
                                                mLogo,
                                                mTosUrl,
                                                mIsSmartLockEnabled));
-=======
-        @VisibleForTesting
-        public Intent build(Context context) {
-            return ChooseAccountActivity.createIntent(
-                    context,
-                    new FlowParameters(
-                            mApp.getName(),
-                            new ArrayList<>(mProviders),
-                            mTheme,
-                            mLogo,
-                            mTosUrl,
-                            mIsSmartLockEnabled));
->>>>>>> ad115f01
-        }
-
-        private boolean isIdpAlreadyConfigured(@NonNull String providerId) {
-            for (IdpConfig config : mProviders) {
-                if (config.getProviderId().equals(providerId)) {
-                    return true;
-                }
-            }
-            return false;
         }
     }
 }