--- conflicted
+++ resolved
@@ -433,7 +433,6 @@
      */
     @SuppressWarnings(value = "unchecked")
     private abstract class AuthIntentBuilder<T extends AuthIntentBuilder> {
-<<<<<<< HEAD
         protected int mLogo = NO_LOGO;
         protected int mTheme = getDefaultTheme();
         protected List<IdpConfig> mProviders = new ArrayList<>();
@@ -441,18 +440,6 @@
         protected boolean mIsSmartLockEnabled = true;
 
         private AuthIntentBuilder() {}
-=======
-        int mLogo = NO_LOGO;
-        int mTheme = getDefaultTheme();
-        List<IdpConfig> mProviders = new ArrayList<>();
-        String mTosUrl;
-        boolean mIsSmartLockEnabled = true;
-
-        private AuthIntentBuilder() {
-            mProviders.add(new IdpConfig.Builder(EMAIL_PROVIDER).build());
-        }
->>>>>>> 10d65c20
-
 
         /**
          * Specifies the theme to use for the application flow. If no theme is specified,
@@ -552,7 +539,6 @@
             return (T) this;
         }
 
-<<<<<<< HEAD
         @CallSuper
         public Intent build() {
             if (mProviders.isEmpty()) {
@@ -563,14 +549,6 @@
         }
 
         protected abstract FlowParameters getFlowParams();
-=======
-        public Intent build() {
-            return KickoffActivity.createIntent(mApp.getApplicationContext(), getFlowParams());
-        }
-
-        @VisibleForTesting()
-        public abstract FlowParameters getFlowParams();
->>>>>>> 10d65c20
     }
 
     /**
@@ -597,29 +575,17 @@
         @Override
         public Intent build() {
             if (FirebaseAuth.getInstance(mApp).getCurrentUser() == null) {
-<<<<<<< HEAD
                 throw new IllegalStateException("User must be currently logged in to reauthenticate");
-=======
-                throw new IllegalStateException(
-                    "User must be currently logged in to reauthenticate");
->>>>>>> 10d65c20
             }
 
             return super.build();
         }
 
         @Override
-<<<<<<< HEAD
         protected FlowParameters getFlowParams() {
             return new FlowParameters(
                     mApp.getName(),
                     mProviders,
-=======
-        public FlowParameters getFlowParams() {
-            return new FlowParameters(
-                    mApp.getName(),
-                    new ArrayList<>(mProviders),
->>>>>>> 10d65c20
                     mTheme,
                     mLogo,
                     mTosUrl,
@@ -651,22 +617,10 @@
         }
 
         @Override
-<<<<<<< HEAD
         protected FlowParameters getFlowParams() {
             return new FlowParameters(
                     mApp.getName(),
                     mProviders,
-=======
-        @VisibleForTesting()
-        public FlowParameters getFlowParams() {
-            if (mProviders.isEmpty()) {
-                mProviders.add(new IdpConfig.Builder(EMAIL_PROVIDER).build());
-            }
-
-            return new FlowParameters(
-                    mApp.getName(),
-                    new ArrayList<>(mProviders),
->>>>>>> 10d65c20
                     mTheme,
                     mLogo,
                     mTosUrl,
