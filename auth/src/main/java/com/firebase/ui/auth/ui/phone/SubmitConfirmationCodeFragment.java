--- conflicted
+++ resolved
@@ -208,12 +208,8 @@
     }
 
     private void setUpTermsOfService() {
-<<<<<<< HEAD
-        mAgreementText.showTerms(mHelper.getFlowParams(), R.string.fui_continue_phone_login);
-=======
-        new PreambleHandler(getContext(), getFlowParams(), R.string.continue_phone_login)
+        new PreambleHandler(getContext(), getFlowParams(), R.string.fui_continue_phone_login)
                 .setPreamble(mAgreementText);
->>>>>>> 90a5f3bf
     }
 
     @VisibleForTesting(otherwise = VisibleForTesting.NONE)
