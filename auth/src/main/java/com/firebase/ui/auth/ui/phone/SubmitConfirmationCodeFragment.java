--- conflicted
+++ resolved
@@ -61,14 +61,8 @@
     private PhoneNumberVerificationHandler mHandler;
     private String mPhoneNumber;
 
-<<<<<<< HEAD
-    private String mPhoneNumber;
-
-    private TextView mEditPhoneTextView;
-=======
     private ProgressBar mProgressBar;
     private TextView mPhoneTextView;
->>>>>>> dcdb3b52
     private TextView mResendCodeTextView;
     private TextView mCountDownTextView;
     private SpacedEditText mConfirmationCodeEditText;
@@ -99,28 +93,7 @@
     public View onCreateView(@NonNull LayoutInflater inflater,
                              @Nullable ViewGroup container,
                              @Nullable Bundle savedInstanceState) {
-<<<<<<< HEAD
-        View v = inflater.inflate(R.layout.fui_confirmation_code_layout, container, false);
-        FragmentActivity parentActivity = getActivity();
-
-        mEditPhoneTextView = v.findViewById(R.id.edit_phone_number);
-        mCountDownTextView = v.findViewById(R.id.ticker);
-        mResendCodeTextView = v.findViewById(R.id.resend_code);
-        mConfirmationCodeEditText = v.findViewById(R.id.confirmation_code);
-        mSubmitConfirmationButton = v.findViewById(R.id.submit_confirmation_code);
-
-        mPhoneNumber = getArguments().getString(ExtraConstants.PHONE);
-
-        parentActivity.setTitle(getString(R.string.fui_verify_your_phone_title));
-        setupConfirmationCodeEditText();
-        setupEditPhoneNumberTextView(mPhoneNumber);
-        setupCountDown(RESEND_WAIT_MILLIS);
-        setupSubmitConfirmationCodeButton();
-        setupResendConfirmationCodeTextView(mPhoneNumber);
-        return v;
-=======
         return inflater.inflate(R.layout.fui_confirmation_code_layout, container, false);
->>>>>>> dcdb3b52
     }
 
     @Override
@@ -171,28 +144,7 @@
         mSubmitConfirmationButton.setOnClickListener(new View.OnClickListener() {
             @Override
             public void onClick(View v) {
-<<<<<<< HEAD
-                submitConfirmationCode();
-            }
-        });
-    }
-
-    private void submitConfirmationCode() {
-        mVerifier.submitConfirmationCode(
-                mPhoneNumber, mConfirmationCodeEditText.getUnspacedText().toString());
-    }
-
-    private void setupEditPhoneNumberTextView(@Nullable String phoneNumber) {
-        mEditPhoneTextView.setText(TextUtils.isEmpty(phoneNumber) ? "" : phoneNumber);
-        mEditPhoneTextView.setOnClickListener(new View.OnClickListener() {
-            @Override
-            public void onClick(View v) {
-                if (getFragmentManager().getBackStackEntryCount() > 0) {
-                    getFragmentManager().popBackStack();
-                }
-=======
                 submitCode();
->>>>>>> dcdb3b52
             }
         });
     }
