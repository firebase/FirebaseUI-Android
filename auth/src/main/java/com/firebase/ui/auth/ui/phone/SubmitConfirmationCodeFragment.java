/*
 * Copyright 2017 Google Inc. All Rights Reserved.
 *
 * Licensed under the Apache License, Version 2.0 (the "License"); you may not use this file except
 * in compliance with the License. You may obtain a copy of the License at
 *
 * http://www.apache.org/licenses/LICENSE-2.0
 *
 * Unless required by applicable law or agreed to in writing, software distributed under the
 * License is distributed on an "AS IS" BASIS, WITHOUT WARRANTIES OR CONDITIONS OF ANY KIND, either
 * express or implied. See the License for the specific language governing permissions and
 * limitations under the License.
 */

package com.firebase.ui.auth.ui.phone;

import android.arch.lifecycle.ViewModelProviders;
import android.content.Context;
import android.os.Bundle;
import android.os.Handler;
import android.support.annotation.NonNull;
import android.support.annotation.Nullable;
import android.support.annotation.RestrictTo;
import android.view.LayoutInflater;
import android.view.View;
import android.view.ViewGroup;
import android.view.inputmethod.InputMethodManager;
import android.widget.Button;
import android.widget.TextView;

import com.firebase.ui.auth.R;
import com.firebase.ui.auth.ui.FragmentBase;
import com.firebase.ui.auth.util.ExtraConstants;
import com.firebase.ui.auth.util.data.PrivacyDisclosureUtils;
import com.firebase.ui.auth.util.ui.BucketedTextChangeListener;
import com.firebase.ui.auth.util.ui.ImeHelper;

import java.util.concurrent.TimeUnit;

/**
 * Display confirmation code to verify phone numbers input in {{@link CheckPhoneNumberFragment}}
 */
@RestrictTo(RestrictTo.Scope.LIBRARY_GROUP)
public class SubmitConfirmationCodeFragment extends FragmentBase {

    public static final String TAG = "SubmitConfirmationCodeFragment";

    private static final long RESEND_WAIT_MILLIS = 15000;
    private static final long TICK_INTERVAL_MILLIS = 500;
    private static final String EXTRA_MILLIS_UNTIL_FINISHED = "millis_until_finished";

    private final Handler mLooper = new Handler();
    private final Runnable mCountdown = new Runnable() {
        @Override
        public void run() {
            mMillisUntilFinished -= TICK_INTERVAL_MILLIS;
            if (mMillisUntilFinished <= 0) {
                mCountDownTextView.setText("");
                mCountDownTextView.setVisibility(View.GONE);
                mResendCodeTextView.setVisibility(View.VISIBLE);
            } else {
                mCountDownTextView.setText(String.format(getString(R.string.fui_resend_code_in),
                        TimeUnit.MILLISECONDS.toSeconds(mMillisUntilFinished) + 1));
                mLooper.postDelayed(this, TICK_INTERVAL_MILLIS);
            }
        }
    };

    private PhoneNumberVerificationHandler mHandler;
    private String mPhoneNumber;

    private TextView mPhoneTextView;
    private TextView mResendCodeTextView;
    private TextView mCountDownTextView;
    private SpacedEditText mConfirmationCodeEditText;
    private Button mSubmitConfirmationButton;
<<<<<<< HEAD
    private long mMillisUntilFinished = RESEND_WAIT_MILLIS;
=======
    private CustomCountDownTimer mCountdownTimer;
    private PhoneActivity mVerifier;
    private long mMillisUntilFinished;
>>>>>>> 50584902

    public static SubmitConfirmationCodeFragment newInstance(String phoneNumber) {
        SubmitConfirmationCodeFragment fragment = new SubmitConfirmationCodeFragment();
        Bundle args = new Bundle();
        args.putString(ExtraConstants.PHONE, phoneNumber);
        fragment.setArguments(args);
        return fragment;
    }

    @Override
<<<<<<< HEAD
    public void onCreate(@Nullable Bundle savedInstanceState) {
        super.onCreate(savedInstanceState);
        mHandler = ViewModelProviders.of(getActivity()).get(PhoneNumberVerificationHandler.class);
        mPhoneNumber = getArguments().getString(ExtraConstants.PHONE);
        if (savedInstanceState != null) {
            mMillisUntilFinished = savedInstanceState.getLong(EXTRA_MILLIS_UNTIL_FINISHED);
        }
    }
=======
    public View onCreateView(@NonNull LayoutInflater inflater,
                             @Nullable ViewGroup container,
                             @Nullable Bundle savedInstanceState) {
        View v = inflater.inflate(R.layout.fui_confirmation_code_layout, container, false);
        FragmentActivity parentActivity = getActivity();

        mEditPhoneTextView = v.findViewById(R.id.edit_phone_number);
        mCountDownTextView = v.findViewById(R.id.ticker);
        mResendCodeTextView = v.findViewById(R.id.resend_code);
        mConfirmationCodeEditText = v.findViewById(R.id.confirmation_code);
        mSubmitConfirmationButton = v.findViewById(R.id.submit_confirmation_code);
>>>>>>> 50584902

    @Nullable
    @Override
    public View onCreateView(@NonNull LayoutInflater inflater,
                             @Nullable ViewGroup container,
                             @Nullable Bundle savedInstanceState) {
        return inflater.inflate(R.layout.fui_confirmation_code_layout, container, false);
    }

    @Override
    public void onViewCreated(@NonNull View view, @Nullable Bundle savedInstanceState) {
        mPhoneTextView = view.findViewById(R.id.edit_phone_number);
        mCountDownTextView = view.findViewById(R.id.ticker);
        mResendCodeTextView = view.findViewById(R.id.resend_code);
        mConfirmationCodeEditText = view.findViewById(R.id.confirmation_code);
        mSubmitConfirmationButton = view.findViewById(R.id.submit_confirmation_code);

        getActivity().setTitle(getString(R.string.fui_verify_your_phone_title));
        mCountdown.run();
        setupSubmitConfirmationButton();
        setupConfirmationCodeEditText();
<<<<<<< HEAD
        setupEditPhoneNumberTextView();
        setupResendConfirmationCodeTextView();
        PreambleHandler.setup(
                getContext(),
                getFlowParams(),
                R.string.fui_continue_phone_login,
                view.<TextView>findViewById(R.id.create_account_tos));
=======
        setupEditPhoneNumberTextView(phoneNumber);
        setupCountDown(RESEND_WAIT_MILLIS);
        setupSubmitConfirmationCodeButton();
        setupResendConfirmationCodeTextView(phoneNumber);
        return v;
>>>>>>> 50584902
    }

    @Override
    public void onViewCreated(@NonNull View view, @Nullable Bundle savedInstanceState) {
        super.onViewCreated(view, savedInstanceState);
        TextView footerText = view.<TextView>findViewById(R.id.email_footer_tos_and_pp_text);
        PrivacyDisclosureUtils.setupTermsOfServiceFooter(getContext(), getFlowParams(), footerText);
    }

    @Override
    public void onStart() {
        super.onStart();
        mConfirmationCodeEditText.requestFocus();
        ((InputMethodManager) getActivity().getSystemService(Context.INPUT_METHOD_SERVICE))
                .showSoftInput(mConfirmationCodeEditText, 0);
    }

    @Override
    public void onSaveInstanceState(@NonNull Bundle outState) {
        mLooper.removeCallbacks(mCountdown);
        outState.putLong(EXTRA_MILLIS_UNTIL_FINISHED, mMillisUntilFinished);
    }

    @Override
    public void onDestroy() {
        super.onDestroy();
        // Remove here in addition to onSaveInstanceState since it might not be called if finishing
        // for good.
        mLooper.removeCallbacks(mCountdown);
    }

    private void setupSubmitConfirmationButton() {
        mSubmitConfirmationButton.setEnabled(false);
        mSubmitConfirmationButton.setOnClickListener(new View.OnClickListener() {
            @Override
            public void onClick(View v) {
                submitCode();
            }
        });
    }

    private void setupConfirmationCodeEditText() {
        mConfirmationCodeEditText.setText("------");
        mConfirmationCodeEditText.addTextChangedListener(new BucketedTextChangeListener(
                mConfirmationCodeEditText, 6, "-",
                new BucketedTextChangeListener.ContentChangeCallback() {
                    @Override
                    public void whileComplete() {
                        mSubmitConfirmationButton.setEnabled(true);
                    }

                    @Override
                    public void whileIncomplete() {
                        mSubmitConfirmationButton.setEnabled(false);
                    }
                }));

        ImeHelper.setImeOnDoneListener(mConfirmationCodeEditText,
                new ImeHelper.DonePressedListener() {
                    @Override
                    public void onDonePressed() {
                        if (mSubmitConfirmationButton.isEnabled()) {
                            submitCode();
                        }
                    }
                });
    }

<<<<<<< HEAD
    private void setupEditPhoneNumberTextView() {
        mPhoneTextView.setText(mPhoneNumber);
        mPhoneTextView.setOnClickListener(new View.OnClickListener() {
            @Override
            public void onClick(View v) {
                getFragmentManager().popBackStack();
=======
    private BucketedTextChangeListener createBucketedTextChangeListener() {
        return new BucketedTextChangeListener(this.mConfirmationCodeEditText, 6, "-",
                createBucketOnEditCallback(mSubmitConfirmationButton));
    }

    private void startTimer() {
        if (mCountdownTimer != null) {
            mCountdownTimer.start();
        }
    }

    private void cancelTimer() {
        if (mCountdownTimer != null) {
            mCountdownTimer.cancel();
        }
    }

    @VisibleForTesting(otherwise = VisibleForTesting.NONE)
    CustomCountDownTimer getCountdownTimer() {
        return mCountdownTimer;
    }

    private int timeRoundedToSeconds(double millis) {
        return (int) Math.ceil(millis / 1000);
    }

    private CustomCountDownTimer createCountDownTimer(final TextView timerText, final TextView
            resendCode, final SubmitConfirmationCodeFragment fragment, final long startTimeMillis) {
        return new CustomCountDownTimer(startTimeMillis, 500) {
            SubmitConfirmationCodeFragment mSubmitConfirmationCodeFragment = fragment;

            public void onTick(long millisUntilFinished) {
                mMillisUntilFinished = millisUntilFinished;
                mSubmitConfirmationCodeFragment.setTimer(millisUntilFinished);
            }

            public void onFinish() {
                timerText.setText("");
                timerText.setVisibility(View.GONE);
                resendCode.setVisibility(View.VISIBLE);
>>>>>>> 50584902
            }
        });
    }

    private void setupResendConfirmationCodeTextView() {
        mResendCodeTextView.setOnClickListener(new View.OnClickListener() {
            @Override
            public void onClick(View v) {
                mHandler.verifyPhoneNumber(mPhoneNumber, true);

                mResendCodeTextView.setVisibility(View.GONE);
                mCountDownTextView.setVisibility(View.VISIBLE);
                mCountDownTextView.setText(String.format(getString(R.string.fui_resend_code_in),
                        RESEND_WAIT_MILLIS / 1000));
                mMillisUntilFinished = RESEND_WAIT_MILLIS;
                mLooper.postDelayed(mCountdown, TICK_INTERVAL_MILLIS);
            }
        });
    }

    private void submitCode() {
        mHandler.submitVerificationCode(
                mPhoneNumber, mConfirmationCodeEditText.getUnspacedText().toString());
    }
}<|MERGE_RESOLUTION|>--- conflicted
+++ resolved
@@ -74,13 +74,7 @@
     private TextView mCountDownTextView;
     private SpacedEditText mConfirmationCodeEditText;
     private Button mSubmitConfirmationButton;
-<<<<<<< HEAD
     private long mMillisUntilFinished = RESEND_WAIT_MILLIS;
-=======
-    private CustomCountDownTimer mCountdownTimer;
-    private PhoneActivity mVerifier;
-    private long mMillisUntilFinished;
->>>>>>> 50584902
 
     public static SubmitConfirmationCodeFragment newInstance(String phoneNumber) {
         SubmitConfirmationCodeFragment fragment = new SubmitConfirmationCodeFragment();
@@ -91,7 +85,6 @@
     }
 
     @Override
-<<<<<<< HEAD
     public void onCreate(@Nullable Bundle savedInstanceState) {
         super.onCreate(savedInstanceState);
         mHandler = ViewModelProviders.of(getActivity()).get(PhoneNumberVerificationHandler.class);
@@ -100,19 +93,6 @@
             mMillisUntilFinished = savedInstanceState.getLong(EXTRA_MILLIS_UNTIL_FINISHED);
         }
     }
-=======
-    public View onCreateView(@NonNull LayoutInflater inflater,
-                             @Nullable ViewGroup container,
-                             @Nullable Bundle savedInstanceState) {
-        View v = inflater.inflate(R.layout.fui_confirmation_code_layout, container, false);
-        FragmentActivity parentActivity = getActivity();
-
-        mEditPhoneTextView = v.findViewById(R.id.edit_phone_number);
-        mCountDownTextView = v.findViewById(R.id.ticker);
-        mResendCodeTextView = v.findViewById(R.id.resend_code);
-        mConfirmationCodeEditText = v.findViewById(R.id.confirmation_code);
-        mSubmitConfirmationButton = v.findViewById(R.id.submit_confirmation_code);
->>>>>>> 50584902
 
     @Nullable
     @Override
@@ -134,21 +114,12 @@
         mCountdown.run();
         setupSubmitConfirmationButton();
         setupConfirmationCodeEditText();
-<<<<<<< HEAD
         setupEditPhoneNumberTextView();
         setupResendConfirmationCodeTextView();
-        PreambleHandler.setup(
+        PrivacyDisclosureUtils.setupTermsOfServiceFooter(
                 getContext(),
                 getFlowParams(),
-                R.string.fui_continue_phone_login,
-                view.<TextView>findViewById(R.id.create_account_tos));
-=======
-        setupEditPhoneNumberTextView(phoneNumber);
-        setupCountDown(RESEND_WAIT_MILLIS);
-        setupSubmitConfirmationCodeButton();
-        setupResendConfirmationCodeTextView(phoneNumber);
-        return v;
->>>>>>> 50584902
+                view.findViewById(R.id.email_footer_tos_and_pp_text));
     }
 
     @Override
@@ -217,55 +188,12 @@
                 });
     }
 
-<<<<<<< HEAD
     private void setupEditPhoneNumberTextView() {
         mPhoneTextView.setText(mPhoneNumber);
         mPhoneTextView.setOnClickListener(new View.OnClickListener() {
             @Override
             public void onClick(View v) {
                 getFragmentManager().popBackStack();
-=======
-    private BucketedTextChangeListener createBucketedTextChangeListener() {
-        return new BucketedTextChangeListener(this.mConfirmationCodeEditText, 6, "-",
-                createBucketOnEditCallback(mSubmitConfirmationButton));
-    }
-
-    private void startTimer() {
-        if (mCountdownTimer != null) {
-            mCountdownTimer.start();
-        }
-    }
-
-    private void cancelTimer() {
-        if (mCountdownTimer != null) {
-            mCountdownTimer.cancel();
-        }
-    }
-
-    @VisibleForTesting(otherwise = VisibleForTesting.NONE)
-    CustomCountDownTimer getCountdownTimer() {
-        return mCountdownTimer;
-    }
-
-    private int timeRoundedToSeconds(double millis) {
-        return (int) Math.ceil(millis / 1000);
-    }
-
-    private CustomCountDownTimer createCountDownTimer(final TextView timerText, final TextView
-            resendCode, final SubmitConfirmationCodeFragment fragment, final long startTimeMillis) {
-        return new CustomCountDownTimer(startTimeMillis, 500) {
-            SubmitConfirmationCodeFragment mSubmitConfirmationCodeFragment = fragment;
-
-            public void onTick(long millisUntilFinished) {
-                mMillisUntilFinished = millisUntilFinished;
-                mSubmitConfirmationCodeFragment.setTimer(millisUntilFinished);
-            }
-
-            public void onFinish() {
-                timerText.setText("");
-                timerText.setVisibility(View.GONE);
-                resendCode.setVisibility(View.VISIBLE);
->>>>>>> 50584902
             }
         });
     }
