--- conflicted
+++ resolved
@@ -93,12 +93,7 @@
         setupEditPhoneNumberTextView(mPhoneNumber);
         setupCountDown(RESEND_WAIT_MILLIS);
         setupSubmitConfirmationCodeButton();
-<<<<<<< HEAD
         setupResendConfirmationCodeTextView(mPhoneNumber);
-        setUpTermsOfService();
-=======
-        setupResendConfirmationCodeTextView(phoneNumber);
->>>>>>> 50584902
         return v;
     }
 
