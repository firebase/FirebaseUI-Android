--- conflicted
+++ resolved
@@ -62,39 +62,17 @@
     public static SubmitConfirmationCodeFragment newInstance(String phoneNumber) {
         SubmitConfirmationCodeFragment fragment = new SubmitConfirmationCodeFragment();
         Bundle args = new Bundle();
-<<<<<<< HEAD
-        args.putString(ExtraConstants.EXTRA_PHONE, phoneNumber);
-=======
-        args.putParcelable(ExtraConstants.FLOW_PARAMS, flowParameters);
         args.putString(ExtraConstants.PHONE, phoneNumber);
-
->>>>>>> 4b222dcc
         fragment.setArguments(args);
         return fragment;
     }
 
     @Override
-<<<<<<< HEAD
     public void onCreate(@Nullable Bundle savedInstanceState) {
         super.onCreate(savedInstanceState);
         mHandler = ViewModelProviders.of(getActivity()).get(CheckPhoneNumberHandler.class);
         mPhoneNumber = getArguments().getString(ExtraConstants.EXTRA_PHONE);
     }
-=======
-    public View onCreateView(@NonNull LayoutInflater inflater, @Nullable ViewGroup container, @Nullable
-            Bundle savedInstanceState) {
-        View v = inflater.inflate(R.layout.fui_confirmation_code_layout, container, false);
-        FragmentActivity parentActivity = getActivity();
-
-        mEditPhoneTextView = v.findViewById(R.id.edit_phone_number);
-        mCountDownTextView = v.findViewById(R.id.ticker);
-        mResendCodeTextView = v.findViewById(R.id.resend_code);
-        mConfirmationCodeEditText = v.findViewById(R.id.confirmation_code);
-        mSubmitConfirmationButton = v.findViewById(R.id.submit_confirmation_code);
-        mAgreementText = v.findViewById(R.id.create_account_tos);
-
-        final String phoneNumber = getArguments().getString(ExtraConstants.PHONE);
->>>>>>> 4b222dcc
 
     @Nullable
     @Override
