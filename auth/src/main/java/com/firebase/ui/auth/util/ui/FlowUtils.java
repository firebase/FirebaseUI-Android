package com.firebase.ui.auth.util.ui;

import android.app.Activity;
import android.app.PendingIntent;
import android.content.IntentSender;
import android.support.annotation.NonNull;
import android.support.annotation.Nullable;

import com.firebase.ui.auth.IdpResponse;
import com.firebase.ui.auth.data.model.IntentRequiredException;
import com.firebase.ui.auth.data.model.PendingIntentRequiredException;
import com.firebase.ui.auth.data.model.UserCancellationException;
import com.firebase.ui.auth.ui.FragmentBase;
import com.firebase.ui.auth.ui.HelperActivityBase;

public final class FlowUtils {
    private FlowUtils() {
        throw new AssertionError("No instance for you!");
    }

    public static boolean handleError(@NonNull HelperActivityBase activity, @Nullable Exception e) {
<<<<<<< HEAD
        if (e instanceof UserCancellationException) {
            activity.finish(Activity.RESULT_CANCELED, null);
            return true;
        } else if (e instanceof IntentRequiredException) {
=======
        if (e instanceof IntentRequiredException) {
>>>>>>> ec6b88bf
            IntentRequiredException typed = (IntentRequiredException) e;
            activity.startActivityForResult(typed.getIntent(), typed.getRequestCode());
            return true;
        } else if (e instanceof PendingIntentRequiredException) {
            PendingIntentRequiredException typed = (PendingIntentRequiredException) e;
            startIntentSenderForResult(activity, typed.getPendingIntent(), typed.getRequestCode());
            return true;
        }

        return false;
    }

    public static boolean handleError(FragmentBase fragment, Exception e) {
        return handleError(((HelperActivityBase) fragment.getActivity()), e);
    }

    private static void startIntentSenderForResult(HelperActivityBase activity,
                                                   PendingIntent intent,
                                                   int requestCode) {
        try {
            activity.startIntentSenderForResult(
                    intent.getIntentSender(), requestCode, null, 0, 0, 0);
        } catch (IntentSender.SendIntentException e) {
            activity.finish(Activity.RESULT_CANCELED, IdpResponse.getErrorIntent(e));
        }
    }
}<|MERGE_RESOLUTION|>--- conflicted
+++ resolved
@@ -19,14 +19,7 @@
     }
 
     public static boolean handleError(@NonNull HelperActivityBase activity, @Nullable Exception e) {
-<<<<<<< HEAD
-        if (e instanceof UserCancellationException) {
-            activity.finish(Activity.RESULT_CANCELED, null);
-            return true;
-        } else if (e instanceof IntentRequiredException) {
-=======
         if (e instanceof IntentRequiredException) {
->>>>>>> ec6b88bf
             IntentRequiredException typed = (IntentRequiredException) e;
             activity.startActivityForResult(typed.getIntent(), typed.getRequestCode());
             return true;
