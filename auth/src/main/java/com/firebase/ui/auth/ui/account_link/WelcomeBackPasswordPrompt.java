--- conflicted
+++ resolved
@@ -83,8 +83,7 @@
         TextView bodyTextView = ((TextView) findViewById(R.id.welcome_back_password_body));
         bodyTextView.setText(spannableStringBuilder);
 
-        ((TextInputLayout) findViewById(R.id.password_layout)).setPasswordVisibilityToggleEnabled(
-                false);
+        ((TextInputLayout) findViewById(R.id.password_layout)).setPasswordVisibilityToggleEnabled(false);
 
         // Click listeners
         findViewById(R.id.button_done).setOnClickListener(this);
@@ -136,29 +135,16 @@
                         // Sign in with the credential
                         firebaseAuth.signInWithCredential(authCredential)
                                 .addOnFailureListener(
-                                        new TaskFailureLogger(TAG,
-                                                              "Error signing in with credential"))
+                                        new TaskFailureLogger(TAG, "Error signing in with credential"))
                                 .addOnSuccessListener(
                                         new OnSuccessListener<AuthResult>() {
                                             @Override
                                             public void onSuccess(AuthResult authResult) {
-<<<<<<< HEAD
-                                                SaveSmartLock
-                                                        .getInstance(WelcomeBackPasswordPrompt.this,
-                                                                     mActivityHelper.getFlowParams(),
-                                                                     TAG)
-                                                        .saveCredentialsOrFinish(WelcomeBackPasswordPrompt.this,
-                                                                                 mActivityHelper.getFlowParams(),
-                                                                                 authResult.getUser(),
-                                                                                 password,
-                                                                                 null /* provider */);
-=======
                                                 mActivityHelper.saveCredentialsOrFinish(
                                                         mSmartLock,
                                                         WelcomeBackPasswordPrompt.this,
                                                         authResult.getUser(),
                                                         password);
->>>>>>> 42fa51cd
                                             }
                                         });
                     }
