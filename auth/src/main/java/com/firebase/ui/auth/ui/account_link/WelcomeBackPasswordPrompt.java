--- conflicted
+++ resolved
@@ -56,23 +56,13 @@
     private String mEmail;
     private TextInputLayout mPasswordLayout;
     private EditText mPasswordField;
-<<<<<<< HEAD
-    private IDPResponse mIdpResponse;
-    private SaveSmartLock mSmartLock;
-=======
     private IdpResponse mIdpResponse;
->>>>>>> ad115f01
 
     @Override
     protected void onCreate(Bundle savedInstanceState) {
         super.onCreate(savedInstanceState);
         setContentView(R.layout.welcome_back_password_prompt_layout);
 
-<<<<<<< HEAD
-        mSmartLock = SaveSmartLock.getInstance(this);
-
-=======
->>>>>>> ad115f01
         mPasswordLayout = (TextInputLayout) findViewById(R.id.password_layout);
         mPasswordField = (EditText) findViewById(R.id.password);
 
@@ -148,14 +138,6 @@
                                         new OnSuccessListener<AuthResult>() {
                                             @Override
                                             public void onSuccess(AuthResult authResult) {
-<<<<<<< HEAD
-                                                mSmartLock.saveCredentialsOrFinish(
-                                                        WelcomeBackPasswordPrompt.this,
-                                                        mActivityHelper,
-                                                        authResult.getUser(),
-                                                        password,
-                                                        null /* provider */);
-=======
                                                 SmartLock
                                                         .getInstance(WelcomeBackPasswordPrompt.this,
                                                                      TAG)
@@ -165,7 +147,6 @@
                                                                 authResult.getUser(),
                                                                 password,
                                                                 null /* provider */);
->>>>>>> ad115f01
                                             }
                                         });
                     }
