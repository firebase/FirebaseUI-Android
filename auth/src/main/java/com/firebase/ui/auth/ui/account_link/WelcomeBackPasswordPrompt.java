/*
 * Copyright 2016 Google Inc. All Rights Reserved.
 *
 * Licensed under the Apache License, Version 2.0 (the "License"); you may not use this file except
 * in compliance with the License. You may obtain a copy of the License at
 *
 * http://www.apache.org/licenses/LICENSE-2.0
 *
 * Unless required by applicable law or agreed to in writing, software distributed under the
 * License is distributed on an "AS IS" BASIS, WITHOUT WARRANTIES OR CONDITIONS OF ANY KIND, either
 * express or implied. See the License for the specific language governing permissions and
 * limitations under the License.
 */

package com.firebase.ui.auth.ui.account_link;

import android.content.Context;
import android.content.Intent;
import android.graphics.Typeface;
import android.os.Bundle;
import android.support.annotation.NonNull;
import android.support.design.widget.TextInputLayout;
import android.text.Spannable;
import android.text.SpannableStringBuilder;
import android.text.TextUtils;
import android.text.style.StyleSpan;
import android.view.View;
import android.widget.EditText;
import android.widget.TextView;

import com.firebase.ui.auth.IdpResponse;
import com.firebase.ui.auth.R;
import com.firebase.ui.auth.ui.ActivityHelper;
import com.firebase.ui.auth.ui.AppCompatBase;
import com.firebase.ui.auth.ui.AuthCredentialHelper;
import com.firebase.ui.auth.ui.ExtraConstants;
import com.firebase.ui.auth.ui.FlowParameters;
import com.firebase.ui.auth.ui.TaskFailureLogger;
import com.firebase.ui.auth.ui.email.PasswordToggler;
import com.firebase.ui.auth.ui.email.RecoverPasswordActivity;
import com.firebase.ui.auth.util.SmartLock;
import com.google.android.gms.tasks.OnFailureListener;
import com.google.android.gms.tasks.OnSuccessListener;
import com.google.firebase.auth.AuthCredential;
import com.google.firebase.auth.AuthResult;
import com.google.firebase.auth.FirebaseAuth;

/**
 * Activity to link a pre-existing email/password account to a new IDP sign-in by confirming
 * the password before initiating a link.
 */
public class WelcomeBackPasswordPrompt extends AppCompatBase implements View.OnClickListener {
    private static final String TAG = "WelcomeBackPassword";
    private static final StyleSpan BOLD = new StyleSpan(Typeface.BOLD);

    private String mEmail;
    private TextInputLayout mPasswordLayout;
    private EditText mPasswordField;
<<<<<<< HEAD
    private IDPResponse mIdpResponse;
    private SmartLock mSmartLock;
=======
    private IdpResponse mIdpResponse;
>>>>>>> 068899c0

    @Override
    protected void onCreate(Bundle savedInstanceState) {
        super.onCreate(savedInstanceState);
        setContentView(R.layout.welcome_back_password_prompt_layout);

//        mSmartLock = SmartLock.getInstance(this);

        mPasswordLayout = (TextInputLayout) findViewById(R.id.password_layout);
        mPasswordField = (EditText) findViewById(R.id.password);

        mIdpResponse = getIntent().getParcelableExtra(ExtraConstants.EXTRA_IDP_RESPONSE);
        mEmail = mIdpResponse.getEmail();

        // Create welcome back text with email bolded
        String bodyText = getResources().getString(R.string.welcome_back_password_prompt_body);
        bodyText = String.format(bodyText, mEmail);
        SpannableStringBuilder spannableStringBuilder = new SpannableStringBuilder(bodyText);
        int emailStart = bodyText.indexOf(mEmail);
        spannableStringBuilder.setSpan(BOLD, emailStart, emailStart + mEmail.length(), Spannable
                .SPAN_INCLUSIVE_INCLUSIVE);

        TextView bodyTextView = ((TextView) findViewById(R.id.welcome_back_password_body));
        bodyTextView.setText(spannableStringBuilder);

        ((TextInputLayout) findViewById(R.id.password_layout)).setPasswordVisibilityToggleEnabled(false);

        // Click listeners
        findViewById(R.id.button_done).setOnClickListener(this);
        findViewById(R.id.toggle_visibility).setOnClickListener(
                new PasswordToggler(mPasswordField));
        findViewById(R.id.trouble_signing_in).setOnClickListener(this);
    }

    @Override
    public void onClick(View view) {
        final int id = view.getId();
        if (id == R.id.button_done) {
            mActivityHelper.showLoadingDialog(R.string.progress_dialog_signing_in);
            next(mEmail, mPasswordField.getText().toString());
        } else if (id == R.id.trouble_signing_in) {
            mActivityHelper.dismissDialog();
            startActivity(RecoverPasswordActivity.createIntent(
                    getApplicationContext(),
                    mActivityHelper.getFlowParams(),
                    mEmail));
            finish(RESULT_OK, new Intent());
        }
    }

    private void next(String email, final String password) {
        final FirebaseAuth firebaseAuth = mActivityHelper.getFirebaseAuth();

        // Check for null or empty password
        if (TextUtils.isEmpty(password)) {
            mPasswordField.setError(getString(R.string.required_field));
            return;
        } else {
            mPasswordField.setError(null);
        }

        // Sign in with known email and the password provided
        firebaseAuth.signInWithEmailAndPassword(email, password)
                .addOnFailureListener(
                        new TaskFailureLogger(TAG, "Error signing in with email and password"))
                .addOnSuccessListener(new OnSuccessListener<AuthResult>() {
                    @Override
                    public void onSuccess(AuthResult authResult) {
                        // Get the social AuthCredential from the IDPResponse object, link
                        // it to the email/password account.
                        AuthCredential authCredential =
                                AuthCredentialHelper.getAuthCredential(mIdpResponse);
                        authResult.getUser().linkWithCredential(authCredential);
                        firebaseAuth.signOut();

                        // Sign in with the credential
                        firebaseAuth.signInWithCredential(authCredential)
                                .addOnFailureListener(
                                        new TaskFailureLogger(TAG, "Error signing in with credential"))
                                .addOnSuccessListener(
                                        new OnSuccessListener<AuthResult>() {
                                            @Override
                                            public void onSuccess(AuthResult authResult) {
                                                mSmartLock.saveCredentialsOrFinish(
                                                        WelcomeBackPasswordPrompt.this,
                                                        mActivityHelper,
                                                        authResult.getUser(),
                                                        password,
                                                        null /* provider */);
                                            }
                                        });
                    }
                })
                .addOnFailureListener(new OnFailureListener() {
                    @Override
                    public void onFailure(@NonNull Exception e) {
                        String error = e.getLocalizedMessage();
                        mPasswordLayout.setError(error);
                    }
                });
    }

    public static Intent createIntent(
            Context context,
            FlowParameters flowParams,
            IdpResponse response) {
        return ActivityHelper.createBaseIntent(context, WelcomeBackPasswordPrompt.class, flowParams)
                .putExtra(ExtraConstants.EXTRA_IDP_RESPONSE, response);
    }
}<|MERGE_RESOLUTION|>--- conflicted
+++ resolved
@@ -56,19 +56,12 @@
     private String mEmail;
     private TextInputLayout mPasswordLayout;
     private EditText mPasswordField;
-<<<<<<< HEAD
-    private IDPResponse mIdpResponse;
-    private SmartLock mSmartLock;
-=======
     private IdpResponse mIdpResponse;
->>>>>>> 068899c0
 
     @Override
     protected void onCreate(Bundle savedInstanceState) {
         super.onCreate(savedInstanceState);
         setContentView(R.layout.welcome_back_password_prompt_layout);
-
-//        mSmartLock = SmartLock.getInstance(this);
 
         mPasswordLayout = (TextInputLayout) findViewById(R.id.password_layout);
         mPasswordField = (EditText) findViewById(R.id.password);
