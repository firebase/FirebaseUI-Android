--- conflicted
+++ resolved
@@ -68,15 +68,6 @@
         return mParams;
     }
 
-<<<<<<< HEAD
-    public ProgressDialogHolder getDialogHolder() {
-        return mProgressDialogHolder;
-=======
-    public AuthHelper getAuthHelper() {
-        return mAuthHelper;
->>>>>>> 50584902
-    }
-
     public void finish(int resultCode, @Nullable Intent intent) {
         setResult(resultCode, intent);
         finish();
