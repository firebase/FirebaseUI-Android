--- conflicted
+++ resolved
@@ -15,10 +15,6 @@
 import com.firebase.ui.auth.util.CredentialsUtils;
 import com.firebase.ui.auth.util.ExtraConstants;
 import com.firebase.ui.auth.util.data.ProviderUtils;
-<<<<<<< HEAD
-=======
-import com.firebase.ui.auth.viewmodel.FlowHolder;
->>>>>>> ec6b88bf
 import com.firebase.ui.auth.viewmodel.RequestCodes;
 import com.google.android.gms.auth.api.credentials.Credential;
 import com.google.firebase.auth.FirebaseUser;
@@ -28,15 +24,8 @@
 @SuppressWarnings("Registered")
 @RestrictTo(RestrictTo.Scope.LIBRARY_GROUP)
 public class HelperActivityBase extends AppCompatActivity {
-<<<<<<< HEAD
     private FlowParameters mParams;
 
-=======
-    private FlowHolder mFlowHolder;
-
-    private FlowParameters mFlowParameters;
-    private AuthHelper mAuthHelper;
->>>>>>> ec6b88bf
     private ProgressDialogHolder mProgressDialogHolder;
 
     public static Intent createBaseIntent(
@@ -65,12 +54,7 @@
     @Override
     protected void onActivityResult(int requestCode, int resultCode, Intent data) {
         super.onActivityResult(requestCode, resultCode, data);
-<<<<<<< HEAD
         // Forward the results of Smart Lock saving
-=======
-
-        // Forward the results of Smartlock Saving
->>>>>>> ec6b88bf
         if (requestCode == RequestCodes.CRED_SAVE_FLOW) {
             finish(RESULT_OK, data);
         }
@@ -102,13 +86,8 @@
                 firebaseUser, password, accountType);
 
         // Start the dedicated SmartLock Activity
-<<<<<<< HEAD
         Intent intent = CredentialSaveActivity.createIntent(
                 this, getFlowParams(), credential, response);
-=======
-        Intent intent = CredentialSaveActivity.createIntent(this, getFlowParams(),
-                credential, response);
->>>>>>> ec6b88bf
         startActivityForResult(intent, RequestCodes.CRED_SAVE_FLOW);
     }
 }