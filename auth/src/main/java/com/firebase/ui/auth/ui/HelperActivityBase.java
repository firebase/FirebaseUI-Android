--- conflicted
+++ resolved
@@ -70,19 +70,4 @@
                 this, getFlowParams(), credential, response);
         startActivityForResult(intent, RequestCodes.CRED_SAVE_FLOW);
     }
-<<<<<<< HEAD
-
-    @Override
-    public void showProgress(@StringRes int message) {
-        throw new UnsupportedOperationException(
-                "Either a fragment or activity must handle progress updates.");
-    }
-
-    @Override
-    public void hideProgress() {
-        throw new UnsupportedOperationException(
-                "Either a fragment or activity must handle progress updates.");
-    }
-=======
->>>>>>> fc9e46aa
 }