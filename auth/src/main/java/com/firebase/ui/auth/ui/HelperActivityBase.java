package com.firebase.ui.auth.ui;

import android.app.Activity;
import android.content.Context;
import android.content.Intent;
import android.os.Bundle;
import android.support.annotation.NonNull;
import android.support.annotation.Nullable;
import android.support.annotation.RestrictTo;
import android.support.v7.app.AppCompatActivity;

import com.firebase.ui.auth.IdpResponse;
import com.firebase.ui.auth.data.model.FlowParameters;
import com.firebase.ui.auth.ui.credentials.CredentialSaveActivity;
<<<<<<< HEAD
import com.firebase.ui.auth.util.CredentialsUtils;
=======
import com.firebase.ui.auth.util.AuthHelper;
import com.firebase.ui.auth.util.CredentialUtils;
>>>>>>> 017eb158
import com.firebase.ui.auth.util.ExtraConstants;
import com.firebase.ui.auth.util.data.ProviderUtils;
import com.firebase.ui.auth.viewmodel.RequestCodes;
import com.google.android.gms.auth.api.credentials.Credential;
import com.google.firebase.auth.FirebaseUser;

import static com.firebase.ui.auth.util.Preconditions.checkNotNull;

@SuppressWarnings("Registered")
@RestrictTo(RestrictTo.Scope.LIBRARY_GROUP)
public class HelperActivityBase extends AppCompatActivity {
    private FlowParameters mParams;

<<<<<<< HEAD
=======
    private AuthHelper mAuthHelper;
>>>>>>> 017eb158
    private ProgressDialogHolder mProgressDialogHolder;

    protected static Intent createBaseIntent(
            @NonNull Context context,
            @NonNull Class<? extends Activity> target,
            @NonNull FlowParameters flowParams) {
        return new Intent(
                checkNotNull(context, "context cannot be null"),
                checkNotNull(target, "target activity cannot be null"))
                .putExtra(ExtraConstants.FLOW_PARAMS,
                        checkNotNull(flowParams, "flowParams cannot be null"));
    }

    @Override
    protected void onCreate(@Nullable Bundle savedInstanceState) {
        super.onCreate(savedInstanceState);
        mProgressDialogHolder = new ProgressDialogHolder(this);
    }

    @Override
    protected void onDestroy() {
        super.onDestroy();
        mProgressDialogHolder.dismissDialog();
    }

    @Override
    protected void onActivityResult(int requestCode, int resultCode, Intent data) {
        super.onActivityResult(requestCode, resultCode, data);
        // Forward the results of Smart Lock saving
        if (requestCode == RequestCodes.CRED_SAVE_FLOW) {
            finish(resultCode, data);
        }
    }

    public FlowParameters getFlowParams() {
        if (mParams == null) {
            mParams = FlowParameters.fromIntent(getIntent());
        }
        return mParams;
<<<<<<< HEAD
=======
    }

    public AuthHelper getAuthHelper() {
        return mAuthHelper;
>>>>>>> 017eb158
    }

    public ProgressDialogHolder getDialogHolder() {
        return mProgressDialogHolder;
    }

    public void finish(int resultCode, @Nullable Intent intent) {
        setResult(resultCode, intent);
        finish();
    }

    public void startSaveCredentials(
            FirebaseUser firebaseUser,
            IdpResponse response,
            @Nullable String password) {
        // Build credential
        String accountType = ProviderUtils.idpResponseToAccountType(response);
<<<<<<< HEAD
        Credential credential = CredentialsUtils.buildCredential(
=======
        Credential credential = CredentialUtils.buildCredential(
>>>>>>> 017eb158
                firebaseUser, password, accountType);

        // Start the dedicated SmartLock Activity
        Intent intent = CredentialSaveActivity.createIntent(
                this, getFlowParams(), credential, response);
        startActivityForResult(intent, RequestCodes.CRED_SAVE_FLOW);
    }
}<|MERGE_RESOLUTION|>--- conflicted
+++ resolved
@@ -12,12 +12,7 @@
 import com.firebase.ui.auth.IdpResponse;
 import com.firebase.ui.auth.data.model.FlowParameters;
 import com.firebase.ui.auth.ui.credentials.CredentialSaveActivity;
-<<<<<<< HEAD
-import com.firebase.ui.auth.util.CredentialsUtils;
-=======
-import com.firebase.ui.auth.util.AuthHelper;
 import com.firebase.ui.auth.util.CredentialUtils;
->>>>>>> 017eb158
 import com.firebase.ui.auth.util.ExtraConstants;
 import com.firebase.ui.auth.util.data.ProviderUtils;
 import com.firebase.ui.auth.viewmodel.RequestCodes;
@@ -31,10 +26,6 @@
 public class HelperActivityBase extends AppCompatActivity {
     private FlowParameters mParams;
 
-<<<<<<< HEAD
-=======
-    private AuthHelper mAuthHelper;
->>>>>>> 017eb158
     private ProgressDialogHolder mProgressDialogHolder;
 
     protected static Intent createBaseIntent(
@@ -74,13 +65,6 @@
             mParams = FlowParameters.fromIntent(getIntent());
         }
         return mParams;
-<<<<<<< HEAD
-=======
-    }
-
-    public AuthHelper getAuthHelper() {
-        return mAuthHelper;
->>>>>>> 017eb158
     }
 
     public ProgressDialogHolder getDialogHolder() {
@@ -98,11 +82,7 @@
             @Nullable String password) {
         // Build credential
         String accountType = ProviderUtils.idpResponseToAccountType(response);
-<<<<<<< HEAD
-        Credential credential = CredentialsUtils.buildCredential(
-=======
         Credential credential = CredentialUtils.buildCredential(
->>>>>>> 017eb158
                 firebaseUser, password, accountType);
 
         // Start the dedicated SmartLock Activity
