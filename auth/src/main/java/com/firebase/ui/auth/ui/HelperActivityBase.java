--- conflicted
+++ resolved
@@ -15,11 +15,7 @@
 import com.firebase.ui.auth.util.CredentialsUtils;
 import com.firebase.ui.auth.util.ExtraConstants;
 import com.firebase.ui.auth.util.data.ProviderUtils;
-<<<<<<< HEAD
-=======
-import com.firebase.ui.auth.viewmodel.FlowHolder;
 import com.firebase.ui.auth.viewmodel.RequestCodes;
->>>>>>> 35eb2f09
 import com.google.android.gms.auth.api.credentials.Credential;
 import com.google.firebase.auth.FirebaseUser;
 
@@ -28,13 +24,7 @@
 @SuppressWarnings("Registered")
 @RestrictTo(RestrictTo.Scope.LIBRARY_GROUP)
 public class HelperActivityBase extends AppCompatActivity {
-<<<<<<< HEAD
-    private static final int RC_SAVE_CREDENTIAL = 101;
-
     private FlowParameters mParams;
-=======
-    private FlowHolder mFlowHolder;
->>>>>>> 35eb2f09
 
     private ProgressDialogHolder mProgressDialogHolder;
 
@@ -64,14 +54,8 @@
     @Override
     protected void onActivityResult(int requestCode, int resultCode, Intent data) {
         super.onActivityResult(requestCode, resultCode, data);
-<<<<<<< HEAD
         // Forward the results of Smart Lock saving
-        if (requestCode == RC_SAVE_CREDENTIAL) {
-=======
-
-        // Forward the results of Smartlock Saving
         if (requestCode == RequestCodes.CRED_SAVE_FLOW) {
->>>>>>> 35eb2f09
             finish(RESULT_OK, data);
         }
     }
@@ -102,14 +86,8 @@
                 firebaseUser, password, accountType);
 
         // Start the dedicated SmartLock Activity
-<<<<<<< HEAD
         Intent intent = CredentialSaveActivity.createIntent(
                 this, getFlowParams(), credential, response);
-        startActivityForResult(intent, RC_SAVE_CREDENTIAL);
-=======
-        Intent intent = CredentialSaveActivity.createIntent(this, getFlowParams(),
-                credential, response);
         startActivityForResult(intent, RequestCodes.CRED_SAVE_FLOW);
->>>>>>> 35eb2f09
     }
 }