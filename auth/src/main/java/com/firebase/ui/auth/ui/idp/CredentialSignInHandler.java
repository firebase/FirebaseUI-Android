/*
 * Copyright 2016 Google Inc. All Rights Reserved.
 *
 * Licensed under the Apache License, Version 2.0 (the "License"); you may not use this file except
 * in compliance with the License. You may obtain a copy of the License at
 *
 * http://www.apache.org/licenses/LICENSE-2.0
 *
 * Unless required by applicable law or agreed to in writing, software distributed under the
 * License is distributed on an "AS IS" BASIS, WITHOUT WARRANTIES OR CONDITIONS OF ANY KIND, either
 * express or implied. See the License for the specific language governing permissions and
 * limitations under the License.
 */

package com.firebase.ui.auth.ui.idp;

import android.support.annotation.NonNull;
import android.support.annotation.Nullable;
import android.util.Log;

import com.firebase.ui.auth.IdpResponse;
import com.firebase.ui.auth.ui.ActivityHelper;
import com.firebase.ui.auth.ui.AppCompatBase;
import com.firebase.ui.auth.ui.TaskFailureLogger;
import com.firebase.ui.auth.ui.account_link.WelcomeBackIdpPrompt;
import com.firebase.ui.auth.ui.account_link.WelcomeBackPasswordPrompt;
import com.firebase.ui.auth.util.BaseHelper;
import com.firebase.ui.auth.util.smartlock.SaveSmartLock;
import com.google.android.gms.tasks.OnCompleteListener;
import com.google.android.gms.tasks.OnFailureListener;
import com.google.android.gms.tasks.OnSuccessListener;
import com.google.android.gms.tasks.Task;
import com.google.firebase.auth.AuthResult;
import com.google.firebase.auth.EmailAuthProvider;
import com.google.firebase.auth.FirebaseAuth;
import com.google.firebase.auth.FirebaseAuthUserCollisionException;
import com.google.firebase.auth.FirebaseUser;
import com.google.firebase.auth.ProviderQueryResult;

public class CredentialSignInHandler implements OnCompleteListener<AuthResult> {
    private final static String TAG = "CredentialSignInHandler";

    private AppCompatBase mActivity;
<<<<<<< HEAD
    private BaseHelper mHelper;
    private SaveSmartLock mSmartLock;
=======
    private ActivityHelper mActivityHelper;
    @Nullable private SmartLock mSmartLock;
>>>>>>> 42fa51cd
    private IdpResponse mResponse;
    private int mAccountLinkResultCode;

    public CredentialSignInHandler(
            AppCompatBase activity,
<<<<<<< HEAD
            ActivityHelper helper,
            SaveSmartLock smartLock,
=======
            ActivityHelper activityHelper,
            @Nullable SmartLock smartLock,
>>>>>>> 42fa51cd
            int accountLinkResultCode,
            IdpResponse response) {
        mActivity = activity;
        mHelper = helper;
        mSmartLock = smartLock;
        mResponse = response;
        mAccountLinkResultCode = accountLinkResultCode;
    }

    @Override
    public void onComplete(@NonNull Task<AuthResult> task) {
        if (task.isSuccessful()) {
            FirebaseUser firebaseUser = task.getResult().getUser();
<<<<<<< HEAD
            mSmartLock.saveCredentialsOrFinish(mActivity,
                                               mHelper.getFlowParams(),
                                               firebaseUser,
                                               null /* password */,
                                               mResponse.getProviderType());
=======
            mActivityHelper.saveCredentialsOrFinish(
                    mSmartLock,
                    mActivity,
                    firebaseUser,
                    mResponse);
>>>>>>> 42fa51cd
        } else {
            if (task.getException() instanceof FirebaseAuthUserCollisionException) {
                final String email = mResponse.getEmail();
                FirebaseAuth firebaseAuth = mHelper.getFirebaseAuth();
                firebaseAuth.fetchProvidersForEmail(email)
                        .addOnFailureListener(new TaskFailureLogger(
                                TAG, "Error fetching providers for email"))
                        .addOnSuccessListener(new StartWelcomeBackFlow(email))
                        .addOnFailureListener(new OnFailureListener() {
                            @Override
                            public void onFailure(@NonNull Exception e) {
                                // TODO: What to do when signing in with Credential fails
                                // and we can't continue to Welcome back flow without
                                // knowing providers?
                            }
                        });
            } else {
                mHelper.dismissDialog();
                Log.e(TAG, "Unexpected exception when signing in with credential",
                      task.getException());
            }
        }
    }

    private class StartWelcomeBackFlow implements OnSuccessListener<ProviderQueryResult> {
        private String mEmail;

        public StartWelcomeBackFlow(String email) {
            mEmail = email;
        }

        @Override
        public void onSuccess(@NonNull ProviderQueryResult result) {
            mHelper.dismissDialog();

            String provider = result.getProviders().get(0);
            if (provider.equals(EmailAuthProvider.PROVIDER_ID)) {
                // Start email welcome back flow
                mActivity.startActivityForResult(
                        WelcomeBackPasswordPrompt.createIntent(
                                mHelper.getApplicationContext(),
                                mHelper.getFlowParams(),
                                mResponse
                        ), mAccountLinkResultCode);
            } else {
                // Start IDP welcome back flow
                mActivity.startActivityForResult(
                        WelcomeBackIdpPrompt.createIntent(
                                mHelper.getApplicationContext(),
                                mHelper.getFlowParams(),
                                result.getProviders().get(0),
                                mResponse,
                                mEmail
                        ), mAccountLinkResultCode);
            }
        }
    }
}<|MERGE_RESOLUTION|>--- conflicted
+++ resolved
@@ -41,25 +41,15 @@
     private final static String TAG = "CredentialSignInHandler";
 
     private AppCompatBase mActivity;
-<<<<<<< HEAD
     private BaseHelper mHelper;
-    private SaveSmartLock mSmartLock;
-=======
-    private ActivityHelper mActivityHelper;
-    @Nullable private SmartLock mSmartLock;
->>>>>>> 42fa51cd
+    @Nullable private SaveSmartLock mSmartLock;
     private IdpResponse mResponse;
     private int mAccountLinkResultCode;
 
     public CredentialSignInHandler(
             AppCompatBase activity,
-<<<<<<< HEAD
             ActivityHelper helper,
-            SaveSmartLock smartLock,
-=======
-            ActivityHelper activityHelper,
-            @Nullable SmartLock smartLock,
->>>>>>> 42fa51cd
+            @Nullable SaveSmartLock smartLock,
             int accountLinkResultCode,
             IdpResponse response) {
         mActivity = activity;
@@ -73,19 +63,11 @@
     public void onComplete(@NonNull Task<AuthResult> task) {
         if (task.isSuccessful()) {
             FirebaseUser firebaseUser = task.getResult().getUser();
-<<<<<<< HEAD
-            mSmartLock.saveCredentialsOrFinish(mActivity,
-                                               mHelper.getFlowParams(),
-                                               firebaseUser,
-                                               null /* password */,
-                                               mResponse.getProviderType());
-=======
             mActivityHelper.saveCredentialsOrFinish(
                     mSmartLock,
                     mActivity,
                     firebaseUser,
                     mResponse);
->>>>>>> 42fa51cd
         } else {
             if (task.getException() instanceof FirebaseAuthUserCollisionException) {
                 final String email = mResponse.getEmail();
