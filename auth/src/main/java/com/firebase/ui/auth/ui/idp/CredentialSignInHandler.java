--- conflicted
+++ resolved
@@ -40,25 +40,16 @@
 
     private AppCompatBase mActivity;
     private ActivityHelper mActivityHelper;
-<<<<<<< HEAD
     private SmartLock mSmartLock;
+    private IdpResponse mResponse;
     private int mAccountLinkResultCode;
-    private IDPResponse mResponse;
-=======
-    private IdpResponse mResponse;
->>>>>>> 068899c0
 
     public CredentialSignInHandler(
             AppCompatBase activity,
             ActivityHelper activityHelper,
             SmartLock smartLock,
             int accountLinkResultCode,
-<<<<<<< HEAD
-            IDPResponse response) {
-=======
-            int saveCredentialsResultCode,
             IdpResponse response) {
->>>>>>> 068899c0
         mActivity = activity;
         mActivityHelper = activityHelper;
         mSmartLock = smartLock;
@@ -96,16 +87,6 @@
                 Log.e(TAG, "Unexpected exception when signing in with credential",
                       task.getException());
             }
-<<<<<<< HEAD
-=======
-        } else {
-            mActivityHelper.dismissDialog();
-
-            FirebaseUser firebaseUser = task.getResult().getUser();
-            SmartlockUtil.saveCredentialOrFinish(mActivity, mSaveCredentialsResultCode,
-                    mActivityHelper.getFlowParams(), firebaseUser,
-                    null /* password */, mResponse);
->>>>>>> 068899c0
         }
     }
 
