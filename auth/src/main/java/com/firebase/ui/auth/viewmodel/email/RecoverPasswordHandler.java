package com.firebase.ui.auth.viewmodel.email;

import android.app.Application;
import android.support.annotation.NonNull;
import android.support.annotation.RestrictTo;

import com.firebase.ui.auth.data.model.Resource;
import com.firebase.ui.auth.viewmodel.AuthViewModelBase;
import com.google.android.gms.tasks.OnCompleteListener;
import com.google.android.gms.tasks.Task;

@RestrictTo(RestrictTo.Scope.LIBRARY_GROUP)
public class RecoverPasswordHandler extends AuthViewModelBase<String> {
    public RecoverPasswordHandler(Application application) {
        super(application);
    }

    public void startReset(final String email) {
        setResult(Resource.<String>forLoading());
        getAuth().sendPasswordResetEmail(email)
                .addOnCompleteListener(new OnCompleteListener<Void>() {
                    @Override
                    public void onComplete(@NonNull Task<Void> task) {
                        Resource<String> resource = task.isSuccessful()
                                ? Resource.forSuccess(email)
                                : Resource.<String>forFailure(task.getException());
<<<<<<< HEAD
                        setResult(state);
=======
                        setResult(resource);
>>>>>>> 39c85f02
                    }
                });
    }
}<|MERGE_RESOLUTION|>--- conflicted
+++ resolved
@@ -24,11 +24,7 @@
                         Resource<String> resource = task.isSuccessful()
                                 ? Resource.forSuccess(email)
                                 : Resource.<String>forFailure(task.getException());
-<<<<<<< HEAD
-                        setResult(state);
-=======
                         setResult(resource);
->>>>>>> 39c85f02
                     }
                 });
     }
