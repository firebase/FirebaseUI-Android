package com.firebase.ui.auth.viewmodel.smartlock;

import android.app.Activity;
import android.app.Application;
import android.support.annotation.NonNull;
import android.support.annotation.Nullable;
import android.support.annotation.RestrictTo;
import android.util.Log;

import com.firebase.ui.auth.ErrorCodes;
import com.firebase.ui.auth.FirebaseUiException;
import com.firebase.ui.auth.IdpResponse;
import com.firebase.ui.auth.data.model.PendingIntentRequiredException;
import com.firebase.ui.auth.data.model.Resource;
<<<<<<< HEAD
import com.firebase.ui.auth.util.CredentialsUtils;
=======
import com.firebase.ui.auth.util.CredentialUtils;
import com.firebase.ui.auth.util.GoogleApiUtils;
import com.firebase.ui.auth.util.data.ProviderUtils;
>>>>>>> 017eb158
import com.firebase.ui.auth.viewmodel.AuthViewModelBase;
import com.firebase.ui.auth.viewmodel.RequestCodes;
import com.google.android.gms.auth.api.credentials.Credential;
import com.google.android.gms.common.api.ResolvableApiException;
import com.google.android.gms.tasks.OnCompleteListener;
import com.google.android.gms.tasks.Task;
import com.google.firebase.auth.FirebaseUser;
import com.google.firebase.auth.GoogleAuthProvider;

/**
 * ViewModel for initiating saves to the Credentials API (SmartLock).
 */
public class SmartLockHandler extends AuthViewModelBase<IdpResponse> {
    private static final String TAG = "SmartLockViewModel";

    private IdpResponse mResponse;

    public SmartLockHandler(Application application) {
        super(application);
    }

    public void setResponse(@NonNull IdpResponse response) {
        mResponse = response;
    }

    /**
     * Forward the result of a resolution from the Activity to the ViewModel.
     */
    public void onActivityResult(int requestCode, int resultCode) {
        if (requestCode == RequestCodes.CRED_SAVE) {
            if (resultCode == Activity.RESULT_OK) {
                setResult(Resource.forSuccess(mResponse));
            } else {
                Log.e(TAG, "SAVE: Canceled by user.");
                FirebaseUiException exception = new FirebaseUiException(
                        ErrorCodes.UNKNOWN_ERROR, "Save canceled by user.");
                setResult(Resource.<IdpResponse>forFailure(exception));
            }
        }
    }

    /** @see #saveCredentials(Credential) */
    @RestrictTo(RestrictTo.Scope.TESTS)
    public void saveCredentials(FirebaseUser firebaseUser,
                                @Nullable String password,
                                @Nullable String accountType) {
<<<<<<< HEAD
        saveCredentials(CredentialsUtils.buildCredential(firebaseUser, password, accountType));
=======
        saveCredentials(CredentialUtils.buildCredential(firebaseUser, password, accountType));
>>>>>>> 017eb158
    }

    /** Initialize saving a credential. */
    public void saveCredentials(@Nullable Credential credential) {
        if (!getArguments().enableCredentials) {
            setResult(Resource.forSuccess(mResponse));
            return;
        }
        setResult(Resource.<IdpResponse>forLoading());

        if (credential == null) {
            setResult(Resource.<IdpResponse>forFailure(new FirebaseUiException(
                    ErrorCodes.UNKNOWN_ERROR, "Failed to build credential.")));
            return;
        }

        deleteUnusedCredentials();
        getCredentialsClient().save(credential)
                .addOnCompleteListener(new OnCompleteListener<Void>() {
                    @Override
                    public void onComplete(@NonNull Task<Void> task) {
                        if (task.isSuccessful()) {
                            setResult(Resource.forSuccess(mResponse));
                        } else if (task.getException() instanceof ResolvableApiException) {
                            ResolvableApiException rae = (ResolvableApiException) task.getException();
                            setResult(Resource.<IdpResponse>forFailure(
                                    new PendingIntentRequiredException(
                                            rae.getResolution(), RequestCodes.CRED_SAVE)));
                        } else {
                            Log.w(TAG, "Non-resolvable exception: " + task.getException());
                            setResult(Resource.<IdpResponse>forFailure(new FirebaseUiException(
                                    ErrorCodes.UNKNOWN_ERROR,
                                    "Error when saving credential.",
                                    task.getException())));
                        }
                    }
                });
    }

    private void deleteUnusedCredentials() {
        if (mResponse.getProviderType().equals(GoogleAuthProvider.PROVIDER_ID)) {
            // Since Google accounts upgrade email ones, we don't want to end up
            // with duplicate credentials so delete the email ones.
            String type = ProviderUtils.providerIdToAccountType(
                    GoogleAuthProvider.PROVIDER_ID);
            GoogleApiUtils.getCredentialsClient(getApplication()).delete(
                    CredentialUtils.buildCredentialOrThrow(getCurrentUser(), "pass", type));
        }
    }
}<|MERGE_RESOLUTION|>--- conflicted
+++ resolved
@@ -12,13 +12,9 @@
 import com.firebase.ui.auth.IdpResponse;
 import com.firebase.ui.auth.data.model.PendingIntentRequiredException;
 import com.firebase.ui.auth.data.model.Resource;
-<<<<<<< HEAD
-import com.firebase.ui.auth.util.CredentialsUtils;
-=======
 import com.firebase.ui.auth.util.CredentialUtils;
 import com.firebase.ui.auth.util.GoogleApiUtils;
 import com.firebase.ui.auth.util.data.ProviderUtils;
->>>>>>> 017eb158
 import com.firebase.ui.auth.viewmodel.AuthViewModelBase;
 import com.firebase.ui.auth.viewmodel.RequestCodes;
 import com.google.android.gms.auth.api.credentials.Credential;
@@ -65,11 +61,7 @@
     public void saveCredentials(FirebaseUser firebaseUser,
                                 @Nullable String password,
                                 @Nullable String accountType) {
-<<<<<<< HEAD
-        saveCredentials(CredentialsUtils.buildCredential(firebaseUser, password, accountType));
-=======
         saveCredentials(CredentialUtils.buildCredential(firebaseUser, password, accountType));
->>>>>>> 017eb158
     }
 
     /** Initialize saving a credential. */
