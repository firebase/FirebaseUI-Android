package com.firebase.ui.auth.viewmodel.smartlock;

import android.app.Activity;
import android.app.Application;
import android.support.annotation.NonNull;
import android.support.annotation.Nullable;
import android.support.annotation.RestrictTo;
import android.util.Log;

import com.firebase.ui.auth.ErrorCodes;
import com.firebase.ui.auth.FirebaseUiException;
import com.firebase.ui.auth.data.model.PendingIntentRequiredException;
import com.firebase.ui.auth.data.model.Resource;
import com.firebase.ui.auth.util.CredentialsUtils;
import com.firebase.ui.auth.viewmodel.AuthViewModelBase;
import com.firebase.ui.auth.viewmodel.RequestCodes;
<<<<<<< HEAD
import com.firebase.ui.auth.viewmodel.SingleLiveEvent;
=======
>>>>>>> ec6b88bf
import com.google.android.gms.auth.api.credentials.Credential;
import com.google.android.gms.auth.api.credentials.Credentials;
import com.google.android.gms.common.api.ResolvableApiException;
import com.google.android.gms.tasks.Continuation;
import com.google.android.gms.tasks.OnCompleteListener;
import com.google.android.gms.tasks.Task;
import com.google.firebase.auth.EmailAuthProvider;
import com.google.firebase.auth.FirebaseUser;
import com.google.firebase.auth.PhoneAuthProvider;

import java.util.List;

/**
 * ViewModel for initiating saves to the Credentials API (SmartLock).
 */
public class SmartLockHandler extends AuthViewModelBase<Void> {
    private static final String TAG = "SmartLockViewModel";

    public SmartLockHandler(Application application) {
        super(application);
    }

    /**
     * Forward the result of a resolution from the Activity to the ViewModel.
     */
    public void onActivityResult(int requestCode, int resultCode) {
        if (requestCode == RequestCodes.CRED_SAVE) {
            if (resultCode == Activity.RESULT_OK) {
                setResult(Resource.forVoidSuccess());
            } else {
                Log.e(TAG, "SAVE: Canceled by user.");
                FirebaseUiException exception = new FirebaseUiException(
                        ErrorCodes.UNKNOWN_ERROR, "Save canceled by user.");
                setResult(Resource.<Void>forFailure(exception));
            }
        }
    }

    /** @see #saveCredentials(Credential) */
    @RestrictTo(RestrictTo.Scope.TESTS)
    public void saveCredentials(FirebaseUser firebaseUser,
                                @Nullable String password,
                                @Nullable String accountType) {
        saveCredentials(CredentialsUtils.buildCredential(firebaseUser, password, accountType));
    }

    /** Initialize saving a credential. */
    public void saveCredentials(Credential credential) {
        if (!getArguments().enableCredentials) {
            setResult(Resource.forVoidSuccess());
            return;
        }
        setResult(Resource.<Void>forLoading());

        if (credential == null) {
            setResult(Resource.<Void>forFailure(new FirebaseUiException(ErrorCodes.UNKNOWN_ERROR,
                    "Failed to build credential.")));
            return;
        }

        getCredentialsClient().save(credential)
                .continueWithTask(new Continuation<Void, Task<Void>>() {
                    @Override
                    public Task<Void> then(@NonNull Task<Void> task) {
                        FirebaseUser user = getCurrentUser();
                        if (user == null) { return task; }

                        List<String> providers = user.getProviders();
                        if (providers.contains(EmailAuthProvider.PROVIDER_ID)
                                && providers.contains(PhoneAuthProvider.PROVIDER_ID)) {
                            return Credentials.getClient(getApplication())
                                    .delete(new Credential.Builder(user.getPhoneNumber()).build());
                        } else {
                            return task;
                        }
                    }
                })
                .addOnCompleteListener(new OnCompleteListener<Void>() {
                    @Override
                    public void onComplete(@NonNull Task<Void> task) {
                        if (task.isSuccessful()) {
                            setResult(Resource.forVoidSuccess());
                        } else if (task.getException() instanceof ResolvableApiException) {
                            ResolvableApiException rae = (ResolvableApiException) task.getException();
<<<<<<< HEAD
                            setResult(Resource.<Void>forFailure(new PendingIntentRequiredException(
                                    rae.getResolution(), RequestCodes.CRED_SAVE)));
=======
                            setResult(Resource.<Void>forUsableFailure(
                                    new PendingIntentRequiredException(
                                            rae.getResolution(), RequestCodes.CRED_SAVE)));
>>>>>>> ec6b88bf
                        } else {
                            Log.w(TAG, "Non-resolvable exception: " + task.getException());

                            FirebaseUiException exception = new FirebaseUiException(
                                    ErrorCodes.UNKNOWN_ERROR,
                                    "Error when saving credential.",
                                    task.getException());
                            setResult(Resource.<Void>forFailure(exception));
                        }
                    }
                });
    }
}<|MERGE_RESOLUTION|>--- conflicted
+++ resolved
@@ -14,10 +14,6 @@
 import com.firebase.ui.auth.util.CredentialsUtils;
 import com.firebase.ui.auth.viewmodel.AuthViewModelBase;
 import com.firebase.ui.auth.viewmodel.RequestCodes;
-<<<<<<< HEAD
-import com.firebase.ui.auth.viewmodel.SingleLiveEvent;
-=======
->>>>>>> ec6b88bf
 import com.google.android.gms.auth.api.credentials.Credential;
 import com.google.android.gms.auth.api.credentials.Credentials;
 import com.google.android.gms.common.api.ResolvableApiException;
@@ -102,14 +98,9 @@
                             setResult(Resource.forVoidSuccess());
                         } else if (task.getException() instanceof ResolvableApiException) {
                             ResolvableApiException rae = (ResolvableApiException) task.getException();
-<<<<<<< HEAD
-                            setResult(Resource.<Void>forFailure(new PendingIntentRequiredException(
-                                    rae.getResolution(), RequestCodes.CRED_SAVE)));
-=======
                             setResult(Resource.<Void>forUsableFailure(
                                     new PendingIntentRequiredException(
                                             rae.getResolution(), RequestCodes.CRED_SAVE)));
->>>>>>> ec6b88bf
                         } else {
                             Log.w(TAG, "Non-resolvable exception: " + task.getException());
 
