--- conflicted
+++ resolved
@@ -252,17 +252,11 @@
                     break;
                 case PhoneAuthProvider.PROVIDER_ID:
                     // Go directly to phone flow
-<<<<<<< HEAD
-                    String phone = firstIdpConfig.getParams().getString(AuthUI.EXTRA_DEFAULT_PHONE);
-                    startActivityForResult(
-                            PhoneVerificationActivity.createIntent(getContext(), flowParams, phone),
-=======
                     Bundle params = firstIdpConfig.getParams();
                     Intent phoneActivityIntent = PhoneVerificationActivity
                             .createIntent(getContext(), flowParams, params);
                     startActivityForResult(
                             phoneActivityIntent,
->>>>>>> 73a696e3
                             RC_PHONE_FLOW);
                     break;
                 default:
