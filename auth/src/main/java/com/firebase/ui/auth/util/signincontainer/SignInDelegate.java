--- conflicted
+++ resolved
@@ -94,11 +94,7 @@
 
         FlowParameters flowParams = getFlowParams();
         if (flowParams.enableCredentials) {
-<<<<<<< HEAD
-            mHelper.showLoadingDialog(R.string.fui_progress_dialog_loading);
-=======
-            getDialogHolder().showLoadingDialog(R.string.progress_dialog_loading);
->>>>>>> 90a5f3bf
+            getDialogHolder().showLoadingDialog(R.string.fui_progress_dialog_loading);
 
             mGoogleApiClient = new GoogleApiClient.Builder(getContext().getApplicationContext())
                     .addConnectionCallbacks(this)
