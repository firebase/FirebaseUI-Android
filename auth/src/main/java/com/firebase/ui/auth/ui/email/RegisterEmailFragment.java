package com.firebase.ui.auth.ui.email;

import android.arch.lifecycle.Observer;
import android.arch.lifecycle.ViewModelProviders;
import android.os.Build;
import android.os.Bundle;
import android.support.annotation.NonNull;
import android.support.annotation.Nullable;
import android.support.annotation.RestrictTo;
import android.support.design.widget.TextInputLayout;
import android.text.TextUtils;
import android.view.LayoutInflater;
import android.view.View;
import android.view.ViewGroup;
import android.widget.EditText;
import android.widget.TextView;

import com.firebase.ui.auth.AuthUI;
import com.firebase.ui.auth.IdpResponse;
import com.firebase.ui.auth.R;
import com.firebase.ui.auth.data.model.Resource;
import com.firebase.ui.auth.data.model.State;
import com.firebase.ui.auth.data.model.User;
import com.firebase.ui.auth.ui.FragmentBase;
import com.firebase.ui.auth.util.ExtraConstants;
import com.firebase.ui.auth.util.data.ProviderUtils;
import com.firebase.ui.auth.util.ui.FlowUtils;
import com.firebase.ui.auth.util.ui.ImeHelper;
import com.firebase.ui.auth.util.ui.PreambleHandler;
import com.firebase.ui.auth.util.ui.fieldvalidators.BaseValidator;
import com.firebase.ui.auth.util.ui.fieldvalidators.EmailFieldValidator;
import com.firebase.ui.auth.util.ui.fieldvalidators.NoOpValidator;
import com.firebase.ui.auth.util.ui.fieldvalidators.PasswordFieldValidator;
import com.firebase.ui.auth.util.ui.fieldvalidators.RequiredFieldValidator;
import com.firebase.ui.auth.viewmodel.idp.SocialProviderResponseHandler;
import com.google.firebase.auth.EmailAuthProvider;
import com.google.firebase.auth.FirebaseAuthInvalidCredentialsException;
import com.google.firebase.auth.FirebaseAuthWeakPasswordException;

/**
 * Fragment to display an email/name/password sign up form for new users.
 */
@RestrictTo(RestrictTo.Scope.LIBRARY_GROUP)
public class RegisterEmailFragment extends FragmentBase implements
        View.OnClickListener, View.OnFocusChangeListener, ImeHelper.DonePressedListener {
    public static final String TAG = "RegisterEmailFragment";

    private SocialProviderResponseHandler mHandler;

    private EditText mEmailEditText;
    private EditText mNameEditText;
    private EditText mPasswordEditText;
    private TextInputLayout mEmailInput;
    private TextInputLayout mPasswordInput;

    private EmailFieldValidator mEmailFieldValidator;
    private PasswordFieldValidator mPasswordFieldValidator;
    private BaseValidator mNameValidator;

    private User mUser;

    public static RegisterEmailFragment newInstance(User user) {
        RegisterEmailFragment fragment = new RegisterEmailFragment();
        Bundle args = new Bundle();
<<<<<<< HEAD
        args.putParcelable(ExtraConstants.EXTRA_USER, user);
=======
        args.putParcelable(ExtraConstants.FLOW_PARAMS, flowParameters);
        args.putParcelable(ExtraConstants.USER, user);

>>>>>>> 4b222dcc
        fragment.setArguments(args);
        return fragment;
    }

    @Override
    public void onCreate(@Nullable Bundle savedInstanceState) {
        super.onCreate(savedInstanceState);
        if (savedInstanceState == null) {
            mUser = User.getUser(getArguments());
        } else {
            mUser = User.getUser(savedInstanceState);
        }

        mHandler = ViewModelProviders.of(this).get(SocialProviderResponseHandler.class);
        mHandler.init(getFlowParams());
        mHandler.getOperation().observe(this, new Observer<Resource<IdpResponse>>() {
            @Override
            public void onChanged(Resource<IdpResponse> resource) {
                if (resource.getState() == State.LOADING) {
                    getDialogHolder().showLoadingDialog(R.string.fui_progress_dialog_signing_in);
                    return;
                }
                getDialogHolder().dismissDialog();

                if (resource.getState() == State.SUCCESS) {
                    startSaveCredentials(mHandler.getCurrentUser(), null, resource.getValue());
                } else {
                    Exception e = resource.getException();
                    if (!FlowUtils.handleError(RegisterEmailFragment.this, e)) {
                        if (e instanceof FirebaseAuthWeakPasswordException) {
                            mPasswordInput.setError(getResources().getQuantityString(
                                    R.plurals.fui_error_weak_password,
                                    R.integer.fui_min_password_length));
                        } else if (e instanceof FirebaseAuthInvalidCredentialsException) {
                            mEmailInput.setError(getString(R.string.fui_invalid_email_address));
                        } else {
                            // General error message, this branch should not be invoked but
                            // covers future API changes
                            mEmailInput.setError(getString(R.string.fui_email_account_creation_error));
                        }
                    }
                }
            }
        });
    }

    @Nullable
    @Override
    public View onCreateView(@NonNull LayoutInflater inflater,
                             @Nullable ViewGroup container,
                             @Nullable Bundle savedInstanceState) {
        return inflater.inflate(R.layout.fui_register_email_layout, container, false);
    }

    @Override
    public void onViewCreated(@NonNull View view, @Nullable Bundle savedInstanceState) {
        mEmailEditText = view.findViewById(R.id.email);
        mNameEditText = view.findViewById(R.id.name);
        mPasswordEditText = view.findViewById(R.id.password);
        mEmailInput = view.findViewById(R.id.email_layout);
        mPasswordInput = view.findViewById(R.id.password_layout);

        mEmailEditText = view.findViewById(R.id.email);
        mNameEditText = view.findViewById(R.id.name);
        mPasswordEditText = view.findViewById(R.id.password);
        mEmailInput = view.findViewById(R.id.email_layout);
        mPasswordInput = view.findViewById(R.id.password_layout);

        TextInputLayout nameInput = view.findViewById(R.id.name_layout);

        // Get configuration
        AuthUI.IdpConfig emailConfig = ProviderUtils.getConfigFromIdpsOrThrow(
                getFlowParams().providerInfo, EmailAuthProvider.PROVIDER_ID);
        boolean requireName = emailConfig.getParams()
<<<<<<< HEAD
                .getBoolean(ExtraConstants.EXTRA_REQUIRE_NAME, true);
=======
                .getBoolean(ExtraConstants.REQUIRE_NAME, true);

        mEmailEditText = v.findViewById(R.id.email);
        mNameEditText = v.findViewById(R.id.name);
        mPasswordEditText = v.findViewById(R.id.password);
        mAgreementText = v.findViewById(R.id.create_account_text);
        mEmailInput = v.findViewById(R.id.email_layout);
        mNameInput = v.findViewById(R.id.name_layout);
        mPasswordInput = v.findViewById(R.id.password_layout);

>>>>>>> 4b222dcc
        mPasswordFieldValidator = new PasswordFieldValidator(
                mPasswordInput,
                getResources().getInteger(R.integer.fui_min_password_length));
        mNameValidator = requireName
                ? new RequiredFieldValidator(nameInput)
                : new NoOpValidator(nameInput);
        mEmailFieldValidator = new EmailFieldValidator(mEmailInput);

        ImeHelper.setImeOnDoneListener(mPasswordEditText, this);

        mEmailEditText.setOnFocusChangeListener(this);
        mNameEditText.setOnFocusChangeListener(this);
        mPasswordEditText.setOnFocusChangeListener(this);
        view.findViewById(R.id.button_create).setOnClickListener(this);

        PreambleHandler.setup(
                getContext(),
                getFlowParams(),
                R.string.fui_button_text_save,
                view.<TextView>findViewById(R.id.create_account_text));
        if (Build.VERSION.SDK_INT >= Build.VERSION_CODES.O && getFlowParams().enableCredentials) {
            mEmailEditText.setImportantForAutofill(View.IMPORTANT_FOR_AUTOFILL_NO);
        }

        if (savedInstanceState != null) { return; }

        // If email is passed in, fill in the field and move down to the name field.
        String email = mUser.getEmail();
        if (!TextUtils.isEmpty(email)) {
            mEmailEditText.setText(email);
        }

        // If name is passed in, fill in the field and move down to the password field.
        String name = mUser.getName();
        if (!TextUtils.isEmpty(name)) {
            mNameEditText.setText(name);
        }

        // See http://stackoverflow.com/questions/11082341/android-requestfocus-ineffective#comment51774752_11082523
        if (!requireName || !TextUtils.isEmpty(mNameEditText.getText())) {
            safeRequestFocus(mPasswordEditText);
        } else if (!TextUtils.isEmpty(mEmailEditText.getText())) {
            safeRequestFocus(mNameEditText);
        } else {
            safeRequestFocus(mEmailEditText);
        }
    }

    private void safeRequestFocus(final View v) {
        v.post(new Runnable() {
            @Override
            public void run() {
                v.requestFocus();
            }
        });
    }

    @Override
    public void onActivityCreated(@Nullable Bundle savedInstanceState) {
        super.onActivityCreated(savedInstanceState);
        getActivity().setTitle(R.string.fui_title_register_email);
    }

    @Override
    public void onSaveInstanceState(@NonNull Bundle outState) {
<<<<<<< HEAD
        outState.putParcelable(ExtraConstants.EXTRA_USER,
=======
        outState.putParcelable(ExtraConstants.USER,
>>>>>>> 4b222dcc
                new User.Builder(EmailAuthProvider.PROVIDER_ID, mEmailEditText.getText().toString())
                        .setName(mNameEditText.getText().toString())
                        .setPhotoUri(mUser.getPhotoUri())
                        .build());
    }

    @Override
    public void onFocusChange(View view, boolean hasFocus) {
        if (hasFocus) return; // Only consider fields losing focus

        int id = view.getId();
        if (id == R.id.email) {
            mEmailFieldValidator.validate(mEmailEditText.getText());
        } else if (id == R.id.name) {
            mNameValidator.validate(mNameEditText.getText());
        } else if (id == R.id.password) {
            mPasswordFieldValidator.validate(mPasswordEditText.getText());
        }
    }

    @Override
    public void onClick(View view) {
        if (view.getId() == R.id.button_create) {
            validateAndRegisterUser();
        }
    }

    @Override
    public void onDonePressed() {
        validateAndRegisterUser();
    }

    private void validateAndRegisterUser() {
        String email = mEmailEditText.getText().toString();
        String password = mPasswordEditText.getText().toString();
        String name = mNameEditText.getText().toString();

        boolean emailValid = mEmailFieldValidator.validate(email);
        boolean passwordValid = mPasswordFieldValidator.validate(password);
        boolean nameValid = mNameValidator.validate(name);
        if (emailValid && passwordValid && nameValid) {
            mHandler.startSignIn(new IdpResponse.Builder(
                    new User.Builder(EmailAuthProvider.PROVIDER_ID, email)
                            .setName(name)
                            .setPhotoUri(mUser.getPhotoUri())
                            .build())
                    .build());
        }
    }
}<|MERGE_RESOLUTION|>--- conflicted
+++ resolved
@@ -62,13 +62,7 @@
     public static RegisterEmailFragment newInstance(User user) {
         RegisterEmailFragment fragment = new RegisterEmailFragment();
         Bundle args = new Bundle();
-<<<<<<< HEAD
-        args.putParcelable(ExtraConstants.EXTRA_USER, user);
-=======
-        args.putParcelable(ExtraConstants.FLOW_PARAMS, flowParameters);
         args.putParcelable(ExtraConstants.USER, user);
-
->>>>>>> 4b222dcc
         fragment.setArguments(args);
         return fragment;
     }
@@ -143,20 +137,7 @@
         AuthUI.IdpConfig emailConfig = ProviderUtils.getConfigFromIdpsOrThrow(
                 getFlowParams().providerInfo, EmailAuthProvider.PROVIDER_ID);
         boolean requireName = emailConfig.getParams()
-<<<<<<< HEAD
-                .getBoolean(ExtraConstants.EXTRA_REQUIRE_NAME, true);
-=======
                 .getBoolean(ExtraConstants.REQUIRE_NAME, true);
-
-        mEmailEditText = v.findViewById(R.id.email);
-        mNameEditText = v.findViewById(R.id.name);
-        mPasswordEditText = v.findViewById(R.id.password);
-        mAgreementText = v.findViewById(R.id.create_account_text);
-        mEmailInput = v.findViewById(R.id.email_layout);
-        mNameInput = v.findViewById(R.id.name_layout);
-        mPasswordInput = v.findViewById(R.id.password_layout);
-
->>>>>>> 4b222dcc
         mPasswordFieldValidator = new PasswordFieldValidator(
                 mPasswordInput,
                 getResources().getInteger(R.integer.fui_min_password_length));
@@ -222,11 +203,7 @@
 
     @Override
     public void onSaveInstanceState(@NonNull Bundle outState) {
-<<<<<<< HEAD
-        outState.putParcelable(ExtraConstants.EXTRA_USER,
-=======
         outState.putParcelable(ExtraConstants.USER,
->>>>>>> 4b222dcc
                 new User.Builder(EmailAuthProvider.PROVIDER_ID, mEmailEditText.getText().toString())
                         .setName(mNameEditText.getText().toString())
                         .setPhotoUri(mUser.getPhotoUri())
