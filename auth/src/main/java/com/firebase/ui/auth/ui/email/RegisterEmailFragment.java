package com.firebase.ui.auth.ui.email;

import android.arch.lifecycle.Observer;
import android.os.Build;
import android.os.Bundle;
import android.support.annotation.Nullable;
import android.support.annotation.RestrictTo;
import android.support.design.widget.TextInputLayout;
import android.text.TextUtils;
import android.view.LayoutInflater;
import android.view.View;
import android.view.ViewGroup;
import android.widget.EditText;
import android.widget.TextView;
import android.widget.Toast;

import com.firebase.ui.auth.AuthUI;
import com.firebase.ui.auth.IdpResponse;
import com.firebase.ui.auth.R;
import com.firebase.ui.auth.data.model.FlowParameters;
import com.firebase.ui.auth.data.model.User;
import com.firebase.ui.auth.ui.FragmentBase;
<<<<<<< HEAD
import com.firebase.ui.auth.util.ExtraConstants;
=======
import com.firebase.ui.auth.ui.TaskFailureLogger;
import com.firebase.ui.auth.ui.idp.WelcomeBackIdpPrompt;
import com.firebase.ui.auth.util.ExtraConstants;
import com.firebase.ui.auth.util.data.ProviderUtils;
>>>>>>> 2bc242ab
import com.firebase.ui.auth.util.ui.ImeHelper;
import com.firebase.ui.auth.util.ui.PreambleHandler;
import com.firebase.ui.auth.util.ui.fieldvalidators.BaseValidator;
import com.firebase.ui.auth.util.ui.fieldvalidators.EmailFieldValidator;
import com.firebase.ui.auth.util.ui.fieldvalidators.NoOpValidator;
import com.firebase.ui.auth.util.ui.fieldvalidators.PasswordFieldValidator;
import com.firebase.ui.auth.util.ui.fieldvalidators.RequiredFieldValidator;
import com.google.firebase.auth.EmailAuthProvider;
import com.google.firebase.auth.FirebaseAuthInvalidCredentialsException;
import com.google.firebase.auth.FirebaseAuthWeakPasswordException;

/**
 * Fragment to display an email/name/password sign up form for new users.
 */
@RestrictTo(RestrictTo.Scope.LIBRARY_GROUP)
public class RegisterEmailFragment extends FragmentBase implements
        View.OnClickListener, View.OnFocusChangeListener, ImeHelper.DonePressedListener {
    public static final String TAG = "RegisterEmailFragment";

<<<<<<< HEAD
    private EditText mEmailEditText;
    private EditText mNameEditText;
    private EditText mPasswordEditText;
=======
    private RegistrationListener mListener;

    private EditText mEmailEditText;
    private EditText mNameEditText;
    private EditText mPasswordEditText;
    private TextView mAgreementText;
    private TextInputLayout mNameInput;
>>>>>>> 2bc242ab
    private TextInputLayout mEmailInput;
    private TextInputLayout mPasswordInput;

    private EmailFieldValidator mEmailFieldValidator;
    private PasswordFieldValidator mPasswordFieldValidator;
<<<<<<< HEAD
    private RequiredFieldValidator mNameValidator;

    private User mUser;

    public static RegisterEmailFragment newInstance(User user) {
=======
    private BaseValidator mNameValidator;

    private User mUser;

    public interface RegistrationListener {

        void onRegistrationSuccess(AuthResult authResult, String password, IdpResponse response);

    }

    public static RegisterEmailFragment newInstance(FlowParameters flowParameters, User user) {
>>>>>>> 2bc242ab
        RegisterEmailFragment fragment = new RegisterEmailFragment();
        Bundle args = new Bundle();
        args.putParcelable(ExtraConstants.EXTRA_USER, user);
        fragment.setArguments(args);
        return fragment;
    }

    @Override
    public void onCreate(@Nullable Bundle savedInstanceState) {
        super.onCreate(savedInstanceState);
        if (savedInstanceState == null) {
            mUser = User.getUser(getArguments());
        } else {
            mUser = User.getUser(savedInstanceState);
        }

        getSignInHandler().getSignInLiveData().observe(this, new Observer<IdpResponse>() {
            @Override
            public void onChanged(@Nullable IdpResponse response) {
                if (!response.isSuccessful()) {
                    Exception e = response.getException();
                    if (e instanceof FirebaseAuthWeakPasswordException) {
                        mPasswordInput.setError(getResources().getQuantityString(
                                R.plurals.fui_error_weak_password,
                                R.integer.fui_min_password_length));
                    } else if (e instanceof FirebaseAuthInvalidCredentialsException) {
                        mEmailInput.setError(getString(R.string.fui_invalid_email_address));
                    } else {
                        // General error message, this branch should not be invoked but
                        // covers future API changes
                        mEmailInput.setError(getString(R.string.fui_email_account_creation_error));
                    }
                }
            }
        });
        getFlowHolder().getProgressListener().observe(this, new Observer<Boolean>() {
            @Override
            public void onChanged(@Nullable Boolean isDone) {
                Toast.makeText(getContext(),
                        "TODO isDone:  " + isDone,
                        Toast.LENGTH_SHORT).show();
            }
        });
    }

    @Nullable
    @Override
    public View onCreateView(LayoutInflater inflater,
                             @Nullable ViewGroup container,
                             @Nullable Bundle savedInstanceState) {
        return inflater.inflate(R.layout.fui_register_email_layout, container, false);
    }

<<<<<<< HEAD
    @Override
    public void onViewCreated(View view, @Nullable Bundle savedInstanceState) {
        mEmailEditText = view.findViewById(R.id.email);
        mNameEditText = view.findViewById(R.id.name);
        mPasswordEditText = view.findViewById(R.id.password);
        mEmailInput = view.findViewById(R.id.email_layout);
        mPasswordInput = view.findViewById(R.id.password_layout);
=======
        View v = inflater.inflate(R.layout.fui_register_email_layout, container, false);

        // Get configuration
        AuthUI.IdpConfig emailConfig = ProviderUtils.getConfigFromIdps(
                getFlowParams().providerInfo, EmailAuthProvider.PROVIDER_ID);
        boolean requireName = emailConfig.getParams()
                .getBoolean(ExtraConstants.EXTRA_REQUIRE_NAME, true);

        mEmailEditText = v.findViewById(R.id.email);
        mNameEditText = v.findViewById(R.id.name);
        mPasswordEditText = v.findViewById(R.id.password);
        mAgreementText = v.findViewById(R.id.create_account_text);
        mEmailInput = v.findViewById(R.id.email_layout);
        mNameInput = v.findViewById(R.id.name_layout);
        mPasswordInput = v.findViewById(R.id.password_layout);
>>>>>>> 2bc242ab

        mEmailFieldValidator = new EmailFieldValidator(mEmailInput);
        mNameValidator = new RequiredFieldValidator(
                view.<TextInputLayout>findViewById(R.id.name_layout));
        mPasswordFieldValidator = new PasswordFieldValidator(
                mPasswordInput,
                getResources().getInteger(R.integer.fui_min_password_length));
<<<<<<< HEAD
=======
        mNameValidator = requireName
                ? new RequiredFieldValidator(mNameInput)
                : new NoOpValidator(mNameInput);
        mEmailFieldValidator = new EmailFieldValidator(mEmailInput);
>>>>>>> 2bc242ab

        ImeHelper.setImeOnDoneListener(mPasswordEditText, this);

        mEmailEditText.setOnFocusChangeListener(this);
        mNameEditText.setOnFocusChangeListener(this);
        mPasswordEditText.setOnFocusChangeListener(this);
        view.findViewById(R.id.button_create).setOnClickListener(this);

<<<<<<< HEAD
        FlowParameters params = getFlowHolder().getParams();
        PreambleHandler.setup(
                getContext(),
                params,
                R.string.fui_button_text_save,
                view.<TextView>findViewById(R.id.create_account_text));
        if (Build.VERSION.SDK_INT >= Build.VERSION_CODES.O && params.enableCredentials) {
=======
        // Only show the name field if required
        if (requireName) {
            mNameInput.setVisibility(View.VISIBLE);
        } else {
            mNameInput.setVisibility(View.GONE);
        }

        if (Build.VERSION.SDK_INT >= Build.VERSION_CODES.O && getFlowParams().enableCredentials) {
>>>>>>> 2bc242ab
            mEmailEditText.setImportantForAutofill(View.IMPORTANT_FOR_AUTOFILL_NO);
        }

        if (savedInstanceState != null) { return; }

        // If email is passed in, fill in the field and move down to the name field.
        String email = mUser.getEmail();
        if (!TextUtils.isEmpty(email)) {
            mEmailEditText.setText(email);
        }

        // If name is passed in, fill in the field and move down to the password field.
        String name = mUser.getName();
        if (!TextUtils.isEmpty(name)) {
            mNameEditText.setText(name);
        }

        // See http://stackoverflow.com/questions/11082341/android-requestfocus-ineffective#comment51774752_11082523
        if (!requireName || !TextUtils.isEmpty(mNameEditText.getText())) {
            safeRequestFocus(mPasswordEditText);
        } else if (!TextUtils.isEmpty(mEmailEditText.getText())) {
            safeRequestFocus(mNameEditText);
        } else {
            safeRequestFocus(mEmailEditText);
        }
    }

    private void safeRequestFocus(final View v) {
        v.post(new Runnable() {
            @Override
            public void run() {
                v.requestFocus();
            }
        });
    }

    @Override
    public void onActivityCreated(@Nullable Bundle savedInstanceState) {
        super.onActivityCreated(savedInstanceState);
        getActivity().setTitle(R.string.fui_title_register_email);
<<<<<<< HEAD
=======

        if (!(getActivity() instanceof RegistrationListener)) {
            throw new RuntimeException("Must be attached to a RegistrationListener.");
        }

        mListener = (RegistrationListener) getActivity();
        PreambleHandler.setup(getContext(),
                getFlowParams(),
                R.string.fui_button_text_save,
                mAgreementText);
>>>>>>> 2bc242ab
    }

    @Override
    public void onSaveInstanceState(Bundle outState) {
        outState.putParcelable(ExtraConstants.EXTRA_USER,
                new User.Builder(EmailAuthProvider.PROVIDER_ID, mEmailEditText.getText().toString())
                        .setName(mNameEditText.getText().toString())
                        .setPhotoUri(mUser.getPhotoUri())
                        .build());
        super.onSaveInstanceState(outState);
    }

    @Override
    public void onFocusChange(View view, boolean hasFocus) {
        if (hasFocus) return; // Only consider fields losing focus

        int id = view.getId();
        if (id == R.id.email) {
            mEmailFieldValidator.validate(mEmailEditText.getText());
        } else if (id == R.id.name) {
            mNameValidator.validate(mNameEditText.getText());
        } else if (id == R.id.password) {
            mPasswordFieldValidator.validate(mPasswordEditText.getText());
        }
    }

    @Override
    public void onClick(View view) {
        if (view.getId() == R.id.button_create) {
            validateAndRegisterUser();
        }
    }

    @Override
    public void onDonePressed() {
        validateAndRegisterUser();
    }

    private void validateAndRegisterUser() {
        String email = mEmailEditText.getText().toString();
        String password = mPasswordEditText.getText().toString();
        String name = mNameEditText.getText().toString();

        boolean emailValid = mEmailFieldValidator.validate(email);
        boolean passwordValid = mPasswordFieldValidator.validate(password);
        boolean nameValid = mNameValidator.validate(name);
        if (emailValid && passwordValid && nameValid) {
            getSignInHandler().signIn(new IdpResponse.Builder(
                    new User.Builder(EmailAuthProvider.PROVIDER_ID, email)
                            .setName(name)
                            .setPhotoUri(mUser.getPhotoUri())
                            .build())
                    .setPassword(password)
                    .build());
        }
    }
<<<<<<< HEAD
=======

    private void registerUser(final String email, final String name, final String password) {
        final IdpResponse response = new IdpResponse.Builder(
                new User.Builder(EmailAuthProvider.PROVIDER_ID, email)
                        .setName(name)
                        .setPhotoUri(mUser.getPhotoUri())
                        .build())
                .build();

        getAuthHelper().getFirebaseAuth()
                .createUserWithEmailAndPassword(email, password)
                .continueWithTask(new ProfileMerger(response))
                .addOnFailureListener(new TaskFailureLogger(TAG, "Error creating user"))
                .addOnSuccessListener(getActivity(), new OnSuccessListener<AuthResult>() {
                    @Override
                    public void onSuccess(AuthResult authResult) {
                        mListener.onRegistrationSuccess(authResult, password, response);
                    }
                })
                .addOnFailureListener(getActivity(), new OnFailureListener() {
                    @Override
                    public void onFailure(@NonNull Exception e) {
                        if (e instanceof FirebaseAuthWeakPasswordException) {
                            // Password too weak
                            mPasswordInput.setError(getResources().getQuantityString(
                                    R.plurals.fui_error_weak_password, R.integer.fui_min_password_length));
                        } else if (e instanceof FirebaseAuthInvalidCredentialsException) {
                            // Email address is malformed
                            mEmailInput.setError(getString(R.string.fui_invalid_email_address));
                        } else if (e instanceof FirebaseAuthUserCollisionException) {
                            // Collision with existing user email, it should be very hard for
                            // the user to even get to this error due to CheckEmailFragment.

                            FirebaseAuth auth = getAuthHelper().getFirebaseAuth();
                            ProviderUtils.fetchTopProvider(auth, email).addOnSuccessListener(
                                    getActivity(),
                                    new OnSuccessListener<String>() {
                                        @Override
                                        public void onSuccess(String provider) {
                                            Toast.makeText(getContext(),
                                                    R.string.fui_error_user_collision,
                                                    Toast.LENGTH_LONG)
                                                    .show();

                                            if (provider == null) {
                                                throw new IllegalStateException(
                                                        "User has no providers even though " +
                                                                "we got a " +
                                                                "FirebaseAuthUserCollisionException");
                                            } else if (EmailAuthProvider.PROVIDER_ID.equalsIgnoreCase(
                                                    provider)) {
                                                getActivity().startActivityForResult(
                                                        WelcomeBackPasswordPrompt.createIntent(
                                                                getContext(),
                                                                getFlowParams(),
                                                                new IdpResponse.Builder(new User.Builder(
                                                                        EmailAuthProvider.PROVIDER_ID,
                                                                        email).build()).build()),
                                                        EmailActivity.RC_WELCOME_BACK_IDP);
                                            } else {
                                                getActivity().startActivityForResult(
                                                        WelcomeBackIdpPrompt.createIntent(
                                                                getContext(),
                                                                getFlowParams(),
                                                                new User.Builder(provider, email)
                                                                        .build(),
                                                                null),
                                                        EmailActivity.RC_WELCOME_BACK_IDP);
                                            }
                                        }
                                    })
                                    .addOnCompleteListener(new OnCompleteListener<String>() {
                                        @Override
                                        public void onComplete(@NonNull Task<String> task) {
                                            getDialogHolder().dismissDialog();
                                        }
                                    });
                            return;
                        } else {
                            // General error message, this branch should not be invoked but
                            // covers future API changes
                            mEmailInput.setError(getString(R.string.fui_email_account_creation_error));
                        }

                        getDialogHolder().dismissDialog();
                    }
                });
    }
>>>>>>> 2bc242ab
}<|MERGE_RESOLUTION|>--- conflicted
+++ resolved
@@ -20,14 +20,7 @@
 import com.firebase.ui.auth.data.model.FlowParameters;
 import com.firebase.ui.auth.data.model.User;
 import com.firebase.ui.auth.ui.FragmentBase;
-<<<<<<< HEAD
 import com.firebase.ui.auth.util.ExtraConstants;
-=======
-import com.firebase.ui.auth.ui.TaskFailureLogger;
-import com.firebase.ui.auth.ui.idp.WelcomeBackIdpPrompt;
-import com.firebase.ui.auth.util.ExtraConstants;
-import com.firebase.ui.auth.util.data.ProviderUtils;
->>>>>>> 2bc242ab
 import com.firebase.ui.auth.util.ui.ImeHelper;
 import com.firebase.ui.auth.util.ui.PreambleHandler;
 import com.firebase.ui.auth.util.ui.fieldvalidators.BaseValidator;
@@ -47,43 +40,19 @@
         View.OnClickListener, View.OnFocusChangeListener, ImeHelper.DonePressedListener {
     public static final String TAG = "RegisterEmailFragment";
 
-<<<<<<< HEAD
     private EditText mEmailEditText;
     private EditText mNameEditText;
     private EditText mPasswordEditText;
-=======
-    private RegistrationListener mListener;
-
-    private EditText mEmailEditText;
-    private EditText mNameEditText;
-    private EditText mPasswordEditText;
-    private TextView mAgreementText;
-    private TextInputLayout mNameInput;
->>>>>>> 2bc242ab
     private TextInputLayout mEmailInput;
     private TextInputLayout mPasswordInput;
 
     private EmailFieldValidator mEmailFieldValidator;
     private PasswordFieldValidator mPasswordFieldValidator;
-<<<<<<< HEAD
     private RequiredFieldValidator mNameValidator;
 
     private User mUser;
 
     public static RegisterEmailFragment newInstance(User user) {
-=======
-    private BaseValidator mNameValidator;
-
-    private User mUser;
-
-    public interface RegistrationListener {
-
-        void onRegistrationSuccess(AuthResult authResult, String password, IdpResponse response);
-
-    }
-
-    public static RegisterEmailFragment newInstance(FlowParameters flowParameters, User user) {
->>>>>>> 2bc242ab
         RegisterEmailFragment fragment = new RegisterEmailFragment();
         Bundle args = new Bundle();
         args.putParcelable(ExtraConstants.EXTRA_USER, user);
@@ -137,7 +106,6 @@
         return inflater.inflate(R.layout.fui_register_email_layout, container, false);
     }
 
-<<<<<<< HEAD
     @Override
     public void onViewCreated(View view, @Nullable Bundle savedInstanceState) {
         mEmailEditText = view.findViewById(R.id.email);
@@ -145,37 +113,26 @@
         mPasswordEditText = view.findViewById(R.id.password);
         mEmailInput = view.findViewById(R.id.email_layout);
         mPasswordInput = view.findViewById(R.id.password_layout);
-=======
-        View v = inflater.inflate(R.layout.fui_register_email_layout, container, false);
+
+        mEmailEditText = v.findViewById(R.id.email);
+        mNameEditText = v.findViewById(R.id.name);
+        mPasswordEditText = v.findViewById(R.id.password);
+        mAgreementText = v.findViewById(R.id.create_account_text);
+        mEmailInput = v.findViewById(R.id.email_layout);
+        mPasswordInput = v.findViewById(R.id.password_layout);
 
         // Get configuration
         AuthUI.IdpConfig emailConfig = ProviderUtils.getConfigFromIdps(
                 getFlowParams().providerInfo, EmailAuthProvider.PROVIDER_ID);
         boolean requireName = emailConfig.getParams()
                 .getBoolean(ExtraConstants.EXTRA_REQUIRE_NAME, true);
-
-        mEmailEditText = v.findViewById(R.id.email);
-        mNameEditText = v.findViewById(R.id.name);
-        mPasswordEditText = v.findViewById(R.id.password);
-        mAgreementText = v.findViewById(R.id.create_account_text);
-        mEmailInput = v.findViewById(R.id.email_layout);
-        mNameInput = v.findViewById(R.id.name_layout);
-        mPasswordInput = v.findViewById(R.id.password_layout);
->>>>>>> 2bc242ab
-
-        mEmailFieldValidator = new EmailFieldValidator(mEmailInput);
-        mNameValidator = new RequiredFieldValidator(
-                view.<TextInputLayout>findViewById(R.id.name_layout));
         mPasswordFieldValidator = new PasswordFieldValidator(
                 mPasswordInput,
                 getResources().getInteger(R.integer.fui_min_password_length));
-<<<<<<< HEAD
-=======
         mNameValidator = requireName
                 ? new RequiredFieldValidator(mNameInput)
                 : new NoOpValidator(mNameInput);
         mEmailFieldValidator = new EmailFieldValidator(mEmailInput);
->>>>>>> 2bc242ab
 
         ImeHelper.setImeOnDoneListener(mPasswordEditText, this);
 
@@ -184,7 +141,6 @@
         mPasswordEditText.setOnFocusChangeListener(this);
         view.findViewById(R.id.button_create).setOnClickListener(this);
 
-<<<<<<< HEAD
         FlowParameters params = getFlowHolder().getParams();
         PreambleHandler.setup(
                 getContext(),
@@ -192,16 +148,6 @@
                 R.string.fui_button_text_save,
                 view.<TextView>findViewById(R.id.create_account_text));
         if (Build.VERSION.SDK_INT >= Build.VERSION_CODES.O && params.enableCredentials) {
-=======
-        // Only show the name field if required
-        if (requireName) {
-            mNameInput.setVisibility(View.VISIBLE);
-        } else {
-            mNameInput.setVisibility(View.GONE);
-        }
-
-        if (Build.VERSION.SDK_INT >= Build.VERSION_CODES.O && getFlowParams().enableCredentials) {
->>>>>>> 2bc242ab
             mEmailEditText.setImportantForAutofill(View.IMPORTANT_FOR_AUTOFILL_NO);
         }
 
@@ -242,19 +188,6 @@
     public void onActivityCreated(@Nullable Bundle savedInstanceState) {
         super.onActivityCreated(savedInstanceState);
         getActivity().setTitle(R.string.fui_title_register_email);
-<<<<<<< HEAD
-=======
-
-        if (!(getActivity() instanceof RegistrationListener)) {
-            throw new RuntimeException("Must be attached to a RegistrationListener.");
-        }
-
-        mListener = (RegistrationListener) getActivity();
-        PreambleHandler.setup(getContext(),
-                getFlowParams(),
-                R.string.fui_button_text_save,
-                mAgreementText);
->>>>>>> 2bc242ab
     }
 
     @Override
@@ -311,95 +244,4 @@
                     .build());
         }
     }
-<<<<<<< HEAD
-=======
-
-    private void registerUser(final String email, final String name, final String password) {
-        final IdpResponse response = new IdpResponse.Builder(
-                new User.Builder(EmailAuthProvider.PROVIDER_ID, email)
-                        .setName(name)
-                        .setPhotoUri(mUser.getPhotoUri())
-                        .build())
-                .build();
-
-        getAuthHelper().getFirebaseAuth()
-                .createUserWithEmailAndPassword(email, password)
-                .continueWithTask(new ProfileMerger(response))
-                .addOnFailureListener(new TaskFailureLogger(TAG, "Error creating user"))
-                .addOnSuccessListener(getActivity(), new OnSuccessListener<AuthResult>() {
-                    @Override
-                    public void onSuccess(AuthResult authResult) {
-                        mListener.onRegistrationSuccess(authResult, password, response);
-                    }
-                })
-                .addOnFailureListener(getActivity(), new OnFailureListener() {
-                    @Override
-                    public void onFailure(@NonNull Exception e) {
-                        if (e instanceof FirebaseAuthWeakPasswordException) {
-                            // Password too weak
-                            mPasswordInput.setError(getResources().getQuantityString(
-                                    R.plurals.fui_error_weak_password, R.integer.fui_min_password_length));
-                        } else if (e instanceof FirebaseAuthInvalidCredentialsException) {
-                            // Email address is malformed
-                            mEmailInput.setError(getString(R.string.fui_invalid_email_address));
-                        } else if (e instanceof FirebaseAuthUserCollisionException) {
-                            // Collision with existing user email, it should be very hard for
-                            // the user to even get to this error due to CheckEmailFragment.
-
-                            FirebaseAuth auth = getAuthHelper().getFirebaseAuth();
-                            ProviderUtils.fetchTopProvider(auth, email).addOnSuccessListener(
-                                    getActivity(),
-                                    new OnSuccessListener<String>() {
-                                        @Override
-                                        public void onSuccess(String provider) {
-                                            Toast.makeText(getContext(),
-                                                    R.string.fui_error_user_collision,
-                                                    Toast.LENGTH_LONG)
-                                                    .show();
-
-                                            if (provider == null) {
-                                                throw new IllegalStateException(
-                                                        "User has no providers even though " +
-                                                                "we got a " +
-                                                                "FirebaseAuthUserCollisionException");
-                                            } else if (EmailAuthProvider.PROVIDER_ID.equalsIgnoreCase(
-                                                    provider)) {
-                                                getActivity().startActivityForResult(
-                                                        WelcomeBackPasswordPrompt.createIntent(
-                                                                getContext(),
-                                                                getFlowParams(),
-                                                                new IdpResponse.Builder(new User.Builder(
-                                                                        EmailAuthProvider.PROVIDER_ID,
-                                                                        email).build()).build()),
-                                                        EmailActivity.RC_WELCOME_BACK_IDP);
-                                            } else {
-                                                getActivity().startActivityForResult(
-                                                        WelcomeBackIdpPrompt.createIntent(
-                                                                getContext(),
-                                                                getFlowParams(),
-                                                                new User.Builder(provider, email)
-                                                                        .build(),
-                                                                null),
-                                                        EmailActivity.RC_WELCOME_BACK_IDP);
-                                            }
-                                        }
-                                    })
-                                    .addOnCompleteListener(new OnCompleteListener<String>() {
-                                        @Override
-                                        public void onComplete(@NonNull Task<String> task) {
-                                            getDialogHolder().dismissDialog();
-                                        }
-                                    });
-                            return;
-                        } else {
-                            // General error message, this branch should not be invoked but
-                            // covers future API changes
-                            mEmailInput.setError(getString(R.string.fui_email_account_creation_error));
-                        }
-
-                        getDialogHolder().dismissDialog();
-                    }
-                });
-    }
->>>>>>> 2bc242ab
 }