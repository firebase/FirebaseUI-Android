package com.firebase.ui.auth.ui.email;

import android.arch.lifecycle.ViewModelProviders;
import android.os.Build;
import android.os.Bundle;
import android.support.annotation.NonNull;
import android.support.annotation.Nullable;
import android.support.annotation.RestrictTo;
import android.support.design.widget.TextInputLayout;
import android.text.TextUtils;
import android.view.LayoutInflater;
import android.view.View;
import android.view.ViewGroup;
import android.widget.EditText;
import android.widget.TextView;

import com.firebase.ui.auth.AuthUI;
import com.firebase.ui.auth.IdpResponse;
import com.firebase.ui.auth.R;
import com.firebase.ui.auth.data.model.User;
import com.firebase.ui.auth.ui.FragmentBase;
import com.firebase.ui.auth.util.ExtraConstants;
import com.firebase.ui.auth.util.data.ProviderUtils;
import com.firebase.ui.auth.util.ui.ImeHelper;
import com.firebase.ui.auth.util.ui.PreambleHandler;
import com.firebase.ui.auth.util.ui.fieldvalidators.BaseValidator;
import com.firebase.ui.auth.util.ui.fieldvalidators.EmailFieldValidator;
import com.firebase.ui.auth.util.ui.fieldvalidators.NoOpValidator;
import com.firebase.ui.auth.util.ui.fieldvalidators.PasswordFieldValidator;
import com.firebase.ui.auth.util.ui.fieldvalidators.RequiredFieldValidator;
import com.firebase.ui.auth.viewmodel.ResourceObserver;
import com.firebase.ui.auth.viewmodel.idp.EmailProviderResponseHandler;
import com.google.firebase.auth.EmailAuthProvider;
import com.google.firebase.auth.FirebaseAuthInvalidCredentialsException;
import com.google.firebase.auth.FirebaseAuthWeakPasswordException;

/**
 * Fragment to display an email/name/password sign up form for new users.
 */
@RestrictTo(RestrictTo.Scope.LIBRARY_GROUP)
public class RegisterEmailFragment extends FragmentBase implements
        View.OnClickListener, View.OnFocusChangeListener, ImeHelper.DonePressedListener {
    public static final String TAG = "RegisterEmailFragment";

    private EmailProviderResponseHandler mHandler;

    private EditText mEmailEditText;
    private EditText mNameEditText;
    private EditText mPasswordEditText;
    private TextInputLayout mEmailInput;
    private TextInputLayout mPasswordInput;

    private EmailFieldValidator mEmailFieldValidator;
    private PasswordFieldValidator mPasswordFieldValidator;
    private BaseValidator mNameValidator;

    private User mUser;

    public static RegisterEmailFragment newInstance(User user) {
        RegisterEmailFragment fragment = new RegisterEmailFragment();
        Bundle args = new Bundle();
        args.putParcelable(ExtraConstants.USER, user);
        fragment.setArguments(args);
        return fragment;
    }

    @Override
    public void onCreate(@Nullable Bundle savedInstanceState) {
        super.onCreate(savedInstanceState);
        if (savedInstanceState == null) {
            mUser = User.getUser(getArguments());
        } else {
            mUser = User.getUser(savedInstanceState);
        }

        mHandler = ViewModelProviders.of(this).get(EmailProviderResponseHandler.class);
        mHandler.init(getFlowParams());
        mHandler.getOperation().observe(this, new ResourceObserver<IdpResponse>(
<<<<<<< HEAD
                this, R.string.fui_progress_dialog_signing_in) {
=======
                this, R.string.fui_progress_dialog_signing_up) {
>>>>>>> fa67c4ce
            @Override
            protected void onSuccess(@NonNull IdpResponse response) {
                startSaveCredentials(
                        mHandler.getCurrentUser(), response, mPasswordEditText.getText().toString());
            }

            @Override
            protected void onFailure(@NonNull Exception e) {
                if (e instanceof FirebaseAuthWeakPasswordException) {
                    mPasswordInput.setError(getResources().getQuantityString(
                            R.plurals.fui_error_weak_password,
                            R.integer.fui_min_password_length));
                } else if (e instanceof FirebaseAuthInvalidCredentialsException) {
                    mEmailInput.setError(getString(R.string.fui_invalid_email_address));
                } else {
                    // General error message, this branch should not be invoked but
                    // covers future API changes
                    mEmailInput.setError(getString(R.string.fui_email_account_creation_error));
                }
            }
        });
    }

    @Nullable
    @Override
    public View onCreateView(@NonNull LayoutInflater inflater,
                             @Nullable ViewGroup container,
                             @Nullable Bundle savedInstanceState) {
        return inflater.inflate(R.layout.fui_register_email_layout, container, false);
    }
<<<<<<< HEAD

    @Override
    public void onViewCreated(@NonNull View view, @Nullable Bundle savedInstanceState) {
        mEmailEditText = view.findViewById(R.id.email);
        mNameEditText = view.findViewById(R.id.name);
        mPasswordEditText = view.findViewById(R.id.password);
        mEmailInput = view.findViewById(R.id.email_layout);
        mPasswordInput = view.findViewById(R.id.password_layout);

        mEmailEditText = view.findViewById(R.id.email);
        mNameEditText = view.findViewById(R.id.name);
        mPasswordEditText = view.findViewById(R.id.password);
        mEmailInput = view.findViewById(R.id.email_layout);
        mPasswordInput = view.findViewById(R.id.password_layout);

=======

    @Override
    public void onViewCreated(@NonNull View view, @Nullable Bundle savedInstanceState) {
        mEmailEditText = view.findViewById(R.id.email);
        mNameEditText = view.findViewById(R.id.name);
        mPasswordEditText = view.findViewById(R.id.password);
        mEmailInput = view.findViewById(R.id.email_layout);
        mPasswordInput = view.findViewById(R.id.password_layout);
>>>>>>> fa67c4ce
        TextInputLayout nameInput = view.findViewById(R.id.name_layout);

        // Get configuration
        AuthUI.IdpConfig emailConfig = ProviderUtils.getConfigFromIdpsOrThrow(
                getFlowParams().providerInfo, EmailAuthProvider.PROVIDER_ID);
        boolean requireName = emailConfig.getParams()
                .getBoolean(ExtraConstants.REQUIRE_NAME, true);
        mPasswordFieldValidator = new PasswordFieldValidator(
                mPasswordInput,
                getResources().getInteger(R.integer.fui_min_password_length));
        mNameValidator = requireName
                ? new RequiredFieldValidator(nameInput)
                : new NoOpValidator(nameInput);
        mEmailFieldValidator = new EmailFieldValidator(mEmailInput);

        ImeHelper.setImeOnDoneListener(mPasswordEditText, this);

        mEmailEditText.setOnFocusChangeListener(this);
        mNameEditText.setOnFocusChangeListener(this);
        mPasswordEditText.setOnFocusChangeListener(this);
        view.findViewById(R.id.button_create).setOnClickListener(this);
<<<<<<< HEAD
=======

        // Only show the name field if required
        nameInput.setVisibility(requireName ? View.VISIBLE : View.GONE);
>>>>>>> fa67c4ce

        PreambleHandler.setup(
                getContext(),
                getFlowParams(),
                R.string.fui_button_text_save,
                view.<TextView>findViewById(R.id.create_account_text));
        if (Build.VERSION.SDK_INT >= Build.VERSION_CODES.O && getFlowParams().enableCredentials) {
            mEmailEditText.setImportantForAutofill(View.IMPORTANT_FOR_AUTOFILL_NO);
        }

        if (savedInstanceState != null) { return; }

        // If email is passed in, fill in the field and move down to the name field.
        String email = mUser.getEmail();
        if (!TextUtils.isEmpty(email)) {
            mEmailEditText.setText(email);
        }

        // If name is passed in, fill in the field and move down to the password field.
        String name = mUser.getName();
        if (!TextUtils.isEmpty(name)) {
            mNameEditText.setText(name);
        }

        // See http://stackoverflow.com/questions/11082341/android-requestfocus-ineffective#comment51774752_11082523
        if (!requireName || !TextUtils.isEmpty(mNameEditText.getText())) {
            safeRequestFocus(mPasswordEditText);
        } else if (!TextUtils.isEmpty(mEmailEditText.getText())) {
            safeRequestFocus(mNameEditText);
        } else {
            safeRequestFocus(mEmailEditText);
        }
    }

    private void safeRequestFocus(final View v) {
        v.post(new Runnable() {
            @Override
            public void run() {
                v.requestFocus();
            }
        });
    }

    @Override
    public void onActivityCreated(@Nullable Bundle savedInstanceState) {
        super.onActivityCreated(savedInstanceState);
        getActivity().setTitle(R.string.fui_title_register_email);
    }

    @Override
    public void onSaveInstanceState(@NonNull Bundle outState) {
        outState.putParcelable(ExtraConstants.USER,
                new User.Builder(EmailAuthProvider.PROVIDER_ID, mEmailEditText.getText().toString())
                        .setName(mNameEditText.getText().toString())
                        .setPhotoUri(mUser.getPhotoUri())
                        .build());
    }

    @Override
    public void onFocusChange(View view, boolean hasFocus) {
        if (hasFocus) return; // Only consider fields losing focus

        int id = view.getId();
        if (id == R.id.email) {
            mEmailFieldValidator.validate(mEmailEditText.getText());
        } else if (id == R.id.name) {
            mNameValidator.validate(mNameEditText.getText());
        } else if (id == R.id.password) {
            mPasswordFieldValidator.validate(mPasswordEditText.getText());
        }
    }

    @Override
    public void onClick(View view) {
        if (view.getId() == R.id.button_create) {
            validateAndRegisterUser();
        }
    }

    @Override
    public void onDonePressed() {
        validateAndRegisterUser();
    }

    private void validateAndRegisterUser() {
        String email = mEmailEditText.getText().toString();
        String password = mPasswordEditText.getText().toString();
        String name = mNameEditText.getText().toString();

        boolean emailValid = mEmailFieldValidator.validate(email);
        boolean passwordValid = mPasswordFieldValidator.validate(password);
        boolean nameValid = mNameValidator.validate(name);
        if (emailValid && passwordValid && nameValid) {
            mHandler.startSignIn(new IdpResponse.Builder(
                    new User.Builder(EmailAuthProvider.PROVIDER_ID, email)
                            .setName(name)
                            .setPhotoUri(mUser.getPhotoUri())
                            .build())
                    .build(),
                    password);
        }
    }
}<|MERGE_RESOLUTION|>--- conflicted
+++ resolved
@@ -76,11 +76,7 @@
         mHandler = ViewModelProviders.of(this).get(EmailProviderResponseHandler.class);
         mHandler.init(getFlowParams());
         mHandler.getOperation().observe(this, new ResourceObserver<IdpResponse>(
-<<<<<<< HEAD
-                this, R.string.fui_progress_dialog_signing_in) {
-=======
                 this, R.string.fui_progress_dialog_signing_up) {
->>>>>>> fa67c4ce
             @Override
             protected void onSuccess(@NonNull IdpResponse response) {
                 startSaveCredentials(
@@ -111,7 +107,6 @@
                              @Nullable Bundle savedInstanceState) {
         return inflater.inflate(R.layout.fui_register_email_layout, container, false);
     }
-<<<<<<< HEAD
 
     @Override
     public void onViewCreated(@NonNull View view, @Nullable Bundle savedInstanceState) {
@@ -120,23 +115,6 @@
         mPasswordEditText = view.findViewById(R.id.password);
         mEmailInput = view.findViewById(R.id.email_layout);
         mPasswordInput = view.findViewById(R.id.password_layout);
-
-        mEmailEditText = view.findViewById(R.id.email);
-        mNameEditText = view.findViewById(R.id.name);
-        mPasswordEditText = view.findViewById(R.id.password);
-        mEmailInput = view.findViewById(R.id.email_layout);
-        mPasswordInput = view.findViewById(R.id.password_layout);
-
-=======
-
-    @Override
-    public void onViewCreated(@NonNull View view, @Nullable Bundle savedInstanceState) {
-        mEmailEditText = view.findViewById(R.id.email);
-        mNameEditText = view.findViewById(R.id.name);
-        mPasswordEditText = view.findViewById(R.id.password);
-        mEmailInput = view.findViewById(R.id.email_layout);
-        mPasswordInput = view.findViewById(R.id.password_layout);
->>>>>>> fa67c4ce
         TextInputLayout nameInput = view.findViewById(R.id.name_layout);
 
         // Get configuration
@@ -158,12 +136,9 @@
         mNameEditText.setOnFocusChangeListener(this);
         mPasswordEditText.setOnFocusChangeListener(this);
         view.findViewById(R.id.button_create).setOnClickListener(this);
-<<<<<<< HEAD
-=======
 
         // Only show the name field if required
         nameInput.setVisibility(requireName ? View.VISIBLE : View.GONE);
->>>>>>> fa67c4ce
 
         PreambleHandler.setup(
                 getContext(),
