package com.firebase.ui.auth.ui.email;

import android.arch.lifecycle.Observer;
import android.arch.lifecycle.ViewModelProviders;
import android.os.Build;
import android.os.Bundle;
import android.support.annotation.NonNull;
import android.support.annotation.Nullable;
import android.support.annotation.RestrictTo;
import android.support.design.widget.TextInputLayout;
import android.text.TextUtils;
import android.view.LayoutInflater;
import android.view.View;
import android.view.ViewGroup;
import android.widget.EditText;
import android.widget.TextView;

import com.firebase.ui.auth.AuthUI;
import com.firebase.ui.auth.IdpResponse;
import com.firebase.ui.auth.R;
import com.firebase.ui.auth.data.model.Resource;
import com.firebase.ui.auth.data.model.State;
import com.firebase.ui.auth.data.model.User;
import com.firebase.ui.auth.ui.FragmentBase;
import com.firebase.ui.auth.ui.idp.WelcomeBackIdpPrompt;
import com.firebase.ui.auth.util.ExtraConstants;
import com.firebase.ui.auth.util.data.ProviderUtils;
import com.firebase.ui.auth.util.data.TaskFailureLogger;
import com.firebase.ui.auth.util.ui.FlowUtils;
import com.firebase.ui.auth.util.ui.ImeHelper;
import com.firebase.ui.auth.util.ui.PreambleHandler;
import com.firebase.ui.auth.util.ui.fieldvalidators.BaseValidator;
import com.firebase.ui.auth.util.ui.fieldvalidators.EmailFieldValidator;
import com.firebase.ui.auth.util.ui.fieldvalidators.NoOpValidator;
import com.firebase.ui.auth.util.ui.fieldvalidators.PasswordFieldValidator;
import com.firebase.ui.auth.util.ui.fieldvalidators.RequiredFieldValidator;
<<<<<<< HEAD
import com.firebase.ui.auth.viewmodel.idp.ProvidersHandler;
=======
import com.firebase.ui.auth.viewmodel.RequestCodes;
import com.google.android.gms.tasks.OnCompleteListener;
import com.google.android.gms.tasks.OnFailureListener;
import com.google.android.gms.tasks.OnSuccessListener;
import com.google.android.gms.tasks.Task;
import com.google.firebase.auth.AuthResult;
>>>>>>> 35eb2f09
import com.google.firebase.auth.EmailAuthProvider;
import com.google.firebase.auth.FirebaseAuthInvalidCredentialsException;
import com.google.firebase.auth.FirebaseAuthWeakPasswordException;

/**
 * Fragment to display an email/name/password sign up form for new users.
 */
@RestrictTo(RestrictTo.Scope.LIBRARY_GROUP)
public class RegisterEmailFragment extends FragmentBase implements
        View.OnClickListener, View.OnFocusChangeListener, ImeHelper.DonePressedListener {
    public static final String TAG = "RegisterEmailFragment";

    private ProvidersHandler mHandler;

    private EditText mEmailEditText;
    private EditText mNameEditText;
    private EditText mPasswordEditText;
    private TextView mAgreementText;
    private TextInputLayout mEmailInput;
    private TextInputLayout mPasswordInput;

    private EmailFieldValidator mEmailFieldValidator;
    private PasswordFieldValidator mPasswordFieldValidator;
    private BaseValidator mNameValidator;

    private User mUser;

    public static RegisterEmailFragment newInstance(User user) {
        RegisterEmailFragment fragment = new RegisterEmailFragment();
        Bundle args = new Bundle();
        args.putParcelable(ExtraConstants.EXTRA_USER, user);
        fragment.setArguments(args);
        return fragment;
    }

    @Override
    public void onCreate(@Nullable Bundle savedInstanceState) {
        super.onCreate(savedInstanceState);
        if (savedInstanceState == null) {
            mUser = User.getUser(getArguments());
        } else {
            mUser = User.getUser(savedInstanceState);
        }

        mHandler = ViewModelProviders.of(this).get(ProvidersHandler.class);
        mHandler.init(getFlowParams());
        mHandler.getOperation().observe(this, new Observer<Resource<IdpResponse>>() {
            @Override
            public void onChanged(Resource<IdpResponse> resource) {
                if (resource.getState() == State.LOADING) {
                    getDialogHolder().showLoadingDialog(R.string.fui_progress_dialog_signing_in);
                    return;
                }
                getDialogHolder().dismissDialog();

                if (resource.getState() == State.SUCCESS) {
                    startSaveCredentials(mHandler.getCurrentUser(), null, resource.getValue());
                } else {
                    Exception e = resource.getException();
                    if (!FlowUtils.handleError(RegisterEmailFragment.this, e)) {
                        if (e instanceof FirebaseAuthWeakPasswordException) {
                            mPasswordInput.setError(getResources().getQuantityString(
                                    R.plurals.fui_error_weak_password,
                                    R.integer.fui_min_password_length));
                        } else if (e instanceof FirebaseAuthInvalidCredentialsException) {
                            mEmailInput.setError(getString(R.string.fui_invalid_email_address));
                        } else {
                            // General error message, this branch should not be invoked but
                            // covers future API changes
                            mEmailInput.setError(getString(R.string.fui_email_account_creation_error));
                        }
                    }
                }
            }
        });
    }

    @Nullable
    @Override
    public View onCreateView(@NonNull LayoutInflater inflater,
                             @Nullable ViewGroup container,
                             @Nullable Bundle savedInstanceState) {
        return inflater.inflate(R.layout.fui_register_email_layout, container, false);
    }

    @Override
    public void onViewCreated(@NonNull View view, @Nullable Bundle savedInstanceState) {
        mEmailEditText = view.findViewById(R.id.email);
        mNameEditText = view.findViewById(R.id.name);
        mPasswordEditText = view.findViewById(R.id.password);
        mEmailInput = view.findViewById(R.id.email_layout);
        mPasswordInput = view.findViewById(R.id.password_layout);

        mEmailEditText = view.findViewById(R.id.email);
        mNameEditText = view.findViewById(R.id.name);
        mPasswordEditText = view.findViewById(R.id.password);
        mAgreementText = view.findViewById(R.id.create_account_text);
        mEmailInput = view.findViewById(R.id.email_layout);
        mPasswordInput = view.findViewById(R.id.password_layout);

        TextInputLayout nameInput = view.findViewById(R.id.name_layout);

        // Get configuration
        AuthUI.IdpConfig emailConfig = ProviderUtils.getConfigFromIdpsOrThrow(
                getFlowParams().providerInfo, EmailAuthProvider.PROVIDER_ID);
        boolean requireName = emailConfig.getParams()
                .getBoolean(ExtraConstants.EXTRA_REQUIRE_NAME, true);
        mPasswordFieldValidator = new PasswordFieldValidator(
                mPasswordInput,
                getResources().getInteger(R.integer.fui_min_password_length));
        mNameValidator = requireName
                ? new RequiredFieldValidator(nameInput)
                : new NoOpValidator(nameInput);
        mEmailFieldValidator = new EmailFieldValidator(mEmailInput);

        ImeHelper.setImeOnDoneListener(mPasswordEditText, this);

        mEmailEditText.setOnFocusChangeListener(this);
        mNameEditText.setOnFocusChangeListener(this);
        mPasswordEditText.setOnFocusChangeListener(this);
        view.findViewById(R.id.button_create).setOnClickListener(this);

        PreambleHandler.setup(
                getContext(),
                getFlowParams(),
                R.string.fui_button_text_save,
                view.<TextView>findViewById(R.id.create_account_text));
        if (Build.VERSION.SDK_INT >= Build.VERSION_CODES.O && getFlowParams().enableCredentials) {
            mEmailEditText.setImportantForAutofill(View.IMPORTANT_FOR_AUTOFILL_NO);
        }

        if (savedInstanceState != null) { return; }

        // If email is passed in, fill in the field and move down to the name field.
        String email = mUser.getEmail();
        if (!TextUtils.isEmpty(email)) {
            mEmailEditText.setText(email);
        }

        // If name is passed in, fill in the field and move down to the password field.
        String name = mUser.getName();
        if (!TextUtils.isEmpty(name)) {
            mNameEditText.setText(name);
        }

        // See http://stackoverflow.com/questions/11082341/android-requestfocus-ineffective#comment51774752_11082523
        if (!requireName || !TextUtils.isEmpty(mNameEditText.getText())) {
            safeRequestFocus(mPasswordEditText);
        } else if (!TextUtils.isEmpty(mEmailEditText.getText())) {
            safeRequestFocus(mNameEditText);
        } else {
            safeRequestFocus(mEmailEditText);
        }
    }

    private void safeRequestFocus(final View v) {
        v.post(new Runnable() {
            @Override
            public void run() {
                v.requestFocus();
            }
        });
    }

    @Override
    public void onActivityCreated(@Nullable Bundle savedInstanceState) {
        super.onActivityCreated(savedInstanceState);
        getActivity().setTitle(R.string.fui_title_register_email);
    }

    @Override
    public void onSaveInstanceState(@NonNull Bundle outState) {
        outState.putParcelable(ExtraConstants.EXTRA_USER,
                new User.Builder(EmailAuthProvider.PROVIDER_ID, mEmailEditText.getText().toString())
                        .setName(mNameEditText.getText().toString())
                        .setPhotoUri(mUser.getPhotoUri())
                        .build());
    }

    @Override
    public void onFocusChange(View view, boolean hasFocus) {
        if (hasFocus) return; // Only consider fields losing focus

        int id = view.getId();
        if (id == R.id.email) {
            mEmailFieldValidator.validate(mEmailEditText.getText());
        } else if (id == R.id.name) {
            mNameValidator.validate(mNameEditText.getText());
        } else if (id == R.id.password) {
            mPasswordFieldValidator.validate(mPasswordEditText.getText());
        }
    }

    @Override
    public void onClick(View view) {
        if (view.getId() == R.id.button_create) {
            validateAndRegisterUser();
        }
    }

    @Override
    public void onDonePressed() {
        validateAndRegisterUser();
    }

    private void validateAndRegisterUser() {
        String email = mEmailEditText.getText().toString();
        String password = mPasswordEditText.getText().toString();
        String name = mNameEditText.getText().toString();

        boolean emailValid = mEmailFieldValidator.validate(email);
        boolean passwordValid = mPasswordFieldValidator.validate(password);
        boolean nameValid = mNameValidator.validate(name);
        if (emailValid && passwordValid && nameValid) {
            mHandler.startSignIn(new IdpResponse.Builder(
                    new User.Builder(EmailAuthProvider.PROVIDER_ID, email)
                            .setName(name)
                            .setPhotoUri(mUser.getPhotoUri())
                            .build())
                    .build());
        }
    }
<<<<<<< HEAD
=======

    private void registerUser(final String email, final String name, final String password) {
        final IdpResponse response = new IdpResponse.Builder(
                new User.Builder(EmailAuthProvider.PROVIDER_ID, email)
                        .setName(name)
                        .setPhotoUri(mUser.getPhotoUri())
                        .build())
                .build();

        getAuthHelper().getFirebaseAuth()
                .createUserWithEmailAndPassword(email, password)
                .continueWithTask(new ProfileMerger(response))
                .addOnFailureListener(new TaskFailureLogger(TAG, "Error creating user"))
                .addOnSuccessListener(getActivity(), new OnSuccessListener<AuthResult>() {
                    @Override
                    public void onSuccess(AuthResult authResult) {
                        mListener.onRegistrationSuccess(authResult, password, response);
                    }
                })
                .addOnFailureListener(getActivity(), new OnFailureListener() {
                    @Override
                    public void onFailure(@NonNull Exception e) {
                        if (e instanceof FirebaseAuthWeakPasswordException) {
                            // Password too weak
                            mPasswordInput.setError(getResources().getQuantityString(
                                    R.plurals.fui_error_weak_password, R.integer.fui_min_password_length));
                        } else if (e instanceof FirebaseAuthInvalidCredentialsException) {
                            // Email address is malformed
                            mEmailInput.setError(getString(R.string.fui_invalid_email_address));
                        } else if (e instanceof FirebaseAuthUserCollisionException) {
                            // Collision with existing user email, it should be very hard for
                            // the user to even get to this error due to CheckEmailFragment.

                            FirebaseAuth auth = getAuthHelper().getFirebaseAuth();
                            ProviderUtils.fetchTopProvider(auth, email).addOnSuccessListener(
                                    getActivity(),
                                    new OnSuccessListener<String>() {
                                        @Override
                                        public void onSuccess(String provider) {
                                            Toast.makeText(getContext(),
                                                    R.string.fui_error_user_collision,
                                                    Toast.LENGTH_LONG)
                                                    .show();

                                            if (provider == null) {
                                                throw new IllegalStateException(
                                                        "User has no providers even though " +
                                                                "we got a " +
                                                                "FirebaseAuthUserCollisionException");
                                            } else if (EmailAuthProvider.PROVIDER_ID.equalsIgnoreCase(
                                                    provider)) {
                                                getActivity().startActivityForResult(
                                                        WelcomeBackPasswordPrompt.createIntent(
                                                                getContext(),
                                                                getFlowParams(),
                                                                new IdpResponse.Builder(new User.Builder(
                                                                        EmailAuthProvider.PROVIDER_ID,
                                                                        email).build()).build()),
                                                        RequestCodes.WELCOME_BACK_IDP_FLOW);
                                            } else {
                                                getActivity().startActivityForResult(
                                                        WelcomeBackIdpPrompt.createIntent(
                                                                getContext(),
                                                                getFlowParams(),
                                                                new User.Builder(provider, email)
                                                                        .build()),
                                                        RequestCodes.WELCOME_BACK_IDP_FLOW);
                                            }
                                        }
                                    })
                                    .addOnCompleteListener(new OnCompleteListener<String>() {
                                        @Override
                                        public void onComplete(@NonNull Task<String> task) {
                                            getDialogHolder().dismissDialog();
                                        }
                                    });
                            return;
                        } else {
                            // General error message, this branch should not be invoked but
                            // covers future API changes
                            mEmailInput.setError(getString(R.string.fui_email_account_creation_error));
                        }

                        getDialogHolder().dismissDialog();
                    }
                });
    }
>>>>>>> 35eb2f09
}<|MERGE_RESOLUTION|>--- conflicted
+++ resolved
@@ -34,16 +34,7 @@
 import com.firebase.ui.auth.util.ui.fieldvalidators.NoOpValidator;
 import com.firebase.ui.auth.util.ui.fieldvalidators.PasswordFieldValidator;
 import com.firebase.ui.auth.util.ui.fieldvalidators.RequiredFieldValidator;
-<<<<<<< HEAD
 import com.firebase.ui.auth.viewmodel.idp.ProvidersHandler;
-=======
-import com.firebase.ui.auth.viewmodel.RequestCodes;
-import com.google.android.gms.tasks.OnCompleteListener;
-import com.google.android.gms.tasks.OnFailureListener;
-import com.google.android.gms.tasks.OnSuccessListener;
-import com.google.android.gms.tasks.Task;
-import com.google.firebase.auth.AuthResult;
->>>>>>> 35eb2f09
 import com.google.firebase.auth.EmailAuthProvider;
 import com.google.firebase.auth.FirebaseAuthInvalidCredentialsException;
 import com.google.firebase.auth.FirebaseAuthWeakPasswordException;
@@ -266,94 +257,4 @@
                     .build());
         }
     }
-<<<<<<< HEAD
-=======
-
-    private void registerUser(final String email, final String name, final String password) {
-        final IdpResponse response = new IdpResponse.Builder(
-                new User.Builder(EmailAuthProvider.PROVIDER_ID, email)
-                        .setName(name)
-                        .setPhotoUri(mUser.getPhotoUri())
-                        .build())
-                .build();
-
-        getAuthHelper().getFirebaseAuth()
-                .createUserWithEmailAndPassword(email, password)
-                .continueWithTask(new ProfileMerger(response))
-                .addOnFailureListener(new TaskFailureLogger(TAG, "Error creating user"))
-                .addOnSuccessListener(getActivity(), new OnSuccessListener<AuthResult>() {
-                    @Override
-                    public void onSuccess(AuthResult authResult) {
-                        mListener.onRegistrationSuccess(authResult, password, response);
-                    }
-                })
-                .addOnFailureListener(getActivity(), new OnFailureListener() {
-                    @Override
-                    public void onFailure(@NonNull Exception e) {
-                        if (e instanceof FirebaseAuthWeakPasswordException) {
-                            // Password too weak
-                            mPasswordInput.setError(getResources().getQuantityString(
-                                    R.plurals.fui_error_weak_password, R.integer.fui_min_password_length));
-                        } else if (e instanceof FirebaseAuthInvalidCredentialsException) {
-                            // Email address is malformed
-                            mEmailInput.setError(getString(R.string.fui_invalid_email_address));
-                        } else if (e instanceof FirebaseAuthUserCollisionException) {
-                            // Collision with existing user email, it should be very hard for
-                            // the user to even get to this error due to CheckEmailFragment.
-
-                            FirebaseAuth auth = getAuthHelper().getFirebaseAuth();
-                            ProviderUtils.fetchTopProvider(auth, email).addOnSuccessListener(
-                                    getActivity(),
-                                    new OnSuccessListener<String>() {
-                                        @Override
-                                        public void onSuccess(String provider) {
-                                            Toast.makeText(getContext(),
-                                                    R.string.fui_error_user_collision,
-                                                    Toast.LENGTH_LONG)
-                                                    .show();
-
-                                            if (provider == null) {
-                                                throw new IllegalStateException(
-                                                        "User has no providers even though " +
-                                                                "we got a " +
-                                                                "FirebaseAuthUserCollisionException");
-                                            } else if (EmailAuthProvider.PROVIDER_ID.equalsIgnoreCase(
-                                                    provider)) {
-                                                getActivity().startActivityForResult(
-                                                        WelcomeBackPasswordPrompt.createIntent(
-                                                                getContext(),
-                                                                getFlowParams(),
-                                                                new IdpResponse.Builder(new User.Builder(
-                                                                        EmailAuthProvider.PROVIDER_ID,
-                                                                        email).build()).build()),
-                                                        RequestCodes.WELCOME_BACK_IDP_FLOW);
-                                            } else {
-                                                getActivity().startActivityForResult(
-                                                        WelcomeBackIdpPrompt.createIntent(
-                                                                getContext(),
-                                                                getFlowParams(),
-                                                                new User.Builder(provider, email)
-                                                                        .build()),
-                                                        RequestCodes.WELCOME_BACK_IDP_FLOW);
-                                            }
-                                        }
-                                    })
-                                    .addOnCompleteListener(new OnCompleteListener<String>() {
-                                        @Override
-                                        public void onComplete(@NonNull Task<String> task) {
-                                            getDialogHolder().dismissDialog();
-                                        }
-                                    });
-                            return;
-                        } else {
-                            // General error message, this branch should not be invoked but
-                            // covers future API changes
-                            mEmailInput.setError(getString(R.string.fui_email_account_creation_error));
-                        }
-
-                        getDialogHolder().dismissDialog();
-                    }
-                });
-    }
->>>>>>> 35eb2f09
 }