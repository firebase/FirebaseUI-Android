--- conflicted
+++ resolved
@@ -166,11 +166,7 @@
         }
 
         mActivity = (HelperActivityBase) getActivity();
-<<<<<<< HEAD
         mSaveSmartLock = AuthInstances.getSaveSmartLockInstance(mActivity);
-=======
-        mSaveSmartLock = AuthInstances.getSaveSmartLockInstance(getActivity(), getFlowParams());
->>>>>>> 6aeafd49
         new PreambleHandler(getContext(), getFlowParams(), R.string.button_text_save)
                 .setPreamble(mAgreementText);
     }
