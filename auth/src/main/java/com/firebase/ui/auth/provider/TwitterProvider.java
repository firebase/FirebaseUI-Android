package com.firebase.ui.auth.provider;

import android.app.Activity;
import android.content.Context;
import android.content.Intent;
import android.net.Uri;
import android.support.annotation.LayoutRes;
import android.util.Log;

import com.firebase.ui.auth.IdpResponse;
import com.firebase.ui.auth.R;
import com.google.firebase.auth.TwitterAuthProvider;
import com.twitter.sdk.android.core.Callback;
import com.twitter.sdk.android.core.Result;
import com.twitter.sdk.android.core.Twitter;
import com.twitter.sdk.android.core.TwitterAuthConfig;
import com.twitter.sdk.android.core.TwitterConfig;
import com.twitter.sdk.android.core.TwitterCore;
import com.twitter.sdk.android.core.TwitterException;
import com.twitter.sdk.android.core.TwitterSession;
import com.twitter.sdk.android.core.identity.TwitterAuthClient;
import com.twitter.sdk.android.core.models.User;

<<<<<<< HEAD

public class TwitterProvider extends Callback<TwitterSession> implements Provider {
=======
public class TwitterProvider extends Callback<TwitterSession> implements IdpProvider {
>>>>>>> 8f305dd4
    private static final String TAG = "TwitterProvider";

    private TwitterAuthClient mTwitterAuthClient;

    public TwitterProvider(Context context) {
        initialize(context);
        mTwitterAuthClient = new TwitterAuthClient();
    }

    private static void initialize(Context context) {
        TwitterAuthConfig authConfig = new TwitterAuthConfig(
                context.getString(R.string.twitter_consumer_key),
                context.getString(R.string.twitter_consumer_secret));
        TwitterConfig config = new TwitterConfig.Builder(context)
                .twitterAuthConfig(authConfig)
                .build();
        Twitter.initialize(config);
    }

    public static void signOut(Context context) {
        try {
            Twitter.getInstance();
        } catch (IllegalStateException e) {
            initialize(context);
        }

        signOut();
    }

    private static void signOut() throws IllegalStateException {
        TwitterCore.getInstance().getSessionManager().clearActiveSession();
    }

    @Override
    public String getName(Context context) {
        return context.getString(R.string.fui_idp_name_twitter);
    }

    @Override
    @LayoutRes
    public int getButtonLayout() {
        return R.layout.fui_idp_button_twitter;
    }

    @Override
    public void onActivityResult(int requestCode, int resultCode, Intent data) {
        mTwitterAuthClient.onActivityResult(requestCode, resultCode, data);
    }

    @Override
    public void startLogin(Activity activity) {
        mTwitterAuthClient.authorize(activity, this);
    }

    @Override
    public void success(final Result<TwitterSession> sessionResult) {
        TwitterCore.getInstance()
                .getApiClient()
                .getAccountService()
                .verifyCredentials(false, false, true)
                .enqueue(new Callback<User>() {
                    @Override
                    public void success(Result<User> result) {
                        User user = result.data;
                        mCallbackObject.onSuccess(createIdpResponse(
                                sessionResult.data,
                                user.email,
                                user.name,
                                Uri.parse(user.profileImageUrlHttps)));
                    }

                    @Override
                    public void failure(TwitterException exception) {
                        mCallbackObject.onFailure();
                    }
                });
    }

    @Override
    public void failure(TwitterException exception) {
        Log.e(TAG, "Failure logging in to Twitter. " + exception.getMessage());
        mCallbackObject.onFailure();
    }

    private IdpResponse createIdpResponse(TwitterSession session,
                                          String email,
                                          String name,
                                          Uri photoUri) {
        return new IdpResponse.Builder(
                new com.firebase.ui.auth.User.Builder(TwitterAuthProvider.PROVIDER_ID, email)
                        .setName(name)
                        .setPhotoUri(photoUri)
                        .build())
                .setToken(session.getAuthToken().token)
                .setSecret(session.getAuthToken().secret)
                .build();
    }
}<|MERGE_RESOLUTION|>--- conflicted
+++ resolved
@@ -21,12 +21,7 @@
 import com.twitter.sdk.android.core.identity.TwitterAuthClient;
 import com.twitter.sdk.android.core.models.User;
 
-<<<<<<< HEAD
-
 public class TwitterProvider extends Callback<TwitterSession> implements Provider {
-=======
-public class TwitterProvider extends Callback<TwitterSession> implements IdpProvider {
->>>>>>> 8f305dd4
     private static final String TAG = "TwitterProvider";
 
     private TwitterAuthClient mTwitterAuthClient;
