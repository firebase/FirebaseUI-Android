--- conflicted
+++ resolved
@@ -61,19 +61,13 @@
         signOut();
     }
 
-<<<<<<< HEAD
-    @Override
-    public String getName(Context context) {
-        return context.getString(R.string.fui_idp_name_twitter);
-=======
     private static void signOut() throws IllegalStateException {
         TwitterCore.getInstance().getSessionManager().clearActiveSession();
->>>>>>> 90a5f3bf
     }
 
     @Override
     public String getName(Context context) {
-        return context.getString(R.string.idp_name_twitter);
+        return context.getString(R.string.fui_idp_name_twitter);
     }
 
     @Override
