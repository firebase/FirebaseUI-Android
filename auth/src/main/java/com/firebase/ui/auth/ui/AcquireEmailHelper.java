--- conflicted
+++ resolved
@@ -81,29 +81,13 @@
             mActivityHelper.startActivityForResult(registerIntent, RC_REGISTER_ACCOUNT);
         } else {
             // account does exist
-<<<<<<< HEAD
-            if (providers.get(0).equalsIgnoreCase(EmailAuthProvider.PROVIDER_ID)) {
-=======
             String provider = providers.get(0);
             if (provider.equalsIgnoreCase(EmailAuthProvider.PROVIDER_ID)) {
->>>>>>> 2b9020bd
                 Intent signInIntent = SignInActivity.createIntent(
                         mActivityHelper.getApplicationContext(),
                         mActivityHelper.getFlowParams(),
                         email);
                 mActivityHelper.startActivityForResult(signInIntent, RC_SIGN_IN);
-<<<<<<< HEAD
-                return;
-            }
-
-            Intent intent = WelcomeBackIdpPrompt.createIntent(
-                    mActivityHelper.getApplicationContext(),
-                    mActivityHelper.getFlowParams(),
-                    providers.get(0),
-                    null,
-                    email);
-            mActivityHelper.startActivityForResult(intent, RC_WELCOME_BACK_IDP);
-=======
             } else {
                 Intent intent = WelcomeBackIdpPrompt.createIntent(
                     mActivityHelper.getApplicationContext(),
@@ -113,7 +97,6 @@
                     email);
                 mActivityHelper.startActivityForResult(intent, RC_WELCOME_BACK_IDP);
             }
->>>>>>> 2b9020bd
         }
     }
 
