/*
 * Copyright 2016 Google Inc. All Rights Reserved.
 *
 * Licensed under the Apache License, Version 2.0 (the "License"); you may not use this file except
 * in compliance with the License. You may obtain a copy of the License at
 *
 * http://www.apache.org/licenses/LICENSE-2.0
 *
 * Unless required by applicable law or agreed to in writing, software distributed under the
 * License is distributed on an "AS IS" BASIS, WITHOUT WARRANTIES OR CONDITIONS OF ANY KIND, either
 * express or implied. See the License for the specific language governing permissions and
 * limitations under the License.
 */

package com.firebase.ui.auth.ui.email;

import android.arch.lifecycle.ViewModelProviders;
import android.content.Context;
import android.content.Intent;
import android.graphics.Typeface;
import android.os.Bundle;
import android.support.annotation.NonNull;
import android.support.annotation.Nullable;
import android.support.annotation.RestrictTo;
import android.support.annotation.StringRes;
import android.support.design.widget.TextInputLayout;
import android.text.Spannable;
import android.text.SpannableStringBuilder;
import android.text.TextUtils;
import android.text.style.StyleSpan;
import android.view.View;
import android.view.WindowManager;
import android.widget.EditText;
import android.widget.TextView;

import com.firebase.ui.auth.IdpResponse;
import com.firebase.ui.auth.R;
import com.firebase.ui.auth.data.model.FlowParameters;
import com.firebase.ui.auth.ui.AppCompatBase;
import com.firebase.ui.auth.util.ExtraConstants;
import com.firebase.ui.auth.util.data.ProviderUtils;
import com.firebase.ui.auth.util.ui.ImeHelper;
import com.firebase.ui.auth.viewmodel.ResourceObserver;
import com.firebase.ui.auth.viewmodel.email.WelcomeBackPasswordHandler;
import com.google.firebase.auth.AuthCredential;
import com.google.firebase.auth.FirebaseAuthInvalidCredentialsException;

/**
 * Activity to link a pre-existing email/password account to a new IDP sign-in by confirming the
 * password before initiating a link.
 */
@RestrictTo(RestrictTo.Scope.LIBRARY_GROUP)
public class WelcomeBackPasswordPrompt extends AppCompatBase
        implements View.OnClickListener, ImeHelper.DonePressedListener {
    private IdpResponse mIdpResponse;
    private WelcomeBackPasswordHandler mHandler;

    private TextInputLayout mPasswordLayout;
    private EditText mPasswordField;

    public static Intent createIntent(
            Context context, FlowParameters flowParams, IdpResponse response) {
        return createBaseIntent(context, WelcomeBackPasswordPrompt.class, flowParams)
                .putExtra(ExtraConstants.IDP_RESPONSE, response);
    }

    @Override
    protected void onCreate(@Nullable Bundle savedInstanceState) {
        super.onCreate(savedInstanceState);
        setContentView(R.layout.fui_welcome_back_password_prompt_layout);

        // Show keyboard
        getWindow().setSoftInputMode(WindowManager.LayoutParams.SOFT_INPUT_STATE_VISIBLE);

        mIdpResponse = IdpResponse.fromResultIntent(getIntent());
        String email = mIdpResponse.getEmail();

        mPasswordLayout = findViewById(R.id.password_layout);
        mPasswordField = findViewById(R.id.password);

        ImeHelper.setImeOnDoneListener(mPasswordField, this);

        // Create welcome back text with email bolded.
        String bodyText =
                getString(R.string.fui_welcome_back_password_prompt_body, email);

        SpannableStringBuilder spannableStringBuilder = new SpannableStringBuilder(bodyText);
        int emailStart = bodyText.indexOf(email);
        spannableStringBuilder.setSpan(new StyleSpan(Typeface.BOLD),
                emailStart,
                emailStart + email.length(),
                Spannable.SPAN_INCLUSIVE_INCLUSIVE);

        TextView bodyTextView = findViewById(R.id.welcome_back_password_body);
        bodyTextView.setText(spannableStringBuilder);

        // Click listeners
        findViewById(R.id.button_done).setOnClickListener(this);
        findViewById(R.id.trouble_signing_in).setOnClickListener(this);

        // Initialize ViewModel with arguments
        mHandler = ViewModelProviders.of(this).get(WelcomeBackPasswordHandler.class);
        mHandler.init(getFlowParams());

        // Observe the state of the main auth operation
        mHandler.getOperation().observe(this, new ResourceObserver<IdpResponse>(
                this, R.string.fui_progress_dialog_signing_in) {
            @Override
            protected void onSuccess(@NonNull IdpResponse response) {
<<<<<<< HEAD
                startSaveCredentials(mHandler.getCurrentUser(),
                        response,
                        mHandler.getPendingPassword());
=======
                startSaveCredentials(
                        mHandler.getCurrentUser(), response, mHandler.getPendingPassword());
>>>>>>> fa67c4ce
            }

            @Override
            protected void onFailure(@NonNull Exception e) {
                mPasswordLayout.setError(getString(getErrorMessage(e)));
            }
        });
    }

    @StringRes
    private int getErrorMessage(Exception exception) {
        if (exception instanceof FirebaseAuthInvalidCredentialsException) {
            return R.string.fui_error_invalid_password;
        }

        return R.string.fui_error_unknown;
    }

    private void onForgotPasswordClicked() {
        startActivity(RecoverPasswordActivity.createIntent(
                this,
                getFlowParams(),
                mIdpResponse.getEmail()));
    }

    @Override
    public void onDonePressed() {
        validateAndSignIn();
    }

    private void validateAndSignIn() {
        validateAndSignIn(mPasswordField.getText().toString());
    }

    private void validateAndSignIn(String password) {
        // Check for null or empty password
        if (TextUtils.isEmpty(password)) {
            mPasswordLayout.setError(getString(R.string.fui_required_field));
            return;
        } else {
            mPasswordLayout.setError(null);
        }

        AuthCredential authCredential = ProviderUtils.getAuthCredential(mIdpResponse);
        mHandler.startSignIn(mIdpResponse.getEmail(), password, mIdpResponse, authCredential);
    }

    @Override
    public void onClick(View view) {
        final int id = view.getId();
        if (id == R.id.button_done) {
            validateAndSignIn();
        } else if (id == R.id.trouble_signing_in) {
            onForgotPasswordClicked();
        }
    }
}<|MERGE_RESOLUTION|>--- conflicted
+++ resolved
@@ -107,14 +107,8 @@
                 this, R.string.fui_progress_dialog_signing_in) {
             @Override
             protected void onSuccess(@NonNull IdpResponse response) {
-<<<<<<< HEAD
-                startSaveCredentials(mHandler.getCurrentUser(),
-                        response,
-                        mHandler.getPendingPassword());
-=======
                 startSaveCredentials(
                         mHandler.getCurrentUser(), response, mHandler.getPendingPassword());
->>>>>>> fa67c4ce
             }
 
             @Override
