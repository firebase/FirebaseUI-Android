/*
 * Copyright 2016 Google Inc. All Rights Reserved.
 *
 * Licensed under the Apache License, Version 2.0 (the "License"); you may not use this file except
 * in compliance with the License. You may obtain a copy of the License at
 *
 * http://www.apache.org/licenses/LICENSE-2.0
 *
 * Unless required by applicable law or agreed to in writing, software distributed under the
 * License is distributed on an "AS IS" BASIS, WITHOUT WARRANTIES OR CONDITIONS OF ANY KIND, either
 * express or implied. See the License for the specific language governing permissions and
 * limitations under the License.
 */

package com.firebase.ui.auth.ui.email;

import android.arch.lifecycle.ViewModelProviders;
import android.content.Context;
import android.content.Intent;
import android.graphics.Typeface;
import android.os.Bundle;
import android.support.annotation.NonNull;
import android.support.annotation.Nullable;
import android.support.annotation.RestrictTo;
import android.support.annotation.StringRes;
import android.support.design.widget.TextInputLayout;
import android.text.Spannable;
import android.text.SpannableStringBuilder;
import android.text.TextUtils;
import android.text.style.StyleSpan;
import android.view.View;
import android.view.WindowManager;
import android.widget.EditText;
import android.widget.TextView;

import com.firebase.ui.auth.IdpResponse;
import com.firebase.ui.auth.R;
import com.firebase.ui.auth.data.model.FlowParameters;
import com.firebase.ui.auth.ui.AppCompatBase;
import com.firebase.ui.auth.util.ExtraConstants;
import com.firebase.ui.auth.util.data.ProviderUtils;
import com.firebase.ui.auth.util.ui.ImeHelper;
import com.firebase.ui.auth.viewmodel.ResourceObserver;
import com.firebase.ui.auth.viewmodel.email.WelcomeBackPasswordHandler;
import com.google.firebase.auth.AuthCredential;
import com.google.firebase.auth.FirebaseAuthInvalidCredentialsException;

/**
 * Activity to link a pre-existing email/password account to a new IDP sign-in by confirming the
 * password before initiating a link.
 */
@RestrictTo(RestrictTo.Scope.LIBRARY_GROUP)
public class WelcomeBackPasswordPrompt extends AppCompatBase
        implements View.OnClickListener, ImeHelper.DonePressedListener {
    private IdpResponse mIdpResponse;
    private WelcomeBackPasswordHandler mHandler;

    private TextInputLayout mPasswordLayout;
    private EditText mPasswordField;

    public static Intent createIntent(
            Context context, FlowParameters flowParams, IdpResponse response) {
        return createBaseIntent(context, WelcomeBackPasswordPrompt.class, flowParams)
                .putExtra(ExtraConstants.IDP_RESPONSE, response);
    }

    @Override
    protected void onCreate(@Nullable Bundle savedInstanceState) {
        super.onCreate(savedInstanceState);
        setContentView(R.layout.fui_welcome_back_password_prompt_layout);

        // Show keyboard
        getWindow().setSoftInputMode(WindowManager.LayoutParams.SOFT_INPUT_STATE_VISIBLE);

        mIdpResponse = IdpResponse.fromResultIntent(getIntent());
        String email = mIdpResponse.getEmail();

        mPasswordLayout = findViewById(R.id.password_layout);
        mPasswordField = findViewById(R.id.password);

        ImeHelper.setImeOnDoneListener(mPasswordField, this);

        // Create welcome back text with email bolded.
        String bodyText =
                getString(R.string.fui_welcome_back_password_prompt_body, email);

        SpannableStringBuilder spannableStringBuilder = new SpannableStringBuilder(bodyText);
        int emailStart = bodyText.indexOf(email);
        spannableStringBuilder.setSpan(new StyleSpan(Typeface.BOLD),
                emailStart,
                emailStart + email.length(),
                Spannable.SPAN_INCLUSIVE_INCLUSIVE);

        TextView bodyTextView = findViewById(R.id.welcome_back_password_body);
        bodyTextView.setText(spannableStringBuilder);

        // Click listeners
        findViewById(R.id.button_done).setOnClickListener(this);
        findViewById(R.id.trouble_signing_in).setOnClickListener(this);

        // Initialize ViewModel with arguments
        mHandler = ViewModelProviders.of(this).get(WelcomeBackPasswordHandler.class);
        mHandler.init(getFlowParams());

        // Observe the state of the main auth operation
        mHandler.getOperation().observe(this, new ResourceObserver<IdpResponse>(
                this, R.string.fui_progress_dialog_signing_in) {
            @Override
            protected void onSuccess(@NonNull IdpResponse response) {
                startSaveCredentials(
                        mHandler.getCurrentUser(), response, mHandler.getPendingPassword());
            }

            @Override
            protected void onFailure(@NonNull Exception e) {
                mPasswordLayout.setError(getString(getErrorMessage(e)));
            }
        });
    }

    @StringRes
    private int getErrorMessage(Exception exception) {
        if (exception instanceof FirebaseAuthInvalidCredentialsException) {
            return R.string.fui_error_invalid_password;
        }

        return R.string.fui_error_unknown;
    }

    private void onForgotPasswordClicked() {
        startActivity(RecoverPasswordActivity.createIntent(
                this,
                getFlowParams(),
                mIdpResponse.getEmail()));
    }

    @Override
    public void onDonePressed() {
        validateAndSignIn();
    }

    private void validateAndSignIn() {
        validateAndSignIn(mPasswordField.getText().toString());
    }

    private void validateAndSignIn(String password) {
        // Check for null or empty password
        if (TextUtils.isEmpty(password)) {
            mPasswordLayout.setError(getString(R.string.fui_required_field));
            return;
        } else {
            mPasswordLayout.setError(null);
        }

        AuthCredential authCredential = ProviderUtils.getAuthCredential(mIdpResponse);
<<<<<<< HEAD
        mHandler.startSignIn(email, password, mIdpResponse, authCredential,
                getAuthHelper().getUidForAccountLinking());
=======
        mHandler.startSignIn(mIdpResponse.getEmail(), password, mIdpResponse, authCredential);
>>>>>>> 88c52da1
    }

    @Override
    public void onClick(View view) {
        final int id = view.getId();
        if (id == R.id.button_done) {
            validateAndSignIn();
        } else if (id == R.id.trouble_signing_in) {
            onForgotPasswordClicked();
        }
    }
}<|MERGE_RESOLUTION|>--- conflicted
+++ resolved
@@ -153,12 +153,8 @@
         }
 
         AuthCredential authCredential = ProviderUtils.getAuthCredential(mIdpResponse);
-<<<<<<< HEAD
-        mHandler.startSignIn(email, password, mIdpResponse, authCredential,
+        mHandler.startSignIn(mIdpResponse.getEmail(), password, mIdpResponse, authCredential,
                 getAuthHelper().getUidForAccountLinking());
-=======
-        mHandler.startSignIn(mIdpResponse.getEmail(), password, mIdpResponse, authCredential);
->>>>>>> 88c52da1
     }
 
     @Override
