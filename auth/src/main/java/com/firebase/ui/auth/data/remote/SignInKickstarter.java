package com.firebase.ui.auth.data.remote;

import android.app.Activity;
import android.app.Application;
import android.content.Intent;
import android.os.Bundle;
import android.support.annotation.NonNull;
import android.support.annotation.Nullable;
import android.text.TextUtils;

import com.firebase.ui.auth.AuthUI;
import com.firebase.ui.auth.IdpResponse;
import com.firebase.ui.auth.data.model.IntentRequiredException;
import com.firebase.ui.auth.data.model.PendingIntentRequiredException;
import com.firebase.ui.auth.data.model.Resource;
import com.firebase.ui.auth.data.model.User;
import com.firebase.ui.auth.data.model.UserCancellationException;
import com.firebase.ui.auth.ui.email.EmailActivity;
import com.firebase.ui.auth.ui.idp.AuthMethodPickerActivity;
import com.firebase.ui.auth.ui.idp.SingleSignInActivity;
import com.firebase.ui.auth.ui.phone.PhoneActivity;
import com.firebase.ui.auth.util.ExtraConstants;
import com.firebase.ui.auth.util.GoogleApiUtils;
import com.firebase.ui.auth.util.data.ProviderUtils;
import com.firebase.ui.auth.viewmodel.AuthViewModelBase;
import com.firebase.ui.auth.viewmodel.RequestCodes;
import com.google.android.gms.auth.api.credentials.Credential;
import com.google.android.gms.auth.api.credentials.CredentialRequest;
import com.google.android.gms.auth.api.credentials.CredentialRequestResponse;
import com.google.android.gms.common.api.ApiException;
import com.google.android.gms.common.api.CommonStatusCodes;
import com.google.android.gms.common.api.ResolvableApiException;
import com.google.android.gms.tasks.OnCompleteListener;
import com.google.android.gms.tasks.OnFailureListener;
import com.google.android.gms.tasks.OnSuccessListener;
import com.google.android.gms.tasks.Task;
import com.google.firebase.auth.AuthResult;
import com.google.firebase.auth.EmailAuthProvider;
import com.google.firebase.auth.FacebookAuthProvider;
import com.google.firebase.auth.FirebaseAuthInvalidCredentialsException;
import com.google.firebase.auth.FirebaseAuthInvalidUserException;
import com.google.firebase.auth.GoogleAuthProvider;
import com.google.firebase.auth.PhoneAuthProvider;
import com.google.firebase.auth.TwitterAuthProvider;

import java.util.ArrayList;
import java.util.List;

public class SignInKickstarter extends AuthViewModelBase<IdpResponse> {
    public SignInKickstarter(Application application) {
        super(application);
    }

    public void start() {
        // Only support password credentials if email auth is enabled
        boolean supportPasswords = ProviderUtils.getConfigFromIdps(
                getArguments().providerInfo, EmailAuthProvider.PROVIDER_ID) != null;
        List<String> accountTypes = getCredentialAccountTypes();

        // If the request will be empty, avoid the step entirely
        boolean willRequestCredentials = supportPasswords || accountTypes.size() > 0;

        if (getArguments().enableCredentials && willRequestCredentials) {
            setResult(Resource.<IdpResponse>forLoading());

            GoogleApiUtils.getCredentialsClient(getApplication())
                    .request(new CredentialRequest.Builder()
                            .setPasswordLoginSupported(supportPasswords)
                            .setAccountTypes(accountTypes.toArray(new String[accountTypes.size()]))
                            .build())
                    .addOnCompleteListener(new OnCompleteListener<CredentialRequestResponse>() {
                        @Override
                        public void onComplete(@NonNull Task<CredentialRequestResponse> task) {
                            try {
                                handleCredential(
                                        task.getResult(ApiException.class).getCredential());
                            } catch (ResolvableApiException e) {
                                if (e.getStatusCode() == CommonStatusCodes.RESOLUTION_REQUIRED) {
                                    setResult(Resource.<IdpResponse>forFailure(
                                            new PendingIntentRequiredException(
                                                    e.getResolution(), RequestCodes.CRED_HINT)));
                                } else {
                                    startAuthMethodChoice();
                                }
                            } catch (ApiException e) {
                                startAuthMethodChoice();
                            }
                        }
                    });
        } else {
            startAuthMethodChoice();
        }
    }

    private void startAuthMethodChoice() {
        List<AuthUI.IdpConfig> idpConfigs = getArguments().providerInfo;

        // If there is only one provider selected, launch the flow directly
        if (idpConfigs.size() == 1) {
            AuthUI.IdpConfig firstIdpConfig = idpConfigs.get(0);
            String firstProvider = firstIdpConfig.getProviderId();
            switch (firstProvider) {
                case EmailAuthProvider.PROVIDER_ID:
                    setResult(Resource.<IdpResponse>forFailure(new IntentRequiredException(
                            EmailActivity.createIntent(getApplication(), getArguments()),
                            RequestCodes.EMAIL_FLOW)));
                    break;
                case PhoneAuthProvider.PROVIDER_ID:
                    setResult(Resource.<IdpResponse>forFailure(new IntentRequiredException(
                            PhoneActivity.createIntent(
                                    getApplication(), getArguments(), firstIdpConfig.getParams()),
                            RequestCodes.PHONE_FLOW)));
                    break;
                default:
                    redirectSignIn(firstProvider, null);
                    break;
            }
        } else {
            setResult(Resource.<IdpResponse>forFailure(new IntentRequiredException(
                    AuthMethodPickerActivity.createIntent(getApplication(), getArguments()),
                    RequestCodes.AUTH_PICKER_FLOW)));
        }
    }

    private void redirectSignIn(String provider, String email) {
        switch (provider) {
            case GoogleAuthProvider.PROVIDER_ID:
            case FacebookAuthProvider.PROVIDER_ID:
            case TwitterAuthProvider.PROVIDER_ID:
                setResult(Resource.<IdpResponse>forFailure(new IntentRequiredException(
                        SingleSignInActivity.createIntent(
                                getApplication(),
                                getArguments(),
                                new User.Builder(provider, email).build()),
                        RequestCodes.PROVIDER_FLOW)));
                break;
            case EmailAuthProvider.PROVIDER_ID:
                setResult(Resource.<IdpResponse>forFailure(new IntentRequiredException(
                        EmailActivity.createIntent(getApplication(), getArguments(), email),
                        RequestCodes.EMAIL_FLOW)));
                break;
            case PhoneAuthProvider.PROVIDER_ID:
                Bundle args = new Bundle();
                args.putString(ExtraConstants.EXTRA_PHONE, email);
                setResult(Resource.<IdpResponse>forFailure(new IntentRequiredException(
                        PhoneActivity.createIntent(
                                getApplication(),
                                getArguments(),
                                args),
                        RequestCodes.PHONE_FLOW)));
            default:
                startAuthMethodChoice();
        }
    }

    private List<String> getCredentialAccountTypes() {
        List<String> accounts = new ArrayList<>();
        for (AuthUI.IdpConfig idpConfig : getArguments().providerInfo) {
            @AuthUI.SupportedProvider String providerId = idpConfig.getProviderId();
<<<<<<< HEAD
            if (providerId.equals(GoogleAuthProvider.PROVIDER_ID)
                    || providerId.equals(FacebookAuthProvider.PROVIDER_ID)
                    || providerId.equals(TwitterAuthProvider.PROVIDER_ID)
                    || providerId.equals(PhoneAuthProvider.PROVIDER_ID)) {
=======
            if (providerId.equals(GoogleAuthProvider.PROVIDER_ID)) {
>>>>>>> 229672f7
                accounts.add(ProviderUtils.providerIdToAccountType(providerId));
            }
        }
        return accounts;
    }

    public void onActivityResult(int requestCode, int resultCode, @Nullable Intent data) {
        switch (requestCode) {
            case RequestCodes.CRED_HINT:
                if (resultCode == Activity.RESULT_OK) {
                    handleCredential((Credential) data.getParcelableExtra(Credential.EXTRA_KEY));
                } else {
                    startAuthMethodChoice();
                }
                break;
            case RequestCodes.AUTH_PICKER_FLOW:
            case RequestCodes.EMAIL_FLOW:
            case RequestCodes.PHONE_FLOW:
            case RequestCodes.PROVIDER_FLOW:
                IdpResponse response = IdpResponse.fromResultIntent(data);
                if (response == null) {
                    setResult(Resource.<IdpResponse>forFailure(new UserCancellationException()));
                } else if (response.isSuccessful()) {
                    setResult(Resource.forSuccess(response));
                } else {
                    setResult(Resource.<IdpResponse>forFailure(response.getError()));
                }
        }
    }

    private void handleCredential(final Credential credential) {
        String id = credential.getId();
        String password = credential.getPassword();
        if (TextUtils.isEmpty(password)) {
            String identity = credential.getAccountType();
            if (identity == null) {
                startAuthMethodChoice();
            } else {
                redirectSignIn(
                        ProviderUtils.accountTypeToProviderId(credential.getAccountType()), id);
            }
        } else {
            final IdpResponse response = new IdpResponse.Builder(
                    new User.Builder(EmailAuthProvider.PROVIDER_ID, id).build()).build();

            getAuth().signInWithEmailAndPassword(id, password)
                    .addOnSuccessListener(new OnSuccessListener<AuthResult>() {
                        @Override
                        public void onSuccess(AuthResult result) {
                            setResult(Resource.forSuccess(response));
                        }
                    })
                    .addOnFailureListener(new OnFailureListener() {
                        @Override
                        public void onFailure(@NonNull Exception e) {
                            if (e instanceof FirebaseAuthInvalidUserException
                                    || e instanceof FirebaseAuthInvalidCredentialsException) {
                                // In this case the credential saved in SmartLock was not
                                // a valid credential, we should delete it from SmartLock
                                // before continuing.
                                GoogleApiUtils.getCredentialsClient(getApplication())
                                        .delete(credential);
                            }
                            startAuthMethodChoice();
                        }
                    });
        }
    }
}<|MERGE_RESOLUTION|>--- conflicted
+++ resolved
@@ -157,14 +157,8 @@
         List<String> accounts = new ArrayList<>();
         for (AuthUI.IdpConfig idpConfig : getArguments().providerInfo) {
             @AuthUI.SupportedProvider String providerId = idpConfig.getProviderId();
-<<<<<<< HEAD
             if (providerId.equals(GoogleAuthProvider.PROVIDER_ID)
-                    || providerId.equals(FacebookAuthProvider.PROVIDER_ID)
-                    || providerId.equals(TwitterAuthProvider.PROVIDER_ID)
                     || providerId.equals(PhoneAuthProvider.PROVIDER_ID)) {
-=======
-            if (providerId.equals(GoogleAuthProvider.PROVIDER_ID)) {
->>>>>>> 229672f7
                 accounts.add(ProviderUtils.providerIdToAccountType(providerId));
             }
         }
