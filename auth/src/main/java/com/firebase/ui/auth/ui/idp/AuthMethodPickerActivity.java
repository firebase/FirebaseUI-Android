/*
 * Copyright 2016 Google Inc. All Rights Reserved.
 *
 * Licensed under the Apache License, Version 2.0 (the "License"); you may not use this file except
 * in compliance with the License. You may obtain a copy of the License at
 *
 * http://www.apache.org/licenses/LICENSE-2.0
 *
 * Unless required by applicable law or agreed to in writing, software distributed under the
 * License is distributed on an "AS IS" BASIS, WITHOUT WARRANTIES OR CONDITIONS OF ANY KIND, either
 * express or implied. See the License for the specific language governing permissions and
 * limitations under the License.
 */

package com.firebase.ui.auth.ui.idp;

import android.content.Context;
import android.content.Intent;
import android.os.Bundle;
import android.support.annotation.NonNull;
import android.support.annotation.RestrictTo;
import android.support.constraint.ConstraintLayout;
import android.support.constraint.ConstraintSet;
import android.util.Log;
import android.view.View;
import android.view.ViewGroup;
import android.widget.ImageView;

import com.firebase.ui.auth.AuthUI;
import com.firebase.ui.auth.AuthUI.IdpConfig;
import com.firebase.ui.auth.IdpResponse;
import com.firebase.ui.auth.R;
import com.firebase.ui.auth.data.model.FlowParameters;
import com.firebase.ui.auth.data.remote.ProfileMerger;
import com.firebase.ui.auth.provider.EmailProvider;
import com.firebase.ui.auth.provider.FacebookProvider;
import com.firebase.ui.auth.provider.GoogleProvider;
import com.firebase.ui.auth.provider.IdpProvider;
import com.firebase.ui.auth.provider.IdpProvider.IdpCallback;
import com.firebase.ui.auth.provider.PhoneProvider;
import com.firebase.ui.auth.provider.Provider;
import com.firebase.ui.auth.provider.TwitterProvider;
import com.firebase.ui.auth.ui.AppCompatBase;
import com.firebase.ui.auth.ui.HelperActivityBase;
import com.firebase.ui.auth.ui.TaskFailureLogger;
import com.firebase.ui.auth.ui.email.EmailActivity;
import com.firebase.ui.auth.ui.phone.PhoneActivity;
import com.firebase.ui.auth.util.data.ProviderUtils;
<<<<<<< HEAD
import com.google.android.gms.tasks.Task;
=======
import com.google.android.gms.tasks.OnSuccessListener;
>>>>>>> ff0e1701
import com.google.firebase.auth.AuthCredential;
import com.google.firebase.auth.AuthResult;
import com.google.firebase.auth.EmailAuthProvider;
import com.google.firebase.auth.FacebookAuthProvider;
import com.google.firebase.auth.FirebaseUser;
import com.google.firebase.auth.GoogleAuthProvider;
import com.google.firebase.auth.PhoneAuthProvider;
import com.google.firebase.auth.TwitterAuthProvider;

import java.util.ArrayList;
import java.util.List;

/**
 * Presents the list of authentication options for this app to the user. If an identity provider
 * option is selected, a {@link CredentialSignInHandler} is launched to manage the IDP-specific
 * sign-in flow. If email authentication is chosen, the {@link EmailActivity} is started. if
 * phone authentication is chosen, the {@link PhoneActivity}
 * is started.
 */
@RestrictTo(RestrictTo.Scope.LIBRARY_GROUP)
public class AuthMethodPickerActivity extends AppCompatBase implements IdpCallback {
    private static final String TAG = "AuthMethodPicker";

    private static final int RC_ACCOUNT_LINK = 3;

    private List<Provider> mProviders;

    public static Intent createIntent(Context context, FlowParameters flowParams) {
        return HelperActivityBase.createBaseIntent(
                context,
                AuthMethodPickerActivity.class,
                flowParams);
    }

    @Override
    protected void onCreate(Bundle savedInstanceState) {
        super.onCreate(savedInstanceState);
        setContentView(R.layout.fui_auth_method_picker_layout);

        populateIdpList(getFlowParams().providerInfo);

        int logoId = getFlowParams().logoId;
        if (logoId == AuthUI.NO_LOGO) {
            findViewById(R.id.logo).setVisibility(View.GONE);

            ConstraintLayout layout = findViewById(R.id.root);
            ConstraintSet constraints = new ConstraintSet();
            constraints.clone(layout);
            constraints.setHorizontalBias(R.id.container, 0.5f);
            constraints.setVerticalBias(R.id.container, 0.5f);
            constraints.applyTo(layout);
        } else {
            ImageView logo = findViewById(R.id.logo);
            logo.setImageResource(logoId);
        }
    }

    private void populateIdpList(List<IdpConfig> providers) {
        mProviders = new ArrayList<>();
        for (IdpConfig idpConfig : providers) {
            switch (idpConfig.getProviderId()) {
                case GoogleAuthProvider.PROVIDER_ID:
                    mProviders.add(new GoogleProvider(this, idpConfig));
                    break;
                case FacebookAuthProvider.PROVIDER_ID:
                    mProviders.add(new FacebookProvider(
                            idpConfig, getFlowParams().themeId));
                    break;
                case TwitterAuthProvider.PROVIDER_ID:
                    mProviders.add(new TwitterProvider(this));
                    break;
                case EmailAuthProvider.PROVIDER_ID:
                    mProviders.add(new EmailProvider(this, getFlowParams()));
                    break;
                case PhoneAuthProvider.PROVIDER_ID:
                    mProviders.add(new PhoneProvider(this, getFlowParams()));
                    break;
                default:
                    Log.e(TAG, "Encountered unknown provider parcel with type: "
                            + idpConfig.getProviderId());
            }
        }

        ViewGroup btnHolder = findViewById(R.id.btn_holder);
        for (final Provider provider : mProviders) {
            View loginButton = getLayoutInflater()
                    .inflate(provider.getButtonLayout(), btnHolder, false);

            loginButton.setOnClickListener(new View.OnClickListener() {
                @Override
                public void onClick(View view) {
                    if (provider instanceof IdpProvider) {
                        getDialogHolder().showLoadingDialog(R.string.fui_progress_dialog_loading);
                    }
                    provider.startLogin(AuthMethodPickerActivity.this);
                }
            });
            if (provider instanceof IdpProvider) {
                ((IdpProvider) provider).setAuthenticationCallback(this);
            }
            btnHolder.addView(loginButton);
        }
    }

    @Override
    public void onActivityResult(int requestCode, int resultCode, Intent data) {
        super.onActivityResult(requestCode, resultCode, data);
        if (requestCode == RC_ACCOUNT_LINK) {
            finish(resultCode, data);
        } else {
            for (Provider provider : mProviders) {
                provider.onActivityResult(requestCode, resultCode, data);
            }
        }
    }

    @Override
    public void onSuccess(@NonNull final IdpResponse response) {
        AuthCredential credential = ProviderUtils.getAuthCredential(response);
<<<<<<< HEAD

        Task<AuthResult> signInTask;
        if (getAuthHelper().canLinkAccounts()) {
            signInTask = getAuthHelper().getCurrentUser()
                    .linkWithCredential(credential)
                    .continueWithTask(new ProfileMerger(response));
        } else {
            signInTask = getAuthHelper().getFirebaseAuth().signInWithCredential(credential);
        }

        signInTask
                .addOnCompleteListener(new CredentialSignInHandler(
                        this,
                        RC_ACCOUNT_LINK,
                        response))
=======
        getAuthHelper().getFirebaseAuth()
                .signInWithCredential(credential)
                .addOnSuccessListener(new OnSuccessListener<AuthResult>() {
                    @Override
                    public void onSuccess(AuthResult authResult) {
                        FirebaseUser firebaseUser = authResult.getUser();
                        startSaveCredentials(firebaseUser, null, response);
                    }
                })
                .addOnFailureListener(new CredentialSignInHandler(
                        this, RC_ACCOUNT_LINK, response))
>>>>>>> ff0e1701
                .addOnFailureListener(
                        new TaskFailureLogger(TAG, "Firebase sign in with credential " +
                                credential.getProvider() + " unsuccessful. " +
                                "Visit https://console.firebase.google.com to enable it."));
    }

    @Override
    public void onFailure(@NonNull Exception e) {
        // stay on this screen
        getDialogHolder().dismissDialog();
    }
}<|MERGE_RESOLUTION|>--- conflicted
+++ resolved
@@ -46,11 +46,8 @@
 import com.firebase.ui.auth.ui.email.EmailActivity;
 import com.firebase.ui.auth.ui.phone.PhoneActivity;
 import com.firebase.ui.auth.util.data.ProviderUtils;
-<<<<<<< HEAD
+import com.google.android.gms.tasks.OnSuccessListener;
 import com.google.android.gms.tasks.Task;
-=======
-import com.google.android.gms.tasks.OnSuccessListener;
->>>>>>> ff0e1701
 import com.google.firebase.auth.AuthCredential;
 import com.google.firebase.auth.AuthResult;
 import com.google.firebase.auth.EmailAuthProvider;
@@ -170,7 +167,6 @@
     @Override
     public void onSuccess(@NonNull final IdpResponse response) {
         AuthCredential credential = ProviderUtils.getAuthCredential(response);
-<<<<<<< HEAD
 
         Task<AuthResult> signInTask;
         if (getAuthHelper().canLinkAccounts()) {
@@ -182,13 +178,6 @@
         }
 
         signInTask
-                .addOnCompleteListener(new CredentialSignInHandler(
-                        this,
-                        RC_ACCOUNT_LINK,
-                        response))
-=======
-        getAuthHelper().getFirebaseAuth()
-                .signInWithCredential(credential)
                 .addOnSuccessListener(new OnSuccessListener<AuthResult>() {
                     @Override
                     public void onSuccess(AuthResult authResult) {
@@ -198,7 +187,6 @@
                 })
                 .addOnFailureListener(new CredentialSignInHandler(
                         this, RC_ACCOUNT_LINK, response))
->>>>>>> ff0e1701
                 .addOnFailureListener(
                         new TaskFailureLogger(TAG, "Firebase sign in with credential " +
                                 credential.getProvider() + " unsuccessful. " +
