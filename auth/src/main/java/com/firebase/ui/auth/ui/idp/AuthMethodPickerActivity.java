/*
 * Copyright 2016 Google Inc. All Rights Reserved.
 *
 * Licensed under the Apache License, Version 2.0 (the "License"); you may not use this file except
 * in compliance with the License. You may obtain a copy of the License at
 *
 * http://www.apache.org/licenses/LICENSE-2.0
 *
 * Unless required by applicable law or agreed to in writing, software distributed under the
 * License is distributed on an "AS IS" BASIS, WITHOUT WARRANTIES OR CONDITIONS OF ANY KIND, either
 * express or implied. See the License for the specific language governing permissions and
 * limitations under the License.
 */

package com.firebase.ui.auth.ui.idp;

import android.arch.lifecycle.Observer;
import android.arch.lifecycle.ViewModelProviders;
import android.content.Context;
import android.content.Intent;
import android.os.Bundle;
import android.support.annotation.NonNull;
import android.support.annotation.RestrictTo;
import android.support.constraint.ConstraintLayout;
import android.support.constraint.ConstraintSet;
import android.util.Log;
import android.view.View;
import android.view.ViewGroup;
import android.widget.ImageView;
import android.widget.Toast;

import com.firebase.ui.auth.AuthUI;
import com.firebase.ui.auth.AuthUI.IdpConfig;
import com.firebase.ui.auth.IdpResponse;
import com.firebase.ui.auth.R;
import com.firebase.ui.auth.data.model.FlowParameters;
import com.firebase.ui.auth.data.model.Resource;
import com.firebase.ui.auth.data.model.State;
import com.firebase.ui.auth.ui.AppCompatBase;
import com.firebase.ui.auth.ui.HelperActivityBase;
import com.firebase.ui.auth.ui.provider.EmailProvider;
import com.firebase.ui.auth.ui.provider.FacebookProvider;
import com.firebase.ui.auth.ui.provider.GoogleProvider;
import com.firebase.ui.auth.ui.provider.PhoneProvider;
import com.firebase.ui.auth.ui.provider.Provider;
import com.firebase.ui.auth.ui.provider.TwitterProvider;
import com.firebase.ui.auth.viewmodel.idp.ProvidersHandler;
import com.google.firebase.auth.EmailAuthProvider;
import com.google.firebase.auth.FacebookAuthProvider;
import com.google.firebase.auth.GoogleAuthProvider;
import com.google.firebase.auth.PhoneAuthProvider;
import com.google.firebase.auth.TwitterAuthProvider;

import java.util.ArrayList;
import java.util.List;

/** Presents the list of authentication options for this app to the user. */
@RestrictTo(RestrictTo.Scope.LIBRARY_GROUP)
public class AuthMethodPickerActivity extends AppCompatBase {
    private static final String TAG = "AuthMethodPicker";

    private List<Provider> mProviders;

    public static Intent createIntent(Context context, FlowParameters flowParams) {
        return HelperActivityBase.createBaseIntent(
                context, AuthMethodPickerActivity.class, flowParams);
    }

    @Override
    protected void onCreate(Bundle savedInstanceState) {
        super.onCreate(savedInstanceState);
        setContentView(R.layout.fui_auth_method_picker_layout);

        FlowParameters params = getFlowParams();
        final ProvidersHandler handler = ViewModelProviders.of(this).get(ProvidersHandler.class);
        handler.init(params);

        populateIdpList(params.providerInfo, handler);

        int logoId = params.logoId;
        if (logoId == AuthUI.NO_LOGO) {
            findViewById(R.id.logo).setVisibility(View.GONE);

            ConstraintLayout layout = findViewById(R.id.root);
            ConstraintSet constraints = new ConstraintSet();
            constraints.clone(layout);
            constraints.setHorizontalBias(R.id.container, 0.5f);
            constraints.setVerticalBias(R.id.container, 0.5f);
            constraints.applyTo(layout);
        } else {
            ImageView logo = findViewById(R.id.logo);
            logo.setImageResource(logoId);
        }

        handler.getOperation().observe(this, new Observer<Resource<IdpResponse>>() {
            @Override
            public void onChanged(Resource<IdpResponse> resource) {
                if (resource.getState() == State.LOADING) {
                    getDialogHolder().showLoadingDialog(R.string.fui_progress_dialog_signing_in);
                    return;
                }
                getDialogHolder().dismissDialog();

                if (resource.getState() == State.SUCCESS) {
                    startSaveCredentials(handler.getCurrentUser(), null, resource.getValue());
                } else {
                    Toast.makeText(AuthMethodPickerActivity.this,
                            resource.getException().getLocalizedMessage(),
                            Toast.LENGTH_SHORT).show();
                }
            }
        });
    }

    private void populateIdpList(List<IdpConfig> providerConfigs, ProvidersHandler handler) {
        mProviders = new ArrayList<>();
        for (IdpConfig idpConfig : providerConfigs) {
            switch (idpConfig.getProviderId()) {
                case GoogleAuthProvider.PROVIDER_ID:
                    mProviders.add(new GoogleProvider(handler, this));
                    break;
                case FacebookAuthProvider.PROVIDER_ID:
                    mProviders.add(new FacebookProvider(handler, this));
                    break;
                case TwitterAuthProvider.PROVIDER_ID:
                    mProviders.add(new TwitterProvider(handler, this));
                    break;
                case EmailAuthProvider.PROVIDER_ID:
                    mProviders.add(new EmailProvider(handler));
                    break;
                case PhoneAuthProvider.PROVIDER_ID:
                    mProviders.add(new PhoneProvider(handler, idpConfig));
                    break;
                default:
                    Log.e(TAG, "Encountered unknown provider parcel with type: "
                            + idpConfig.getProviderId());
            }
        }

        ViewGroup btnHolder = findViewById(R.id.btn_holder);
        for (final Provider provider : mProviders) {
            View loginButton = getLayoutInflater()
                    .inflate(provider.getButtonLayout(), btnHolder, false);

            loginButton.setOnClickListener(new View.OnClickListener() {
                @Override
                public void onClick(View view) {
                    provider.startLogin(AuthMethodPickerActivity.this);
                }
            });
            btnHolder.addView(loginButton);
        }
    }

    @Override
    protected void onActivityResult(int requestCode, int resultCode, Intent data) {
        super.onActivityResult(requestCode, resultCode, data);
        for (Provider provider : mProviders) {
            provider.onActivityResult(requestCode, resultCode, data);
        }
    }
<<<<<<< HEAD
=======

    @Override
    public void onSuccess(@NonNull final IdpResponse response) {
        AuthCredential credential = ProviderUtils.getAuthCredential(response);
        getAuthHelper().getFirebaseAuth()
                .signInWithCredential(credential)
                .addOnSuccessListener(new OnSuccessListener<AuthResult>() {
                    @Override
                    public void onSuccess(AuthResult authResult) {
                        FirebaseUser firebaseUser = authResult.getUser();
                        startSaveCredentials(firebaseUser, null, response);
                    }
                })
                .addOnFailureListener(new CredentialSignInHandler(
                        this, RC_ACCOUNT_LINK, response))
                .addOnFailureListener(
                        new TaskFailureLogger(TAG, "Firebase sign in with credential " +
                                credential.getProvider() + " unsuccessful. " +
                                "Visit https://console.firebase.google.com to enable it."));
    }

    @Override
    public void onFailure(@NonNull Exception e) {
        // stay on this screen
        getDialogHolder().dismissDialog();
    }
>>>>>>> 299788e8
}<|MERGE_RESOLUTION|>--- conflicted
+++ resolved
@@ -159,33 +159,4 @@
             provider.onActivityResult(requestCode, resultCode, data);
         }
     }
-<<<<<<< HEAD
-=======
-
-    @Override
-    public void onSuccess(@NonNull final IdpResponse response) {
-        AuthCredential credential = ProviderUtils.getAuthCredential(response);
-        getAuthHelper().getFirebaseAuth()
-                .signInWithCredential(credential)
-                .addOnSuccessListener(new OnSuccessListener<AuthResult>() {
-                    @Override
-                    public void onSuccess(AuthResult authResult) {
-                        FirebaseUser firebaseUser = authResult.getUser();
-                        startSaveCredentials(firebaseUser, null, response);
-                    }
-                })
-                .addOnFailureListener(new CredentialSignInHandler(
-                        this, RC_ACCOUNT_LINK, response))
-                .addOnFailureListener(
-                        new TaskFailureLogger(TAG, "Firebase sign in with credential " +
-                                credential.getProvider() + " unsuccessful. " +
-                                "Visit https://console.firebase.google.com to enable it."));
-    }
-
-    @Override
-    public void onFailure(@NonNull Exception e) {
-        // stay on this screen
-        getDialogHolder().dismissDialog();
-    }
->>>>>>> 299788e8
 }