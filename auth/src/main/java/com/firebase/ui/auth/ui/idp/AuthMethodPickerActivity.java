/*
 * Copyright 2016 Google Inc. All Rights Reserved.
 *
 * Licensed under the Apache License, Version 2.0 (the "License"); you may not use this file except
 * in compliance with the License. You may obtain a copy of the License at
 *
 * http://www.apache.org/licenses/LICENSE-2.0
 *
 * Unless required by applicable law or agreed to in writing, software distributed under the
 * License is distributed on an "AS IS" BASIS, WITHOUT WARRANTIES OR CONDITIONS OF ANY KIND, either
 * express or implied. See the License for the specific language governing permissions and
 * limitations under the License.
 */

package com.firebase.ui.auth.ui.idp;

import android.content.Context;
import android.content.Intent;
import android.os.Bundle;
import android.support.annotation.Nullable;
import android.support.annotation.RestrictTo;
import android.util.Log;
import android.view.View;
import android.view.ViewGroup;
import android.widget.ImageView;

import com.firebase.ui.auth.AuthUI;
import com.firebase.ui.auth.AuthUI.IdpConfig;
import com.firebase.ui.auth.IdpResponse;
import com.firebase.ui.auth.R;
import com.firebase.ui.auth.provider.EmailProvider;
import com.firebase.ui.auth.provider.FacebookProvider;
import com.firebase.ui.auth.provider.GitHubProvider;
import com.firebase.ui.auth.provider.GoogleProvider;
import com.firebase.ui.auth.provider.IdpProvider;
import com.firebase.ui.auth.provider.IdpProvider.IdpCallback;
import com.firebase.ui.auth.provider.PhoneProvider;
import com.firebase.ui.auth.provider.Provider;
import com.firebase.ui.auth.provider.ProviderUtils;
import com.firebase.ui.auth.provider.TwitterProvider;
import com.firebase.ui.auth.ui.AppCompatBase;
import com.firebase.ui.auth.ui.FlowParameters;
import com.firebase.ui.auth.ui.HelperActivityBase;
import com.firebase.ui.auth.ui.TaskFailureLogger;
import com.firebase.ui.auth.ui.email.RegisterEmailActivity;
import com.firebase.ui.auth.util.AuthInstances;
import com.firebase.ui.auth.util.signincontainer.SaveSmartLock;
import com.google.firebase.auth.AuthCredential;

import java.util.ArrayList;
import java.util.List;

/**
 * Presents the list of authentication options for this app to the user. If an
 * identity provider option is selected, a {@link CredentialSignInHandler}
 * is launched to manage the IDP-specific sign-in flow. If email authentication is chosen,
 * the {@link RegisterEmailActivity} is started. if phone authentication is chosen, the
 * {@link com.firebase.ui.auth.ui.phone.PhoneVerificationActivity} is started.
 */
@RestrictTo(RestrictTo.Scope.LIBRARY_GROUP)
public class AuthMethodPickerActivity extends AppCompatBase implements IdpCallback {
    private static final String TAG = "AuthMethodPicker";

    private static final int RC_ACCOUNT_LINK = 3;

    private List<Provider> mProviders;
    @Nullable
    private SaveSmartLock mSaveSmartLock;

    public static Intent createIntent(Context context, FlowParameters flowParams) {
        return HelperActivityBase.createBaseIntent(context, AuthMethodPickerActivity.class, flowParams);
    }

    @Override
    protected void onCreate(Bundle savedInstanceState) {
        super.onCreate(savedInstanceState);
        setContentView(R.layout.auth_method_picker_layout);
        mSaveSmartLock = AuthInstances.getSaveSmartLockInstance(this, getFlowParams());

        populateIdpList(getFlowParams().providerInfo);

        int logoId = getFlowParams().logoId;
        if (logoId == AuthUI.NO_LOGO) {
            findViewById(R.id.logo_layout).setVisibility(View.GONE);
        } else {
            ImageView logo = (ImageView) findViewById(R.id.logo);
            logo.setImageResource(logoId);
        }
    }

    private void populateIdpList(List<IdpConfig> providers) {
        mProviders = new ArrayList<>();
        for (IdpConfig idpConfig : providers) {
            switch (idpConfig.getProviderId()) {
                case AuthUI.GOOGLE_PROVIDER:
                    mProviders.add(new GoogleProvider(this, idpConfig));
                    break;
                case AuthUI.FACEBOOK_PROVIDER:
                    mProviders.add(new FacebookProvider(
                            idpConfig, getFlowParams().themeId));
                    break;
                case AuthUI.TWITTER_PROVIDER:
                    mProviders.add(new TwitterProvider(this));
                    break;
                case AuthUI.EMAIL_PROVIDER:
                    mProviders.add(new EmailProvider(this, getFlowParams()));
                    break;
                case AuthUI.PHONE_VERIFICATION_PROVIDER:
                    mProviders.add(new PhoneProvider(this, getFlowParams()));
                    break;
                case AuthUI.GITHUB_PROVIDER:
                    mProviders.add(new GitHubProvider(this, mActivityHelper.getFlowParams()));
                    break;
                default:
                    Log.e(TAG, "Encountered unknown provider parcel with type: "
                            + idpConfig.getProviderId());
            }
        }

        ViewGroup btnHolder = (ViewGroup) findViewById(R.id.btn_holder);
        for (final Provider provider : mProviders) {
            View loginButton = getLayoutInflater()
                    .inflate(provider.getButtonLayout(), btnHolder, false);

            loginButton.setOnClickListener(new View.OnClickListener() {
                @Override
                public void onClick(View view) {
                    if (provider instanceof IdpProvider) {
                        getDialogHolder().showLoadingDialog(R.string.progress_dialog_loading);
                    }
                    provider.startLogin(AuthMethodPickerActivity.this);
                }
            });
            if (provider instanceof IdpProvider) {
                ((IdpProvider) provider).setAuthenticationCallback(this);
            }
            btnHolder.addView(loginButton);
        }
    }

    @Override
    public void onActivityResult(int requestCode, int resultCode, Intent data) {
        super.onActivityResult(requestCode, resultCode, data);
        if (requestCode == RC_ACCOUNT_LINK) {
            finish(resultCode, data);
        } else {
            for (Provider provider : mProviders) {
                provider.onActivityResult(requestCode, resultCode, data);
            }
        }
    }

    @Override
    public void onSuccess(final IdpResponse response) {
        AuthCredential credential = ProviderUtils.getAuthCredential(response);
        AuthInstances.getFirebaseAuth(getFlowParams())
                .signInWithCredential(credential)
                .addOnFailureListener(
                        new TaskFailureLogger(TAG, "Firebase sign in with credential "
<<<<<<< HEAD
                                + credential.getProvider() +
                                " unsuccessful. Visit https://console.firebase.google.com to enable it."))
=======
                                + credential.getProvider() + " unsuccessful. " +
                                "Visit https://console.firebase.google.com to enable it."))
>>>>>>> 19132d09
                .addOnCompleteListener(new CredentialSignInHandler(
                        this,
                        mSaveSmartLock,
                        RC_ACCOUNT_LINK,
                        response));
    }

    @Override
    public void onFailure(Bundle extra) {
        // stay on this screen
        getDialogHolder().dismissDialog();
    }

    @Override
    protected void onDestroy() {
        super.onDestroy();
        if (mProviders != null) {
            for (Provider provider : mProviders) {
                if (provider instanceof GoogleProvider) {
                    ((GoogleProvider) provider).disconnect();
                }
            }
        }
    }
}<|MERGE_RESOLUTION|>--- conflicted
+++ resolved
@@ -157,13 +157,9 @@
                 .signInWithCredential(credential)
                 .addOnFailureListener(
                         new TaskFailureLogger(TAG, "Firebase sign in with credential "
-<<<<<<< HEAD
                                 + credential.getProvider() +
-                                " unsuccessful. Visit https://console.firebase.google.com to enable it."))
-=======
-                                + credential.getProvider() + " unsuccessful. " +
+                                " unsuccessful. " +
                                 "Visit https://console.firebase.google.com to enable it."))
->>>>>>> 19132d09
                 .addOnCompleteListener(new CredentialSignInHandler(
                         this,
                         mSaveSmartLock,
