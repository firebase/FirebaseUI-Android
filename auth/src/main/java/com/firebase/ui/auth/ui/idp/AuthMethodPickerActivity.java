/*
 * Copyright 2016 Google Inc. All Rights Reserved.
 *
 * Licensed under the Apache License, Version 2.0 (the "License"); you may not use this file except
 * in compliance with the License. You may obtain a copy of the License at
 *
 * http://www.apache.org/licenses/LICENSE-2.0
 *
 * Unless required by applicable law or agreed to in writing, software distributed under the
 * License is distributed on an "AS IS" BASIS, WITHOUT WARRANTIES OR CONDITIONS OF ANY KIND, either
 * express or implied. See the License for the specific language governing permissions and
 * limitations under the License.
 */

package com.firebase.ui.auth.ui.idp;

import android.content.Context;
import android.content.Intent;
import android.os.Bundle;
import android.support.annotation.Nullable;
import android.support.annotation.RestrictTo;
import android.util.Log;
import android.view.View;
import android.view.ViewGroup;
import android.widget.ImageView;

import com.firebase.ui.auth.AuthUI;
import com.firebase.ui.auth.AuthUI.IdpConfig;
import com.firebase.ui.auth.IdpResponse;
import com.firebase.ui.auth.R;
import com.firebase.ui.auth.provider.AuthCredentialHelper;
import com.firebase.ui.auth.provider.EmailProvider;
import com.firebase.ui.auth.provider.FacebookProvider;
import com.firebase.ui.auth.provider.GoogleProvider;
import com.firebase.ui.auth.provider.IdpProvider;
import com.firebase.ui.auth.provider.IdpProvider.IdpCallback;
import com.firebase.ui.auth.provider.Provider;
import com.firebase.ui.auth.provider.TwitterProvider;
import com.firebase.ui.auth.ui.AppCompatBase;
import com.firebase.ui.auth.ui.BaseHelper;
import com.firebase.ui.auth.ui.FlowParameters;
import com.firebase.ui.auth.ui.TaskFailureLogger;
import com.firebase.ui.auth.ui.email.RegisterEmailActivity;
import com.firebase.ui.auth.util.signincontainer.SaveSmartLock;
import com.google.firebase.auth.AuthCredential;

import java.util.ArrayList;
import java.util.List;

/**
 * Presents the list of authentication options for this app to the user. If an
 * identity provider option is selected, a {@link CredentialSignInHandler}
 * is launched to manage the IDP-specific sign-in flow. If email authentication is chosen,
 * the {@link RegisterEmailActivity} is started.
 */
@RestrictTo(RestrictTo.Scope.LIBRARY_GROUP)
public class AuthMethodPickerActivity extends AppCompatBase implements IdpCallback {
    private static final String TAG = "AuthMethodPicker";
    private static final int RC_ACCOUNT_LINK = 3;

    private List<Provider> mProviders;
    @Nullable
    private SaveSmartLock mSaveSmartLock;

    public static Intent createIntent(Context context, FlowParameters flowParams) {
        return BaseHelper.createBaseIntent(context, AuthMethodPickerActivity.class, flowParams);
    }

    @Override
    protected void onCreate(Bundle savedInstanceState) {
        super.onCreate(savedInstanceState);
        setContentView(R.layout.auth_method_picker_layout);
        mSaveSmartLock = mActivityHelper.getSaveSmartLockInstance();

        populateIdpList(mActivityHelper.getFlowParams().providerInfo);

        int logoId = mActivityHelper.getFlowParams().logoId;
        if (logoId == AuthUI.NO_LOGO) {
            findViewById(R.id.logo_layout).setVisibility(View.GONE);
        } else {
            ImageView logo = (ImageView) findViewById(R.id.logo);
            logo.setImageResource(logoId);
        }
    }

    private void populateIdpList(List<IdpConfig> providers) {
        mProviders = new ArrayList<>();
        for (IdpConfig idpConfig : providers) {
            switch (idpConfig.getProviderId()) {
                case AuthUI.GOOGLE_PROVIDER:
                    mProviders.add(new GoogleProvider(this, idpConfig));
                    break;
                case AuthUI.FACEBOOK_PROVIDER:
                    mProviders.add(new FacebookProvider(
                            this, idpConfig, mActivityHelper.getFlowParams().themeId));
                    break;
                case AuthUI.TWITTER_PROVIDER:
                    mProviders.add(new TwitterProvider(this));
                    break;
                case AuthUI.EMAIL_PROVIDER:
                    mProviders.add(new EmailProvider(this, mActivityHelper));
                    break;
                default:
                    Log.e(TAG, "Encountered unknown provider parcel with type: "
                            + idpConfig.getProviderId());
            }
        }

        ViewGroup btnHolder = (ViewGroup) findViewById(R.id.btn_holder);
<<<<<<< HEAD
        for (final IdpProvider provider : mIdpProviders) {
            View loginButton = null;
            switch (provider.getProviderId()) {
                case AuthUI.GOOGLE_PROVIDER:
                    loginButton = getLayoutInflater()
                            .inflate(R.layout.idp_button_google, btnHolder, false);
                    break;
                case AuthUI.FACEBOOK_PROVIDER:
                    loginButton = getLayoutInflater()
                            .inflate(R.layout.idp_button_facebook, btnHolder, false);
                    break;
                case AuthUI.TWITTER_PROVIDER:
                    loginButton = getLayoutInflater()
                            .inflate(R.layout.idp_button_twitter, btnHolder, false);
                    break;
                default:
                    Log.e(TAG, "No button for provider " + provider.getProviderId());
            }

            if (loginButton != null) {
                loginButton.setOnClickListener(new View.OnClickListener() {
                    @Override
                    public void onClick(View view) {
=======
        for (final Provider provider : mProviders) {
            View loginButton = getLayoutInflater()
                    .inflate(provider.getButtonLayout(), btnHolder, false);

            loginButton.setOnClickListener(new View.OnClickListener() {
                @Override
                public void onClick(View view) {
                    if (provider instanceof IdpProvider) {
>>>>>>> f041fea1
                        mActivityHelper.showLoadingDialog(R.string.progress_dialog_loading);
                    }
                    provider.startLogin(AuthMethodPickerActivity.this);
                }
            });
            if (provider instanceof IdpProvider) {
                ((IdpProvider) provider).setAuthenticationCallback(this);
            }
            btnHolder.addView(loginButton);
        }
    }

    @Override
    public void onActivityResult(int requestCode, int resultCode, Intent data) {
        super.onActivityResult(requestCode, resultCode, data);
        if (requestCode == RC_ACCOUNT_LINK) {
            finish(resultCode, data);
        } else {
            for (Provider provider : mProviders) {
                provider.onActivityResult(requestCode, resultCode, data);
            }
        }
    }

    @Override
    public void onSuccess(final IdpResponse response) {
        AuthCredential credential = AuthCredentialHelper.getAuthCredential(response);
        mActivityHelper.getFirebaseAuth()
                .signInWithCredential(credential)
                .addOnFailureListener(
                        new TaskFailureLogger(TAG, "Firebase sign in with credential " + credential.getProvider() + " unsuccessful. Visit https://console.firebase.google.com to enable it."))
                .addOnCompleteListener(new CredentialSignInHandler(
                        this,
                        mActivityHelper,
                        mSaveSmartLock,
                        RC_ACCOUNT_LINK,
                        response));
    }

    @Override
    public void onFailure(Bundle extra) {
        // stay on this screen
        mActivityHelper.dismissDialog();
    }

    @Override
    protected void onDestroy() {
        super.onDestroy();
        if (mProviders != null) {
            for (Provider provider : mProviders) {
                if (provider instanceof GoogleProvider) {
                    ((GoogleProvider) provider).disconnect();
                }
            }
        }
    }
}<|MERGE_RESOLUTION|>--- conflicted
+++ resolved
@@ -107,31 +107,6 @@
         }
 
         ViewGroup btnHolder = (ViewGroup) findViewById(R.id.btn_holder);
-<<<<<<< HEAD
-        for (final IdpProvider provider : mIdpProviders) {
-            View loginButton = null;
-            switch (provider.getProviderId()) {
-                case AuthUI.GOOGLE_PROVIDER:
-                    loginButton = getLayoutInflater()
-                            .inflate(R.layout.idp_button_google, btnHolder, false);
-                    break;
-                case AuthUI.FACEBOOK_PROVIDER:
-                    loginButton = getLayoutInflater()
-                            .inflate(R.layout.idp_button_facebook, btnHolder, false);
-                    break;
-                case AuthUI.TWITTER_PROVIDER:
-                    loginButton = getLayoutInflater()
-                            .inflate(R.layout.idp_button_twitter, btnHolder, false);
-                    break;
-                default:
-                    Log.e(TAG, "No button for provider " + provider.getProviderId());
-            }
-
-            if (loginButton != null) {
-                loginButton.setOnClickListener(new View.OnClickListener() {
-                    @Override
-                    public void onClick(View view) {
-=======
         for (final Provider provider : mProviders) {
             View loginButton = getLayoutInflater()
                     .inflate(provider.getButtonLayout(), btnHolder, false);
@@ -140,7 +115,6 @@
                 @Override
                 public void onClick(View view) {
                     if (provider instanceof IdpProvider) {
->>>>>>> f041fea1
                         mActivityHelper.showLoadingDialog(R.string.progress_dialog_loading);
                     }
                     provider.startLogin(AuthMethodPickerActivity.this);
