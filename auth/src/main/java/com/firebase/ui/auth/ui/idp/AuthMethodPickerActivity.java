/*
 * Copyright 2016 Google Inc. All Rights Reserved.
 *
 * Licensed under the Apache License, Version 2.0 (the "License"); you may not use this file except
 * in compliance with the License. You may obtain a copy of the License at
 *
 * http://www.apache.org/licenses/LICENSE-2.0
 *
 * Unless required by applicable law or agreed to in writing, software distributed under the
 * License is distributed on an "AS IS" BASIS, WITHOUT WARRANTIES OR CONDITIONS OF ANY KIND, either
 * express or implied. See the License for the specific language governing permissions and
 * limitations under the License.
 */

package com.firebase.ui.auth.ui.idp;

import android.content.Context;
import android.content.Intent;
import android.os.Bundle;
import android.support.annotation.Nullable;
import android.util.Log;
import android.view.View;
import android.widget.ImageView;
import android.widget.LinearLayout;

import com.firebase.ui.auth.AuthUI;
import com.firebase.ui.auth.AuthUI.IdpConfig;
import com.firebase.ui.auth.BuildConfig;
import com.firebase.ui.auth.IdpResponse;
import com.firebase.ui.auth.R;
import com.firebase.ui.auth.provider.FacebookProvider;
import com.firebase.ui.auth.provider.GoogleProvider;
import com.firebase.ui.auth.provider.IdpProvider;
import com.firebase.ui.auth.provider.IdpProvider.IdpCallback;
import com.firebase.ui.auth.provider.TwitterProvider;
import com.firebase.ui.auth.ui.ActivityHelper;
import com.firebase.ui.auth.ui.AppCompatBase;
<<<<<<< HEAD
=======
import com.firebase.ui.auth.ui.AuthCredentialHelper;
>>>>>>> 42fa51cd
import com.firebase.ui.auth.ui.FlowParameters;
import com.firebase.ui.auth.ui.TaskFailureLogger;
import com.firebase.ui.auth.ui.email.EmailHintContainerActivity;
import com.firebase.ui.auth.util.EmailFlowUtil;
import com.firebase.ui.auth.util.smartlock.SaveSmartLock;
import com.google.firebase.auth.AuthCredential;
import com.google.firebase.auth.FacebookAuthProvider;
import com.google.firebase.auth.FirebaseAuth;
import com.google.firebase.auth.GoogleAuthProvider;
import com.google.firebase.auth.TwitterAuthProvider;

import java.util.ArrayList;
import java.util.List;

/**
 * Presents the list of authentication options for this app to the user. If an
 * identity provider option is selected, a {@link IdpSignInContainerActivity container activity}
 * is launched to manage the IDP-specific sign-in flow. If email authentication is chosen,
 * the {@link EmailHintContainerActivity root email flow activity} is started.
 *
 * <p style="text-align: center">
 * <img alt="Authentication picker activity rendered with all authentication options and default settings"
 *      src="data:image/png;base64,iVBORw0KGgoAAAANSUhEUgAAAWgAAAKACAMAAACGxBKVAAAAOVBMVEXu7u7Nzs7h4eLFwsMvPp7QAho7WZg+ULQAAAD///8yUpQ2SbNpfLxteG+eqL6Rk5Hrj4zfQ1BERESoYitxAAALMElEQVR42uzdDXuiOBSG4XwoXqEhwP//s3tOAkhrrO7u6G7wuWtLichcfTkeIjN1zAlvYYiAoAkaBP1WMcV0Ieh/4RKLy9f3Ufm4Bnu52BDCs0kT9P2Ys7V45fZt4HTSmFUi6H/YEL67LOGv+e+DdiKsIykEUzaOEn/cFgT9S9LJGYnR70t6TXoXtIZn1ixjiBfj8rfBS1fRxZcuCPpu60hm6QrBxl36Jeld0D6XdVwLOn9Gd4nhcrpI7HKPfkvQd6Wwuewbd/lyDVqCNFvr+Ao+Sr+ORoI+adAn46JzVPRv3E3OpXNr0rugU9SDEncnx0tpIiVoevQTc4SSc/w5FdGT4u5kaLX4d62jtOQlaFrHM2065+xv5yKnyz7oy65orSkRn3K6Ue/7yoVN0L/OPCRBV5tcn3ZBu7gre2nQ0Rg9GZ7kDmckZBuZdTxzQqzPrndB22/9JZpgL3oyPF2cfieZS+IE/Yj98dr6soi8MnyH/jZ5rnX8v+YxREDQBI1/EPQFb0HQBE3QIGiCJmgiIGiCBkETNEGDoAkaBE3QBA2CJmgQNEETNAiaoEHQBE3QIGiCBkETNEGDoAkaBE3QBA2CJmgQNEETNAiaoEHQBE3QIOhjBP2FtzDWeryeNZIztxff5EOCtrrg9rpb+aJB4w2Mw2vZsiDoNzHOGMfHCz+MWRcAAAAAAAAAAAAAAAAAAAAAAAAAAAAAAAAAAAAAAAAAAAAAAAAAAAAAAAAAAAAAAAAAAAAAAAAAAAAAAAAAAAAAAAAAAAAAAAAAAAAAAAAAAAAAAAAAAAAAAAAAAAAAAAAAAAAAAAAAAAAAAAAAAAAAAAAAAAAAAAAAAAAAAAAAAAAAAAAAAAAAAAAAAAAAAAAAAAAAAAAAAAAAAAAAAAAAAACtcsY1dGs359CYRqN2oTkUNCV9rIomaIImaIImaIImaIImaIImaIIm6NcGbZw1BP3yoO2cTQT92qCnef7/J32AoHPOk379vXu4J8e2Ue+fitD6zwjaraV8t0uPwzD4YId0m1FlrIw6G8IwbENJdpHu7v4zgp4etYxxSHYcbPCVA+GrB0dGNb1hvOY8yi7Shwc95ZZhiztBmNGb0cpi9PqdH8ecmoxdV9Io6xJxklGp4FEqOo0l61zb+r1s6/OmeSEPlAfp/u2yj2MHnQs6FrX61MYhP6l81eiGZPLClrHrih/kJuteRr3Wr4RdytistZ10xK+LURc5aDeMaUifHrQmrV1XE0wSmgSd19ag1xU7OMnNDc7lEEsd54glR6llrfExj+4XOehxMI86yCFah646cSdouVNqVuKzkuD9oMOQBi+fYQt6XILWinZ+iVZCLYtvQaujBz2sT2wbY+3pq3dLLT+saI1L20W4qejSo3+U8s+KDubgQUuTHUb9Ib0UtKueDMdUKnrr0fWgfU7NL0Gna0VLV9EHDqU5p3Vx7dFW/4jx6C9Y/LDoYv18pO1VZxz6Ka1BZhUS5phPhnnWsazIwsn0weUtndapdoi09h6ZjWzTjXUhext1tiIPKwf72C/Bt6THhy/inITj/9SraqOvgsbPeQmu0+Ecs334047PHI2n5QNsPinoHPZzRfhHr6Ya9/yFcS78c/WOoAmaoAmaoAmaoAmaoAmaoAmaoAn6Ltte0LbNiraN/QKcsa3+Rqf1TWk1Z+OcbYpr+LfBAQAAAAAADsPGvinRNhp015xGC7pvLug2S9o3F3TvCZqgCfo/lwiaiiZogiZoejQVTdAETdAE/a96dLzqCfplFd3v/wVvIujXBb3+m3SfUjXoPt+6WLkrViMpozGt95YLytUt07ODBwo6Spy1oKMJwXW9Cbc/emVsGY2xux61tOz/dlNbGa0OHqFHr0H3nTO1oIORSjd91EdIXeb6XupTx7aVfq1/GY2yIwl6uScFm1LKlV0KvFsXPnQ3YzrYVZ4Ah6loqedaj46aV7Kdd7IwLrkuOVnG/KO7fl3po4u9T50svOtcPjrJmViCzotodUt5hNE/xeuKD/JovcsZvy28bO7sUYPWhhqrPVrf0qrXrXopbDlxdlYXps+P7LeVLvg+6LqMyiYuRX1/mVCCTjKh0adG0J04K8fO6Js9Sqb50VHH3LqQoE2tpRwjaJ3Y9fWToYRrooYqCUqQsp4jXoPeVlyU3Rinq6V1xKWWy1s+6ixStpZ7e+tj8Ppc8WWP7ttC0q829GP0aAmoM9UeLe1SK1ECMprRvaC1bp3TxrwFnbagpaL1gMlptZOdyC7j+ma8ubHo2HXh75w5D96jtWNqLT+qaCnQIH05xFrQcWn2vlR0SlrR5by3jm0LCVp61OcFLaNe+2ju0c6Hu0HLhhp2X4I2Kd4E7fQ45B7t5dlhc6ayx9yjfenRPvdoecTtJYLDB63/csXmGYbOOqSqZeKha+usY1mRhZWQfZ+39MbL/EM2zRGXOUqes0RZ5BmG1/a1zFl0zHbrQndpXTzetY60C7rWG8v0N097tWzLVHqb/fbXSe/y7bp5/3M6XMa+zZn7detlf/11P/3hrt7160vkO6+Td1Pq+qHgWscfv0waIxeVuB7N3xlS0QRN0ARN0PRoKpqgCZqg6dEE/bdYgn4P1zWn0Xdy9F1Tv8/Zdb7RoG1zTJt437v3RS1ht/JpeHtBAAAAAADwKzufmzK3evXu3JxGC7q9oBt937v2gm7z7wyn9oKeqGgqmoqmoqloKpqKpqKpaCqaiqaiqWgquvWKnsW0fFLRr6voef/fQv9W6vOTY9vo9PCJIxtO86dU9GTm9T8Jn6bq9VOfj8BcOQpz9cjoqD45wqPL3lOY5zB9SkXLTyufwp3n6oXqKUyz041q99UDPJ9d0Gv1jwp6Oj8d9AEqOkfsSty1oE3QSCTsWS+/T246u8mXY6Vj24o8HXTd6paTkZ0GM61HbjJyz+Rmp3fZ/FdTdtbNP6ii56U35wZSr+i8vUYiG5p1Me/H5rydFv9Z6l96UNnM2pKj0W3kXjctY7LLEP5W6zhEResbspV33bX1Vrr06JxKznJ5ys/fV+R54eYSnrYO7dF5j3PZZgrl6SFjMsHxYf60Hv141qGdZQl6vhu0fJc/zmvQ5hp0OdVeg87vgveRFb2oVbQWZkn594qWcMM5N/xaRZfesgStA9OnVfT8KGhtraZEImXp7gc9BX+2y2ppxEvQ2qNzrteg3ef16McvWCanc4Y863BGz3cy8chry6xjWcmL66c5WwnZTWtMUsMuT010TGYhMgeZ841rHZVePeeJBdc6Xn31zubXNVzreMPVu//suhPXo6lorkdT0VQ0FU1FU9FUNBVNRVPRVDQVTUVT0Xe59oJu9X3vmito3veO9707VNINv+9dUwwAAAAA4K/27ljZQRAIo/ACjbdYmNn3f9iLUSNVMil+B8fzTYqUeiQEKBIAAAAAAAAAAAAAAAAAAAAAAAAAAAAA+OIPl7AFlyA0oQkNQhOa0CQgNKFBaEITGoQm9GeeXHnJ4R6E7h2K5aS74Lb9FH8TPsjxx/7TtKFbjyAMnS15hPeHGbpHWUo9XhZzhvZsJZaUdJ33Wckty0IPTWLO0JEsrRcmG9HN/ExQHxu62N5BNqKtnO+rxTND98n5GGOqEe3mYwN/ZOicy/uakiz0eNuqlcfcocPyed+qEd0I/foizH7liH7q1HEs7ZQjehlXGu2pX4b7ZkW66hj2D2G6NeT0odcS6/whG9FxbgiTakDfI/S2Z9HtDKN/ZvqtR8smO7hqub5NuwXfpmrhWUfsf1eadAd4NzlUeu3Z6qITrdZ2v3NSDv4JTWgQmtCEJgGhCQ1CE5rQIDSh8bN/7xna+k/jxQQAAAAASUVORK5CYII=">
 */
public class AuthMethodPickerActivity extends AppCompatBase
        implements IdpCallback, View.OnClickListener {
    private static final String TAG = "AuthMethodPicker";
    private static final int RC_EMAIL_FLOW = 2;
    private static final int RC_ACCOUNT_LINK = 3;

    private ArrayList<IdpProvider> mIdpProviders;
    @Nullable
    private SmartLock mSmartLock;

    @Override
    protected void onCreate(Bundle savedInstanceState) {
        super.onCreate(savedInstanceState);
        setContentView(R.layout.auth_method_picker_layout);
        mSmartLock = mActivityHelper.getSmartLockInstance(this, TAG);
        findViewById(R.id.email_provider).setOnClickListener(this);

        populateIdpList(mActivityHelper.getFlowParams().providerInfo);

        int logoId = mActivityHelper.getFlowParams().logoId;
        ImageView logo = (ImageView) findViewById(R.id.logo);
        if (logoId == AuthUI.NO_LOGO) {
            logo.setVisibility(View.GONE);
        } else {
            logo.setImageResource(logoId);
        }
    }

    private void populateIdpList(List<IdpConfig> providers) {
        mIdpProviders = new ArrayList<>();
        for (IdpConfig idpConfig : providers) {
            switch (idpConfig.getProviderId()) {
                case AuthUI.GOOGLE_PROVIDER:
                    mIdpProviders.add(new GoogleProvider(this, idpConfig));
                    break;
                case AuthUI.FACEBOOK_PROVIDER:
                    mIdpProviders.add(new FacebookProvider(this, idpConfig));
                    break;
                case AuthUI.TWITTER_PROVIDER:
                    mIdpProviders.add(new TwitterProvider(this));
                    break;
                case AuthUI.EMAIL_PROVIDER:
                    findViewById(R.id.email_provider).setVisibility(View.VISIBLE);
                    break;
                default:
                    if (BuildConfig.DEBUG) {
                        Log.d(TAG, "Encountered unknown IDPProvider parcel with type: "
                                + idpConfig.getProviderId());
                    }
            }
        }

        LinearLayout btnHolder = (LinearLayout) findViewById(R.id.btn_holder);
        for (final IdpProvider provider : mIdpProviders) {
            View loginButton = null;
            switch (provider.getProviderId()) {
                case GoogleAuthProvider.PROVIDER_ID:
                    loginButton = getLayoutInflater()
                            .inflate(R.layout.idp_button_google, btnHolder, false);
                    break;
                case FacebookAuthProvider.PROVIDER_ID:
                    loginButton = getLayoutInflater()
                            .inflate(R.layout.idp_button_facebook, btnHolder, false);
                    break;
                case TwitterAuthProvider.PROVIDER_ID:
                    loginButton = getLayoutInflater()
                            .inflate(R.layout.idp_button_twitter, btnHolder, false);
                    break;
                default:
                    Log.e(TAG, "No button for provider " + provider.getProviderId());
            }

            if (loginButton != null) {
                loginButton.setOnClickListener(new View.OnClickListener() {
                    @Override
                    public void onClick(View view) {
                        mActivityHelper.showLoadingDialog(R.string.progress_dialog_loading);
                        provider.startLogin(AuthMethodPickerActivity.this);
                    }
                });
                provider.setAuthenticationCallback(this);
                btnHolder.addView(loginButton, 0);
            }
        }
    }

    @Override
    public void onActivityResult(int requestCode, int resultCode, Intent data) {
        super.onActivityResult(requestCode, resultCode, data);
        if (requestCode == RC_EMAIL_FLOW) {
            if (resultCode == RESULT_OK) {
                finish(RESULT_OK, data);
            }
        } else if (requestCode == RC_ACCOUNT_LINK) {
            finish(resultCode, data);
        } else {
            for (IdpProvider provider : mIdpProviders) {
                provider.onActivityResult(requestCode, resultCode, data);
            }
        }
    }

    @Override
    public void onSuccess(final IdpResponse response) {
<<<<<<< HEAD
        AuthCredential credential = IdpResponse.createCredential(response);
=======
        AuthCredential credential = AuthCredentialHelper.getAuthCredential(response);
>>>>>>> 42fa51cd
        final FirebaseAuth firebaseAuth = mActivityHelper.getFirebaseAuth();

        firebaseAuth
                .signInWithCredential(credential)
                .addOnFailureListener(
                        new TaskFailureLogger(TAG, "Firebase sign in with credential unsuccessful"))
                .addOnCompleteListener(new CredentialSignInHandler(
                        AuthMethodPickerActivity.this,
                        mActivityHelper,
<<<<<<< HEAD
                        SaveSmartLock.getInstance(AuthMethodPickerActivity.this, mActivityHelper.getFlowParams(), TAG),
=======
                        mSmartLock,
>>>>>>> 42fa51cd
                        RC_ACCOUNT_LINK,
                        response));
    }

    @Override
    public void onFailure(Bundle extra) {
        // stay on this screen
        mActivityHelper.dismissDialog();
    }

    @Override
    public void onClick(View view) {
        if (view.getId() == R.id.email_provider) {
            Intent intent = EmailFlowUtil.createIntent(
                    this,
                    mActivityHelper.getFlowParams());
            startActivityForResult(intent, RC_EMAIL_FLOW);
        }
    }

    @Override
    protected void onDestroy() {
        super.onDestroy();
        if (mIdpProviders != null) {
            for (final IdpProvider provider : mIdpProviders) {
                if (provider instanceof GoogleProvider) {
                    ((GoogleProvider) provider).disconnect();
                }
            }
        }
    }

    public static Intent createIntent(
            Context context,
            FlowParameters flowParams) {
        return ActivityHelper.createBaseIntent(context, AuthMethodPickerActivity.class, flowParams);
    }
}<|MERGE_RESOLUTION|>--- conflicted
+++ resolved
@@ -35,10 +35,7 @@
 import com.firebase.ui.auth.provider.TwitterProvider;
 import com.firebase.ui.auth.ui.ActivityHelper;
 import com.firebase.ui.auth.ui.AppCompatBase;
-<<<<<<< HEAD
-=======
 import com.firebase.ui.auth.ui.AuthCredentialHelper;
->>>>>>> 42fa51cd
 import com.firebase.ui.auth.ui.FlowParameters;
 import com.firebase.ui.auth.ui.TaskFailureLogger;
 import com.firebase.ui.auth.ui.email.EmailHintContainerActivity;
@@ -167,11 +164,7 @@
 
     @Override
     public void onSuccess(final IdpResponse response) {
-<<<<<<< HEAD
-        AuthCredential credential = IdpResponse.createCredential(response);
-=======
         AuthCredential credential = AuthCredentialHelper.getAuthCredential(response);
->>>>>>> 42fa51cd
         final FirebaseAuth firebaseAuth = mActivityHelper.getFirebaseAuth();
 
         firebaseAuth
@@ -181,11 +174,7 @@
                 .addOnCompleteListener(new CredentialSignInHandler(
                         AuthMethodPickerActivity.this,
                         mActivityHelper,
-<<<<<<< HEAD
-                        SaveSmartLock.getInstance(AuthMethodPickerActivity.this, mActivityHelper.getFlowParams(), TAG),
-=======
                         mSmartLock,
->>>>>>> 42fa51cd
                         RC_ACCOUNT_LINK,
                         response));
     }
