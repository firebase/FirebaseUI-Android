--- conflicted
+++ resolved
@@ -61,14 +61,7 @@
     private List<ProviderSignInBase<?>> mProviders;
 
     public static Intent createIntent(Context context, FlowParameters flowParams) {
-<<<<<<< HEAD
-        return HelperActivityBase.createBaseIntent(
-                context,
-                AuthMethodPickerActivity.class,
-                flowParams);
-=======
         return createBaseIntent(context, AuthMethodPickerActivity.class, flowParams);
->>>>>>> 3ee11555
     }
 
     @Override
