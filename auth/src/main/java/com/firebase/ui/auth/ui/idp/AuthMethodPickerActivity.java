--- conflicted
+++ resolved
@@ -72,13 +72,8 @@
     @Override
     protected void onCreate(Bundle savedInstanceState) {
         super.onCreate(savedInstanceState);
-<<<<<<< HEAD
         setContentView(R.layout.fui_auth_method_picker_layout);
-        mSaveSmartLock = mActivityHelper.getSaveSmartLockInstance();
-=======
-        setContentView(R.layout.auth_method_picker_layout);
         mSaveSmartLock = getAuthHelper().getSaveSmartLockInstance(this);
->>>>>>> 90a5f3bf
 
         populateIdpList(getFlowParams().providerInfo);
 
@@ -126,11 +121,7 @@
                 @Override
                 public void onClick(View view) {
                     if (provider instanceof IdpProvider) {
-<<<<<<< HEAD
-                        mActivityHelper.showLoadingDialog(R.string.fui_progress_dialog_loading);
-=======
-                        getDialogHolder().showLoadingDialog(R.string.progress_dialog_loading);
->>>>>>> 90a5f3bf
+                        getDialogHolder().showLoadingDialog(R.string.fui_progress_dialog_loading);
                     }
                     provider.startLogin(AuthMethodPickerActivity.this);
                 }
