--- conflicted
+++ resolved
@@ -15,18 +15,12 @@
 package com.firebase.ui.auth.ui.idp;
 
 import android.arch.lifecycle.Observer;
-<<<<<<< HEAD
-=======
 import android.arch.lifecycle.ViewModelProvider;
->>>>>>> ec6b88bf
 import android.arch.lifecycle.ViewModelProviders;
 import android.content.Context;
 import android.content.Intent;
 import android.os.Bundle;
-<<<<<<< HEAD
-=======
 import android.support.annotation.LayoutRes;
->>>>>>> ec6b88bf
 import android.support.annotation.RestrictTo;
 import android.support.constraint.ConstraintLayout;
 import android.support.constraint.ConstraintSet;
@@ -43,19 +37,6 @@
 import com.firebase.ui.auth.data.model.Resource;
 import com.firebase.ui.auth.data.model.State;
 import com.firebase.ui.auth.data.model.UserCancellationException;
-<<<<<<< HEAD
-import com.firebase.ui.auth.ui.AppCompatBase;
-import com.firebase.ui.auth.ui.HelperActivityBase;
-import com.firebase.ui.auth.ui.provider.EmailProvider;
-import com.firebase.ui.auth.ui.provider.FacebookProvider;
-import com.firebase.ui.auth.ui.provider.GoogleProvider;
-import com.firebase.ui.auth.ui.provider.PhoneProvider;
-import com.firebase.ui.auth.ui.provider.Provider;
-import com.firebase.ui.auth.ui.provider.TwitterProvider;
-import com.firebase.ui.auth.util.ui.FlowUtils;
-import com.firebase.ui.auth.viewmodel.idp.ProviderResponseHandlerBase;
-import com.firebase.ui.auth.viewmodel.idp.SimpleProviderResponseHandler;
-=======
 import com.firebase.ui.auth.data.remote.EmailSignInHandler;
 import com.firebase.ui.auth.data.remote.FacebookSignInHandler;
 import com.firebase.ui.auth.data.remote.GoogleSignInHandler;
@@ -66,7 +47,6 @@
 import com.firebase.ui.auth.util.ui.FlowUtils;
 import com.firebase.ui.auth.viewmodel.idp.ProviderSignInBase;
 import com.firebase.ui.auth.viewmodel.idp.SocialProviderResponseHandler;
->>>>>>> ec6b88bf
 import com.google.firebase.auth.EmailAuthProvider;
 import com.google.firebase.auth.FacebookAuthProvider;
 import com.google.firebase.auth.GoogleAuthProvider;
@@ -79,15 +59,8 @@
 /** Presents the list of authentication options for this app to the user. */
 @RestrictTo(RestrictTo.Scope.LIBRARY_GROUP)
 public class AuthMethodPickerActivity extends AppCompatBase {
-<<<<<<< HEAD
-    private static final String TAG = "AuthMethodPicker";
-
-    private SimpleProviderResponseHandler mHandler;
-    private List<Provider> mProviders;
-=======
     private SocialProviderResponseHandler mHandler;
     private List<ProviderSignInBase<?>> mProviders;
->>>>>>> ec6b88bf
 
     public static Intent createIntent(Context context, FlowParameters flowParams) {
         return HelperActivityBase.createBaseIntent(
@@ -100,19 +73,11 @@
         setContentView(R.layout.fui_auth_method_picker_layout);
 
         FlowParameters params = getFlowParams();
-<<<<<<< HEAD
-        mHandler = ViewModelProviders.of(this).get(SimpleProviderResponseHandler.class);
-        mHandler.init(params);
-
-        populateIdpList(params.providerInfo, mHandler);
-
-=======
         mHandler = ViewModelProviders.of(this).get(SocialProviderResponseHandler.class);
         mHandler.init(params);
 
         populateIdpList(params.providerInfo, mHandler);
 
->>>>>>> ec6b88bf
         int logoId = params.logoId;
         if (logoId == AuthUI.NO_LOGO) {
             findViewById(R.id.logo).setVisibility(View.GONE);
@@ -137,17 +102,9 @@
                 }
                 getDialogHolder().dismissDialog();
 
-<<<<<<< HEAD
-                if (resource.isUsed()) { return; }
-
-                if (resource.getState() == State.SUCCESS) {
-                    startSaveCredentials(mHandler.getCurrentUser(), null, resource.getValue());
-                } else {
-=======
                 if (resource.getState() == State.SUCCESS) {
                     startSaveCredentials(mHandler.getCurrentUser(), null, resource.getValue());
                 } else if (resource.getState() == State.FAILURE) {
->>>>>>> ec6b88bf
                     Exception e = resource.getException();
                     if (!FlowUtils.handleError(AuthMethodPickerActivity.this, e)
                             && !(e instanceof UserCancellationException)) {
@@ -160,26 +117,6 @@
         });
     }
 
-<<<<<<< HEAD
-    private void populateIdpList(List<IdpConfig> providerConfigs, ProviderResponseHandlerBase handler) {
-        mProviders = new ArrayList<>();
-        for (IdpConfig idpConfig : providerConfigs) {
-            switch (idpConfig.getProviderId()) {
-                case GoogleAuthProvider.PROVIDER_ID:
-                    mProviders.add(new GoogleProvider(handler, this));
-                    break;
-                case FacebookAuthProvider.PROVIDER_ID:
-                    mProviders.add(new FacebookProvider(handler, this));
-                    break;
-                case TwitterAuthProvider.PROVIDER_ID:
-                    mProviders.add(new TwitterProvider(handler, this));
-                    break;
-                case EmailAuthProvider.PROVIDER_ID:
-                    mProviders.add(new EmailProvider(handler));
-                    break;
-                case PhoneAuthProvider.PROVIDER_ID:
-                    mProviders.add(new PhoneProvider(handler, idpConfig));
-=======
     private void populateIdpList(List<IdpConfig> providerConfigs,
                                  final SocialProviderResponseHandler handler) {
         ViewModelProvider supplier = ViewModelProviders.of(this);
@@ -224,7 +161,6 @@
                     provider = phone;
 
                     buttonLayout = R.layout.fui_provider_button_phone;
->>>>>>> ec6b88bf
                     break;
                 default:
                     throw new IllegalStateException("Unknown provider: " + idpConfig.getProviderId());
@@ -251,17 +187,10 @@
             loginButton.setOnClickListener(new View.OnClickListener() {
                 @Override
                 public void onClick(View view) {
-<<<<<<< HEAD
-                    provider.startLogin(AuthMethodPickerActivity.this);
-                }
-            });
-            btnHolder.addView(loginButton);
-=======
                     provider.startSignIn(AuthMethodPickerActivity.this);
                 }
             });
             providerHolder.addView(loginButton);
->>>>>>> ec6b88bf
         }
     }
 
@@ -269,11 +198,7 @@
     protected void onActivityResult(int requestCode, int resultCode, Intent data) {
         super.onActivityResult(requestCode, resultCode, data);
         mHandler.onActivityResult(requestCode, resultCode, data);
-<<<<<<< HEAD
-        for (Provider provider : mProviders) {
-=======
         for (ProviderSignInBase<?> provider : mProviders) {
->>>>>>> ec6b88bf
             provider.onActivityResult(requestCode, resultCode, data);
         }
     }
