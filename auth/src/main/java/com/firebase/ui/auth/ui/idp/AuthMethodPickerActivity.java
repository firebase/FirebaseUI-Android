/*
 * Copyright 2016 Google Inc. All Rights Reserved.
 *
 * Licensed under the Apache License, Version 2.0 (the "License"); you may not use this file except
 * in compliance with the License. You may obtain a copy of the License at
 *
 * http://www.apache.org/licenses/LICENSE-2.0
 *
 * Unless required by applicable law or agreed to in writing, software distributed under the
 * License is distributed on an "AS IS" BASIS, WITHOUT WARRANTIES OR CONDITIONS OF ANY KIND, either
 * express or implied. See the License for the specific language governing permissions and
 * limitations under the License.
 */

package com.firebase.ui.auth.ui.idp;

import android.content.Context;
import android.content.Intent;
import android.os.Bundle;
import android.util.Log;
import android.view.View;
import android.widget.ImageView;
import android.widget.LinearLayout;

import com.firebase.ui.auth.AuthUI;
import com.firebase.ui.auth.AuthUI.IdpConfig;
import com.firebase.ui.auth.BuildConfig;
import com.firebase.ui.auth.R;
import com.firebase.ui.auth.provider.FacebookProvider;
import com.firebase.ui.auth.provider.GoogleProvider;
import com.firebase.ui.auth.provider.IdpProvider;
import com.firebase.ui.auth.provider.IdpProvider.IdpCallback;
import com.firebase.ui.auth.IdpResponse;
import com.firebase.ui.auth.provider.TwitterProvider;
import com.firebase.ui.auth.ui.ActivityHelper;
import com.firebase.ui.auth.ui.FlowParameters;
import com.firebase.ui.auth.ui.TaskFailureLogger;
import com.firebase.ui.auth.ui.email.EmailHintContainerActivity;
import com.firebase.ui.auth.util.EmailFlowUtil;
import com.firebase.ui.auth.util.smartlock.SaveSmartLock;
import com.google.firebase.auth.AuthCredential;
import com.google.firebase.auth.FacebookAuthProvider;
import com.google.firebase.auth.FirebaseAuth;
import com.google.firebase.auth.GoogleAuthProvider;
import com.google.firebase.auth.TwitterAuthProvider;

import java.util.ArrayList;
import java.util.List;

/**
 * Presents the list of authentication options for this app to the user. If an
 * identity provider option is selected, a {@link IdpSignInContainerActivity container activity}
 * is launched to manage the IDP-specific sign-in flow. If email authentication is chosen,
 * the {@link EmailHintContainerActivity root email flow activity} is started.
 *
 * <p style="text-align: center">
 * <img alt="Authentication picker activity rendered with all authentication options and default settings"
 *      src="data:image/png;base64,iVBORw0KGgoAAAANSUhEUgAAAWgAAAKACAMAAACGxBKVAAAAOVBMVEXu7u7Nzs7h4eLFwsMvPp7QAho7WZg+ULQAAAD///8yUpQ2SbNpfLxteG+eqL6Rk5Hrj4zfQ1BERESoYitxAAALMElEQVR42uzdDXuiOBSG4XwoXqEhwP//s3tOAkhrrO7u6G7wuWtLichcfTkeIjN1zAlvYYiAoAkaBP1WMcV0Ieh/4RKLy9f3Ufm4Bnu52BDCs0kT9P2Ys7V45fZt4HTSmFUi6H/YEL67LOGv+e+DdiKsIykEUzaOEn/cFgT9S9LJGYnR70t6TXoXtIZn1ixjiBfj8rfBS1fRxZcuCPpu60hm6QrBxl36Jeld0D6XdVwLOn9Gd4nhcrpI7HKPfkvQd6Wwuewbd/lyDVqCNFvr+Ao+Sr+ORoI+adAn46JzVPRv3E3OpXNr0rugU9SDEncnx0tpIiVoevQTc4SSc/w5FdGT4u5kaLX4d62jtOQlaFrHM2065+xv5yKnyz7oy65orSkRn3K6Ue/7yoVN0L/OPCRBV5tcn3ZBu7gre2nQ0Rg9GZ7kDmckZBuZdTxzQqzPrndB22/9JZpgL3oyPF2cfieZS+IE/Yj98dr6soi8MnyH/jZ5rnX8v+YxREDQBI1/EPQFb0HQBE3QIGiCJmgiIGiCBkETNEGDoAkaBE3QBA2CJmgQNEETNAiaoEHQBE3QIGiCBkETNEGDoAkaBE3QBA2CJmgQNEETNAiaoEHQBE3QIOhjBP2FtzDWeryeNZIztxff5EOCtrrg9rpb+aJB4w2Mw2vZsiDoNzHOGMfHCz+MWRcAAAAAAAAAAAAAAAAAAAAAAAAAAAAAAAAAAAAAAAAAAAAAAAAAAAAAAAAAAAAAAAAAAAAAAAAAAAAAAAAAAAAAAAAAAAAAAAAAAAAAAAAAAAAAAAAAAAAAAAAAAAAAAAAAAAAAAAAAAAAAAAAAAAAAAAAAAAAAAAAAAAAAAAAAAAAAAAAAAAAAAAAAAAAAAAAAAAAAAAAAAAAAAAAAAAAAAACtcsY1dGs359CYRqN2oTkUNCV9rIomaIImaIImaIImaIImaIImaIIm6NcGbZw1BP3yoO2cTQT92qCnef7/J32AoHPOk379vXu4J8e2Ue+fitD6zwjaraV8t0uPwzD4YId0m1FlrIw6G8IwbENJdpHu7v4zgp4etYxxSHYcbPCVA+GrB0dGNb1hvOY8yi7Shwc95ZZhiztBmNGb0cpi9PqdH8ecmoxdV9Io6xJxklGp4FEqOo0l61zb+r1s6/OmeSEPlAfp/u2yj2MHnQs6FrX61MYhP6l81eiGZPLClrHrih/kJuteRr3Wr4RdytistZ10xK+LURc5aDeMaUifHrQmrV1XE0wSmgSd19ag1xU7OMnNDc7lEEsd54glR6llrfExj+4XOehxMI86yCFah646cSdouVNqVuKzkuD9oMOQBi+fYQt6XILWinZ+iVZCLYtvQaujBz2sT2wbY+3pq3dLLT+saI1L20W4qejSo3+U8s+KDubgQUuTHUb9Ib0UtKueDMdUKnrr0fWgfU7NL0Gna0VLV9EHDqU5p3Vx7dFW/4jx6C9Y/LDoYv18pO1VZxz6Ka1BZhUS5phPhnnWsazIwsn0weUtndapdoi09h6ZjWzTjXUhext1tiIPKwf72C/Bt6THhy/inITj/9SraqOvgsbPeQmu0+Ecs334047PHI2n5QNsPinoHPZzRfhHr6Ya9/yFcS78c/WOoAmaoAmaoAmaoAmaoAmaoAmaoAn6Ltte0LbNiraN/QKcsa3+Rqf1TWk1Z+OcbYpr+LfBAQAAAAAADsPGvinRNhp015xGC7pvLug2S9o3F3TvCZqgCfo/lwiaiiZogiZoejQVTdAETdAE/a96dLzqCfplFd3v/wVvIujXBb3+m3SfUjXoPt+6WLkrViMpozGt95YLytUt07ODBwo6Spy1oKMJwXW9Cbc/emVsGY2xux61tOz/dlNbGa0OHqFHr0H3nTO1oIORSjd91EdIXeb6XupTx7aVfq1/GY2yIwl6uScFm1LKlV0KvFsXPnQ3YzrYVZ4Ah6loqedaj46aV7Kdd7IwLrkuOVnG/KO7fl3po4u9T50svOtcPjrJmViCzotodUt5hNE/xeuKD/JovcsZvy28bO7sUYPWhhqrPVrf0qrXrXopbDlxdlYXps+P7LeVLvg+6LqMyiYuRX1/mVCCTjKh0adG0J04K8fO6Js9Sqb50VHH3LqQoE2tpRwjaJ3Y9fWToYRrooYqCUqQsp4jXoPeVlyU3Rinq6V1xKWWy1s+6ixStpZ7e+tj8Ppc8WWP7ttC0q829GP0aAmoM9UeLe1SK1ECMprRvaC1bp3TxrwFnbagpaL1gMlptZOdyC7j+ma8ubHo2HXh75w5D96jtWNqLT+qaCnQIH05xFrQcWn2vlR0SlrR5by3jm0LCVp61OcFLaNe+2ju0c6Hu0HLhhp2X4I2Kd4E7fQ45B7t5dlhc6ayx9yjfenRPvdoecTtJYLDB63/csXmGYbOOqSqZeKha+usY1mRhZWQfZ+39MbL/EM2zRGXOUqes0RZ5BmG1/a1zFl0zHbrQndpXTzetY60C7rWG8v0N097tWzLVHqb/fbXSe/y7bp5/3M6XMa+zZn7detlf/11P/3hrt7160vkO6+Td1Pq+qHgWscfv0waIxeVuB7N3xlS0QRN0ARN0PRoKpqgCZqg6dEE/bdYgn4P1zWn0Xdy9F1Tv8/Zdb7RoG1zTJt437v3RS1ht/JpeHtBAAAAAADwKzufmzK3evXu3JxGC7q9oBt937v2gm7z7wyn9oKeqGgqmoqmoqloKpqKpqKpaCqaiqaiqWgquvWKnsW0fFLRr6voef/fQv9W6vOTY9vo9PCJIxtO86dU9GTm9T8Jn6bq9VOfj8BcOQpz9cjoqD45wqPL3lOY5zB9SkXLTyufwp3n6oXqKUyz041q99UDPJ9d0Gv1jwp6Oj8d9AEqOkfsSty1oE3QSCTsWS+/T246u8mXY6Vj24o8HXTd6paTkZ0GM61HbjJyz+Rmp3fZ/FdTdtbNP6ii56U35wZSr+i8vUYiG5p1Me/H5rydFv9Z6l96UNnM2pKj0W3kXjctY7LLEP5W6zhEResbspV33bX1Vrr06JxKznJ5ys/fV+R54eYSnrYO7dF5j3PZZgrl6SFjMsHxYf60Hv141qGdZQl6vhu0fJc/zmvQ5hp0OdVeg87vgveRFb2oVbQWZkn594qWcMM5N/xaRZfesgStA9OnVfT8KGhtraZEImXp7gc9BX+2y2ppxEvQ2qNzrteg3ef16McvWCanc4Y863BGz3cy8chry6xjWcmL66c5WwnZTWtMUsMuT010TGYhMgeZ841rHZVePeeJBdc6Xn31zubXNVzreMPVu//suhPXo6lorkdT0VQ0FU1FU9FUNBVNRVPRVDQVTUVT0Xe59oJu9X3vmito3veO9707VNINv+9dUwwAAAAA4K/27ljZQRAIo/ACjbdYmNn3f9iLUSNVMil+B8fzTYqUeiQEKBIAAAAAAAAAAAAAAAAAAAAAAAAAAAAA+OIPl7AFlyA0oQkNQhOa0CQgNKFBaEITGoQm9GeeXHnJ4R6E7h2K5aS74Lb9FH8TPsjxx/7TtKFbjyAMnS15hPeHGbpHWUo9XhZzhvZsJZaUdJ33Wckty0IPTWLO0JEsrRcmG9HN/ExQHxu62N5BNqKtnO+rxTND98n5GGOqEe3mYwN/ZOicy/uakiz0eNuqlcfcocPyed+qEd0I/foizH7liH7q1HEs7ZQjehlXGu2pX4b7ZkW66hj2D2G6NeT0odcS6/whG9FxbgiTakDfI/S2Z9HtDKN/ZvqtR8smO7hqub5NuwXfpmrhWUfsf1eadAd4NzlUeu3Z6qITrdZ2v3NSDv4JTWgQmtCEJgGhCQ1CE5rQIDSh8bN/7xna+k/jxQQAAAAASUVORK5CYII=">
 */
public class AuthMethodPickerActivity extends IDPBaseActivity
        implements IdpCallback, View.OnClickListener {
    private static final String TAG = "AuthMethodPicker";
    private static final int RC_EMAIL_FLOW = 2;
    private static final int RC_ACCOUNT_LINK = 3;
<<<<<<< HEAD
    private static final String TAG = "AuthMethodPicker";

    private SaveSmartLock mSmartLock;
    private ArrayList<IDPProvider> mIdpProviders;
=======
    private ArrayList<IdpProvider> mIdpProviders;
>>>>>>> ad115f01

    @Override
    protected void onCreate(Bundle savedInstanceState) {
        super.onCreate(savedInstanceState);
        setContentView(R.layout.auth_method_picker_layout);

<<<<<<< HEAD
        mSmartLock = SaveSmartLock.getInstance(this);

=======
>>>>>>> ad115f01
        findViewById(R.id.email_provider).setOnClickListener(this);

        populateIdpList(mActivityHelper.getFlowParams().providerInfo);

        int logoId = mActivityHelper.getFlowParams().logoId;
        ImageView logo = (ImageView) findViewById(R.id.logo);
        if (logoId == AuthUI.NO_LOGO) {
            logo.setVisibility(View.GONE);
        } else {
            logo.setImageResource(logoId);
        }
    }

    private void populateIdpList(List<IdpConfig> providers) {
        mIdpProviders = new ArrayList<>();
        for (IdpConfig idpConfig : providers) {
            switch (idpConfig.getProviderId()) {
                case AuthUI.FACEBOOK_PROVIDER:
                    mIdpProviders.add(new FacebookProvider(this, idpConfig));
                    break;
                case AuthUI.GOOGLE_PROVIDER:
                    mIdpProviders.add(new GoogleProvider(this, idpConfig));
                    break;
                case AuthUI.EMAIL_PROVIDER:
                    findViewById(R.id.email_provider).setVisibility(View.VISIBLE);
                    break;
                case AuthUI.TWITTER_PROVIDER:
                    mIdpProviders.add(new TwitterProvider(this));
                    break;
                default:
                    if (BuildConfig.DEBUG) {
                        Log.d(TAG, "Encountered unknown IDPProvider parcel with type: "
                                + idpConfig.getProviderId());
                    }
            }
        }

        LinearLayout btnHolder = (LinearLayout) findViewById(R.id.btn_holder);
        for (final IdpProvider provider : mIdpProviders) {
            View loginButton = null;
            switch (provider.getProviderId()) {
                case GoogleAuthProvider.PROVIDER_ID:
                    loginButton = getLayoutInflater()
                            .inflate(R.layout.idp_button_google, btnHolder, false);
                    break;
                case FacebookAuthProvider.PROVIDER_ID:
                    loginButton = getLayoutInflater()
                            .inflate(R.layout.idp_button_facebook, btnHolder, false);
                    break;
                case TwitterAuthProvider.PROVIDER_ID:
                    loginButton = getLayoutInflater()
                            .inflate(R.layout.idp_button_twitter, btnHolder, false);
                    break;
                default:
                    Log.e(TAG, "No button for provider " + provider.getProviderId());
            }
            if (loginButton != null) {
                loginButton.setOnClickListener(new View.OnClickListener() {
                    @Override
                    public void onClick(View view) {
                        mActivityHelper.showLoadingDialog(R.string.progress_dialog_loading);
                        provider.startLogin(AuthMethodPickerActivity.this);
                    }
                });
                provider.setAuthenticationCallback(this);
                btnHolder.addView(loginButton, 0);
            }
        }
    }

    @Override
    public void onActivityResult(int requestCode, int resultCode, Intent data) {
        super.onActivityResult(requestCode, resultCode, data);
        if (requestCode == RC_EMAIL_FLOW) {
            if (resultCode == RESULT_OK) {
                finish(RESULT_OK, data);
            }
        } else if (requestCode == RC_ACCOUNT_LINK) {
            finish(resultCode, data);
        } else {
            for(IdpProvider provider : mIdpProviders) {
                provider.onActivityResult(requestCode, resultCode, data);
            }
        }
    }

    @Override
    public void onSuccess(final IdpResponse response) {
        AuthCredential credential = createCredential(response);
        final FirebaseAuth firebaseAuth = mActivityHelper.getFirebaseAuth();

        firebaseAuth
                .signInWithCredential(credential)
                .addOnFailureListener(
                        new TaskFailureLogger(TAG, "Firebase sign in with credential unsuccessful"))
                .addOnCompleteListener(new CredentialSignInHandler(
                        AuthMethodPickerActivity.this,
                        mActivityHelper,
                        SmartLock.getInstance(AuthMethodPickerActivity.this, TAG),
                        RC_ACCOUNT_LINK,
                        response));
    }

    @Override
    public void onFailure(Bundle extra) {
        // stay on this screen
        mActivityHelper.dismissDialog();
    }

    @Override
    public void onClick(View view) {
        if (view.getId() == R.id.email_provider) {
            Intent intent = EmailFlowUtil.createIntent(
                    this,
                    mActivityHelper.getFlowParams());
            startActivityForResult(intent, RC_EMAIL_FLOW);
        }
    }

    @Override
    protected void onDestroy() {
        super.onDestroy();
        if (mIdpProviders != null) {
            for (final IdpProvider provider : mIdpProviders) {
                if (provider instanceof GoogleProvider) {
                    ((GoogleProvider) provider).disconnect();
                }
            }
        }
    }

    public static Intent createIntent(
            Context context,
            FlowParameters flowParams) {
        return ActivityHelper.createBaseIntent(context, AuthMethodPickerActivity.class, flowParams);
    }
}<|MERGE_RESOLUTION|>--- conflicted
+++ resolved
@@ -62,25 +62,14 @@
     private static final String TAG = "AuthMethodPicker";
     private static final int RC_EMAIL_FLOW = 2;
     private static final int RC_ACCOUNT_LINK = 3;
-<<<<<<< HEAD
-    private static final String TAG = "AuthMethodPicker";
-
-    private SaveSmartLock mSmartLock;
+
     private ArrayList<IDPProvider> mIdpProviders;
-=======
-    private ArrayList<IdpProvider> mIdpProviders;
->>>>>>> ad115f01
 
     @Override
     protected void onCreate(Bundle savedInstanceState) {
         super.onCreate(savedInstanceState);
         setContentView(R.layout.auth_method_picker_layout);
 
-<<<<<<< HEAD
-        mSmartLock = SaveSmartLock.getInstance(this);
-
-=======
->>>>>>> ad115f01
         findViewById(R.id.email_provider).setOnClickListener(this);
 
         populateIdpList(mActivityHelper.getFlowParams().providerInfo);
