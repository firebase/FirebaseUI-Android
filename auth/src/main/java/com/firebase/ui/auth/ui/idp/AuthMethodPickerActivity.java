/*
 * Copyright 2016 Google Inc. All Rights Reserved.
 *
 * Licensed under the Apache License, Version 2.0 (the "License"); you may not use this file except
 * in compliance with the License. You may obtain a copy of the License at
 *
 * http://www.apache.org/licenses/LICENSE-2.0
 *
 * Unless required by applicable law or agreed to in writing, software distributed under the
 * License is distributed on an "AS IS" BASIS, WITHOUT WARRANTIES OR CONDITIONS OF ANY KIND, either
 * express or implied. See the License for the specific language governing permissions and
 * limitations under the License.
 */

package com.firebase.ui.auth.ui.idp;

import android.arch.lifecycle.ViewModelProvider;
import android.arch.lifecycle.ViewModelProviders;
import android.content.Context;
import android.content.Intent;
import android.os.Bundle;
import android.support.annotation.*;
import android.support.constraint.ConstraintLayout;
import android.support.constraint.ConstraintSet;
import android.view.View;
import android.view.ViewGroup;
import android.widget.ImageView;
import android.widget.ProgressBar;
import android.widget.TextView;
import android.widget.Toast;

import com.firebase.ui.auth.*;
import com.firebase.ui.auth.AuthUI.IdpConfig;
import com.firebase.ui.auth.data.model.FlowParameters;
import com.firebase.ui.auth.data.model.UserCancellationException;
import com.firebase.ui.auth.data.remote.AnonymousSignInHandler;
import com.firebase.ui.auth.data.remote.EmailSignInHandler;
import com.firebase.ui.auth.data.remote.FacebookSignInHandler;
import com.firebase.ui.auth.data.remote.GitHubSignInHandlerBridge;
import com.firebase.ui.auth.data.remote.GoogleSignInHandler;
import com.firebase.ui.auth.data.remote.PhoneSignInHandler;
import com.firebase.ui.auth.data.remote.TwitterSignInHandler;
import com.firebase.ui.auth.ui.AppCompatBase;
import com.firebase.ui.auth.util.data.PrivacyDisclosureUtils;
import com.firebase.ui.auth.viewmodel.ProviderSignInBase;
import com.firebase.ui.auth.viewmodel.ResourceObserver;
import com.firebase.ui.auth.viewmodel.idp.SocialProviderResponseHandler;
import com.google.firebase.auth.EmailAuthProvider;
import com.google.firebase.auth.FacebookAuthProvider;
import com.google.firebase.auth.GithubAuthProvider;
import com.google.firebase.auth.GoogleAuthProvider;
import com.google.firebase.auth.PhoneAuthProvider;
import com.google.firebase.auth.TwitterAuthProvider;

import java.util.ArrayList;
import java.util.List;
import java.util.Map;

<<<<<<< HEAD
=======
import static com.firebase.ui.auth.AuthUI.EMAIL_LINK_PROVIDER;

>>>>>>> a9469ba2
/**
 * Presents the list of authentication options for this app to the user.
 */
@RestrictTo(RestrictTo.Scope.LIBRARY_GROUP)
public class AuthMethodPickerActivity extends AppCompatBase {

    private SocialProviderResponseHandler mHandler;
    private List<ProviderSignInBase<?>> mProviders;

    private ProgressBar mProgressBar;
    private ViewGroup mProviderHolder;

    private AuthMethodPickerLayout customLayout;

    public static Intent createIntent(Context context, FlowParameters flowParams) {
        return createBaseIntent(context, AuthMethodPickerActivity.class, flowParams);
    }

    @Override
    protected void onCreate(@Nullable Bundle savedInstanceState) {
        super.onCreate(savedInstanceState);

        FlowParameters params = getFlowParams();
        customLayout = params.authMethodPickerLayout;

        mHandler = ViewModelProviders.of(this).get(SocialProviderResponseHandler.class);
        mHandler.init(params);

<<<<<<< HEAD
        mProviders = new ArrayList<>();
        if (customLayout != null) {
            setContentView(customLayout.getMainLayout());
=======
        populateIdpList(params.providers);

        int logoId = params.logoId;
        if (logoId == AuthUI.NO_LOGO) {
            findViewById(R.id.logo).setVisibility(View.GONE);
>>>>>>> a9469ba2

            //Setup using custom layout
            populateIdpListCustomLayout(params.providers, mHandler);
        } else {
            setContentView(R.layout.fui_auth_method_picker_layout);

            //UI only with default layout
            mProgressBar = findViewById(R.id.top_progress_bar);
            mProviderHolder = findViewById(R.id.btn_holder);


            populateIdpList(params.providers, mHandler);

            int logoId = params.logoId;
            if (logoId == AuthUI.NO_LOGO) {
                findViewById(R.id.logo).setVisibility(View.GONE);

                ConstraintLayout layout = findViewById(R.id.root);
                ConstraintSet constraints = new ConstraintSet();
                constraints.clone(layout);
                constraints.setHorizontalBias(R.id.container, 0.5f);
                constraints.setVerticalBias(R.id.container, 0.5f);
                constraints.applyTo(layout);
            } else {
                ImageView logo = findViewById(R.id.logo);
                logo.setImageResource(logoId);
            }

            TextView termsText = findViewById(R.id.main_tos_and_pp);
            PrivacyDisclosureUtils.setupTermsOfServiceAndPrivacyPolicyText(this,
                    getFlowParams(),
                    termsText);
        }

        //Handler for both
        mHandler.getOperation().observe(this, new ResourceObserver<IdpResponse>(
                this, R.string.fui_progress_dialog_signing_in) {
            @Override
            protected void onSuccess(@NonNull IdpResponse response) {
                startSaveCredentials(mHandler.getCurrentUser(), response, null);
            }

            @Override
            protected void onFailure(@NonNull Exception e) {
                if (e instanceof FirebaseAuthAnonymousUpgradeException) {
                    finish(ErrorCodes.ANONYMOUS_UPGRADE_MERGE_CONFLICT,
                            ((FirebaseAuthAnonymousUpgradeException) e).getResponse().toIntent());
                } else if ((!(e instanceof UserCancellationException))) {
                    String text = e instanceof FirebaseUiException ? e.getMessage() :
                            getString(R.string.fui_error_unknown);
                    Toast.makeText(AuthMethodPickerActivity.this,
                            text,
                            Toast.LENGTH_SHORT).show();
                }
            }
        });
<<<<<<< HEAD
    }

    private void populateIdpList(List<IdpConfig> providerConfigs,
                                 final SocialProviderResponseHandler handler) {
=======

        TextView termsText = findViewById(R.id.main_tos_and_pp);
        PrivacyDisclosureUtils.setupTermsOfServiceAndPrivacyPolicyText(this,
                getFlowParams(),
                termsText);

        // No ToS or PP provided, so we should hide the view entirely
        if (!getFlowParams().isPrivacyPolicyUrlProvided() &&
                !getFlowParams().isTermsOfServiceUrlProvided()) {
            termsText.setVisibility(View.GONE);
        }
    }

    private void populateIdpList(List<IdpConfig> providerConfigs) {
        ViewModelProvider supplier = ViewModelProviders.of(this);

        mProviders = new ArrayList<>();
>>>>>>> a9469ba2
        for (IdpConfig idpConfig : providerConfigs) {
            @LayoutRes int buttonLayout;

            final String providerId = idpConfig.getProviderId();
            switch (providerId) {
                case GoogleAuthProvider.PROVIDER_ID:
                    buttonLayout = R.layout.fui_idp_button_google;
                    break;
                case FacebookAuthProvider.PROVIDER_ID:
                    buttonLayout = R.layout.fui_idp_button_facebook;
                    break;
                case TwitterAuthProvider.PROVIDER_ID:
                    buttonLayout = R.layout.fui_idp_button_twitter;
                    break;
                case GithubAuthProvider.PROVIDER_ID:
                    buttonLayout = R.layout.fui_idp_button_github;
                    break;
                case EMAIL_LINK_PROVIDER:
                case EmailAuthProvider.PROVIDER_ID:
                    buttonLayout = R.layout.fui_provider_button_email;
                    break;
                case PhoneAuthProvider.PROVIDER_ID:
                    buttonLayout = R.layout.fui_provider_button_phone;
                    break;
                case AuthUI.ANONYMOUS_PROVIDER:
                    buttonLayout = R.layout.fui_provider_button_anonymous;
                    break;
                default:
                    throw new IllegalStateException("Unknown provider: " + providerId);
            }

            View loginButton = getLayoutInflater().inflate(buttonLayout, mProviderHolder, false);
            handleSignInOperation(idpConfig, loginButton, handler);
            mProviderHolder.addView(loginButton);
        }
    }

    private void populateIdpListCustomLayout(List<IdpConfig> providerConfigs,
                                             final SocialProviderResponseHandler handler) {
        Map<String, Integer> providerButtonIds = customLayout.getProvidersButton();
        for (IdpConfig idpConfig : providerConfigs) {
            final String providerId = idpConfig.getProviderId();
            @IdRes int buttonId = providerButtonIds.get(providerId);
            View loginButton = findViewById(buttonId);
            if (loginButton == null) {
                throw new IllegalStateException("No button found for this auth provider");
            }

<<<<<<< HEAD
            handleSignInOperation(idpConfig, loginButton, handler);
        }
    }
=======
                private void handleResponse(@NonNull IdpResponse response) {
                    if (!response.isSuccessful()) {
                        // We have no idea what provider this error stemmed from so just forward
                        // this along to the handler.
                        mHandler.startSignIn(response);
                    } else if (AuthUI.SOCIAL_PROVIDERS.contains(providerId)) {
                        // Don't use the response's provider since it can be different than the one
                        // that launched the sign-in attempt. Ex: the email flow is started, but
                        // ends up turning into a Google sign-in because that account already
                        // existed. In the previous example, an extra sign-in would incorrectly
                        // started.
                        mHandler.startSignIn(response);
                    } else {
                        // Email or phone: the credentials should have already been saved so
                        // simply move along. Anononymous sign in also does not require any
                        // other operations.
                        finish(response.isSuccessful() ? RESULT_OK : RESULT_CANCELED,
                                response.toIntent());
                    }
                }
            });
>>>>>>> a9469ba2

    private void handleSignInOperation(IdpConfig idpConfig, View view,
                                       final SocialProviderResponseHandler handler) {
        ViewModelProvider supplier = ViewModelProviders.of(this);
        final String providerId = idpConfig.getProviderId();
        final ProviderSignInBase<?> provider;

        switch (providerId) {
            case GoogleAuthProvider.PROVIDER_ID:
                GoogleSignInHandler google = supplier.get(GoogleSignInHandler.class);
                google.init(new GoogleSignInHandler.Params(idpConfig));
                provider = google;

                break;
            case FacebookAuthProvider.PROVIDER_ID:
                FacebookSignInHandler facebook = supplier.get(FacebookSignInHandler.class);
                facebook.init(idpConfig);
                provider = facebook;

                break;
            case TwitterAuthProvider.PROVIDER_ID:
                TwitterSignInHandler twitter = supplier.get(TwitterSignInHandler.class);
                twitter.init(null);
                provider = twitter;

                break;
            case GithubAuthProvider.PROVIDER_ID:
                ProviderSignInBase<IdpConfig> github =
                        supplier.get(GitHubSignInHandlerBridge.HANDLER_CLASS);
                github.init(idpConfig);
                provider = github;

                break;
            case EmailAuthProvider.PROVIDER_ID:
                EmailSignInHandler email = supplier.get(EmailSignInHandler.class);
                email.init(null);
                provider = email;

                break;
            case PhoneAuthProvider.PROVIDER_ID:
                PhoneSignInHandler phone = supplier.get(PhoneSignInHandler.class);
                phone.init(idpConfig);
                provider = phone;

                break;
            case AuthUI.ANONYMOUS_PROVIDER:
                AnonymousSignInHandler anonymous = supplier.get(AnonymousSignInHandler.class);
                anonymous.init(getFlowParams());
                provider = anonymous;

                break;
            default:
                throw new IllegalStateException("Unknown provider: " + providerId);
        }
        mProviders.add(provider);

        provider.getOperation().observe(this, new ResourceObserver<IdpResponse>(this) {
            @Override
            protected void onSuccess(@NonNull IdpResponse response) {
                handleResponse(response);
            }

            @Override
            protected void onFailure(@NonNull Exception e) {
                handleResponse(IdpResponse.from(e));
            }

            private void handleResponse(@NonNull IdpResponse response) {
                if (!response.isSuccessful()) {
                    // We have no idea what provider this error stemmed from so just forward
                    // this along to the handler.
                    handler.startSignIn(response);
                } else if (AuthUI.SOCIAL_PROVIDERS.contains(providerId)) {
                    // Don't use the response's provider since it can be different than the one
                    // that launched the sign-in attempt. Ex: the email flow is started, but
                    // ends up turning into a Google sign-in because that account already
                    // existed. In the previous example, an extra sign-in would incorrectly
                    // started.
                    handler.startSignIn(response);
                } else {
                    // Email or phone: the credentials should have already been saved so
                    // simply move along. Anononymous sign in also does not require any
                    // other operations.
                    finish(response.isSuccessful() ? RESULT_OK : RESULT_CANCELED,
                            response.toIntent());
                }
            }
        });
        view.setOnClickListener(new View.OnClickListener() {
            @Override
            public void onClick(View view) {
                provider.startSignIn(AuthMethodPickerActivity.this);
            }
        });
    }

    @Override
    protected void onActivityResult(int requestCode, int resultCode, Intent data) {
        super.onActivityResult(requestCode, resultCode, data);
        mHandler.onActivityResult(requestCode, resultCode, data);
        for (ProviderSignInBase<?> provider : mProviders) {
            provider.onActivityResult(requestCode, resultCode, data);
        }
    }

    @Override
    public void showProgress(int message) {
        //mProgressBar & mProviderHolder might be null if using custom AuthMethodPickerLayout
        if (customLayout == null) {
            mProgressBar.setVisibility(View.VISIBLE);
            for (int i = 0; i < mProviderHolder.getChildCount(); i++) {
                View child = mProviderHolder.getChildAt(i);
                child.setEnabled(false);
                child.setAlpha(0.75f);
            }
        }
    }

    @Override
    public void hideProgress() {
        //mProgressBar & mProviderHolder might be null if using custom AuthMethodPickerLayout
        if (customLayout == null) {
            mProgressBar.setVisibility(View.INVISIBLE);
            for (int i = 0; i < mProviderHolder.getChildCount(); i++) {
                View child = mProviderHolder.getChildAt(i);
                child.setEnabled(true);
                child.setAlpha(1.0f);
            }
        }
    }
}<|MERGE_RESOLUTION|>--- conflicted
+++ resolved
@@ -56,11 +56,8 @@
 import java.util.List;
 import java.util.Map;
 
-<<<<<<< HEAD
-=======
 import static com.firebase.ui.auth.AuthUI.EMAIL_LINK_PROVIDER;
 
->>>>>>> a9469ba2
 /**
  * Presents the list of authentication options for this app to the user.
  */
@@ -89,20 +86,13 @@
         mHandler = ViewModelProviders.of(this).get(SocialProviderResponseHandler.class);
         mHandler.init(params);
 
-<<<<<<< HEAD
         mProviders = new ArrayList<>();
         if (customLayout != null) {
             setContentView(customLayout.getMainLayout());
-=======
-        populateIdpList(params.providers);
-
-        int logoId = params.logoId;
-        if (logoId == AuthUI.NO_LOGO) {
-            findViewById(R.id.logo).setVisibility(View.GONE);
->>>>>>> a9469ba2
+            populateIdpList(params.providers);
 
             //Setup using custom layout
-            populateIdpListCustomLayout(params.providers, mHandler);
+            populateIdpListCustomLayout(params.providers);
         } else {
             setContentView(R.layout.fui_auth_method_picker_layout);
 
@@ -111,7 +101,7 @@
             mProviderHolder = findViewById(R.id.btn_holder);
 
 
-            populateIdpList(params.providers, mHandler);
+            populateIdpList(params.providers);
 
             int logoId = params.logoId;
             if (logoId == AuthUI.NO_LOGO) {
@@ -132,6 +122,13 @@
             PrivacyDisclosureUtils.setupTermsOfServiceAndPrivacyPolicyText(this,
                     getFlowParams(),
                     termsText);
+          
+            // No ToS or PP provided, so we should hide the view entirely
+            if (!getFlowParams().isPrivacyPolicyUrlProvided() &&
+                    !getFlowParams().isTermsOfServiceUrlProvided()) {
+                 termsText.setVisibility(View.GONE);
+             }
+      
         }
 
         //Handler for both
@@ -156,30 +153,12 @@
                 }
             }
         });
-<<<<<<< HEAD
-    }
-
-    private void populateIdpList(List<IdpConfig> providerConfigs,
-                                 final SocialProviderResponseHandler handler) {
-=======
-
-        TextView termsText = findViewById(R.id.main_tos_and_pp);
-        PrivacyDisclosureUtils.setupTermsOfServiceAndPrivacyPolicyText(this,
-                getFlowParams(),
-                termsText);
-
-        // No ToS or PP provided, so we should hide the view entirely
-        if (!getFlowParams().isPrivacyPolicyUrlProvided() &&
-                !getFlowParams().isTermsOfServiceUrlProvided()) {
-            termsText.setVisibility(View.GONE);
-        }
     }
 
     private void populateIdpList(List<IdpConfig> providerConfigs) {
+      
         ViewModelProvider supplier = ViewModelProviders.of(this);
-
         mProviders = new ArrayList<>();
->>>>>>> a9469ba2
         for (IdpConfig idpConfig : providerConfigs) {
             @LayoutRes int buttonLayout;
 
@@ -212,13 +191,12 @@
             }
 
             View loginButton = getLayoutInflater().inflate(buttonLayout, mProviderHolder, false);
-            handleSignInOperation(idpConfig, loginButton, handler);
+            handleSignInOperation(idpConfig, loginButton);
             mProviderHolder.addView(loginButton);
         }
     }
 
-    private void populateIdpListCustomLayout(List<IdpConfig> providerConfigs,
-                                             final SocialProviderResponseHandler handler) {
+    private void populateIdpListCustomLayout(List<IdpConfig> providerConfigs) {
         Map<String, Integer> providerButtonIds = customLayout.getProvidersButton();
         for (IdpConfig idpConfig : providerConfigs) {
             final String providerId = idpConfig.getProviderId();
@@ -227,37 +205,11 @@
             if (loginButton == null) {
                 throw new IllegalStateException("No button found for this auth provider");
             }
-
-<<<<<<< HEAD
-            handleSignInOperation(idpConfig, loginButton, handler);
-        }
-    }
-=======
-                private void handleResponse(@NonNull IdpResponse response) {
-                    if (!response.isSuccessful()) {
-                        // We have no idea what provider this error stemmed from so just forward
-                        // this along to the handler.
-                        mHandler.startSignIn(response);
-                    } else if (AuthUI.SOCIAL_PROVIDERS.contains(providerId)) {
-                        // Don't use the response's provider since it can be different than the one
-                        // that launched the sign-in attempt. Ex: the email flow is started, but
-                        // ends up turning into a Google sign-in because that account already
-                        // existed. In the previous example, an extra sign-in would incorrectly
-                        // started.
-                        mHandler.startSignIn(response);
-                    } else {
-                        // Email or phone: the credentials should have already been saved so
-                        // simply move along. Anononymous sign in also does not require any
-                        // other operations.
-                        finish(response.isSuccessful() ? RESULT_OK : RESULT_CANCELED,
-                                response.toIntent());
-                    }
-                }
-            });
->>>>>>> a9469ba2
-
-    private void handleSignInOperation(IdpConfig idpConfig, View view,
-                                       final SocialProviderResponseHandler handler) {
+            handleSignInOperation(idpConfig, loginButton);
+        }
+    }
+
+    private void handleSignInOperation(IdpConfig idpConfig, View view) {
         ViewModelProvider supplier = ViewModelProviders.of(this);
         final String providerId = idpConfig.getProviderId();
         final ProviderSignInBase<?> provider;
@@ -326,14 +278,14 @@
                 if (!response.isSuccessful()) {
                     // We have no idea what provider this error stemmed from so just forward
                     // this along to the handler.
-                    handler.startSignIn(response);
+                    mHandler.startSignIn(response);
                 } else if (AuthUI.SOCIAL_PROVIDERS.contains(providerId)) {
                     // Don't use the response's provider since it can be different than the one
                     // that launched the sign-in attempt. Ex: the email flow is started, but
                     // ends up turning into a Google sign-in because that account already
                     // existed. In the previous example, an extra sign-in would incorrectly
                     // started.
-                    handler.startSignIn(response);
+                    mHandler.startSignIn(response);
                 } else {
                     // Email or phone: the credentials should have already been saved so
                     // simply move along. Anononymous sign in also does not require any
