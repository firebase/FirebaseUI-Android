--- conflicted
+++ resolved
@@ -35,28 +35,12 @@
 import com.firebase.ui.auth.data.model.FlowParameters;
 import com.firebase.ui.auth.ui.AppCompatBase;
 import com.firebase.ui.auth.ui.HelperActivityBase;
-<<<<<<< HEAD
 import com.firebase.ui.auth.ui.provider.EmailProvider;
 import com.firebase.ui.auth.ui.provider.FacebookProvider;
 import com.firebase.ui.auth.ui.provider.GoogleProvider;
 import com.firebase.ui.auth.ui.provider.PhoneProvider;
 import com.firebase.ui.auth.ui.provider.Provider;
 import com.firebase.ui.auth.ui.provider.TwitterProvider;
-=======
-import com.firebase.ui.auth.ui.TaskFailureLogger;
-import com.firebase.ui.auth.ui.email.EmailActivity;
-import com.firebase.ui.auth.ui.phone.PhoneActivity;
-import com.firebase.ui.auth.util.data.ProviderUtils;
-import com.google.android.gms.tasks.OnSuccessListener;
-import com.google.firebase.auth.AuthCredential;
-import com.google.firebase.auth.AuthResult;
-import com.google.firebase.auth.EmailAuthProvider;
-import com.google.firebase.auth.FacebookAuthProvider;
-import com.google.firebase.auth.FirebaseUser;
-import com.google.firebase.auth.GoogleAuthProvider;
-import com.google.firebase.auth.PhoneAuthProvider;
-import com.google.firebase.auth.TwitterAuthProvider;
->>>>>>> 2bc242ab
 
 import java.util.ArrayList;
 import java.util.List;
@@ -66,13 +50,6 @@
 public class AuthMethodPickerActivity extends AppCompatBase {
     private static final String TAG = "AuthMethodPicker";
 
-<<<<<<< HEAD
-=======
-    private static final int RC_ACCOUNT_LINK = 3;
-
-    private List<Provider> mProviders;
-
->>>>>>> 2bc242ab
     public static Intent createIntent(Context context, FlowParameters flowParams) {
         return HelperActivityBase.createBaseIntent(
                 context, AuthMethodPickerActivity.class, flowParams);
@@ -123,38 +100,20 @@
         List<Provider> providers = new ArrayList<>();
         for (IdpConfig idpConfig : providerConfigs) {
             switch (idpConfig.getProviderId()) {
-<<<<<<< HEAD
-                case AuthUI.GOOGLE_PROVIDER:
+                case GoogleAuthProvider.PROVIDER_ID:
                     providers.add(new GoogleProvider(this, idpConfig));
                     break;
-                case AuthUI.FACEBOOK_PROVIDER:
+                case FacebookAuthProvider.PROVIDER_ID:
                     providers.add(new FacebookProvider(this, idpConfig));
                     break;
-                case AuthUI.TWITTER_PROVIDER:
+                case TwitterAuthProvider.PROVIDER_ID:
                     providers.add(new TwitterProvider(this));
                     break;
-                case AuthUI.EMAIL_PROVIDER:
+                case EmailAuthProvider.PROVIDER_ID:
                     providers.add(new EmailProvider(this));
                     break;
-                case AuthUI.PHONE_VERIFICATION_PROVIDER:
+                case PhoneAuthProvider.PROVIDER_ID:
                     providers.add(new PhoneProvider(this, idpConfig));
-=======
-                case GoogleAuthProvider.PROVIDER_ID:
-                    mProviders.add(new GoogleProvider(this, idpConfig));
-                    break;
-                case FacebookAuthProvider.PROVIDER_ID:
-                    mProviders.add(new FacebookProvider(
-                            idpConfig, getFlowParams().themeId));
-                    break;
-                case TwitterAuthProvider.PROVIDER_ID:
-                    mProviders.add(new TwitterProvider(this));
-                    break;
-                case EmailAuthProvider.PROVIDER_ID:
-                    mProviders.add(new EmailProvider(this, getFlowParams()));
-                    break;
-                case PhoneAuthProvider.PROVIDER_ID:
-                    mProviders.add(new PhoneProvider(this, getFlowParams()));
->>>>>>> 2bc242ab
                     break;
                 default:
                     Log.e(TAG, "Encountered unknown provider parcel with type: "
@@ -176,45 +135,4 @@
             btnHolder.addView(loginButton);
         }
     }
-<<<<<<< HEAD
-=======
-
-    @Override
-    public void onActivityResult(int requestCode, int resultCode, Intent data) {
-        super.onActivityResult(requestCode, resultCode, data);
-        if (requestCode == RC_ACCOUNT_LINK) {
-            finish(resultCode, data);
-        } else {
-            for (Provider provider : mProviders) {
-                provider.onActivityResult(requestCode, resultCode, data);
-            }
-        }
-    }
-
-    @Override
-    public void onSuccess(final IdpResponse response) {
-        AuthCredential credential = ProviderUtils.getAuthCredential(response);
-        getAuthHelper().getFirebaseAuth()
-                .signInWithCredential(credential)
-                .addOnSuccessListener(new OnSuccessListener<AuthResult>() {
-                    @Override
-                    public void onSuccess(AuthResult authResult) {
-                        FirebaseUser firebaseUser = authResult.getUser();
-                        startSaveCredentials(firebaseUser, null, response);
-                    }
-                })
-                .addOnFailureListener(new CredentialSignInHandler(
-                        this, RC_ACCOUNT_LINK, response))
-                .addOnFailureListener(
-                        new TaskFailureLogger(TAG, "Firebase sign in with credential " +
-                                credential.getProvider() + " unsuccessful. " +
-                                "Visit https://console.firebase.google.com to enable it."));
-    }
-
-    @Override
-    public void onFailure() {
-        // stay on this screen
-        getDialogHolder().dismissDialog();
-    }
->>>>>>> 2bc242ab
 }