--- conflicted
+++ resolved
@@ -18,12 +18,6 @@
  * Constants used for passing Intent extra params between authentication flow activities.
  */
 public class ExtraConstants {
-<<<<<<< HEAD
-    public static final String EXTRA_EMAIL = "extra_email";
-    public static final String EXTRA_NAME = "extra_name";
-    public static final String EXTRA_ERROR_MESSAGE = "extra_error_msg";
-=======
->>>>>>> 63e3f951
     public static final String EXTRA_FLOW_PARAMS = "extra_flow_params";
     public static final String EXTRA_IDP_RESPONSE = "extra_idp_response";
     public static final String EXTRA_USER = "extra_user";
