<<<<<<< HEAD
<resources>
    <string name="fui_sign_in_default" translation_description="Button text to sign in">Přihlásit se</string>
=======
<resources xmlns:tools="http://schemas.android.com/tools" xmlns:xliff="urn:oasis:names:tc:xliff:document:1.2">
    <string name="fui_progress_dialog_loading">Načítání…</string>
    <string name="fui_sign_in_default">Přihlásit se</string>
>>>>>>> 65a3834c
    <string name="fui_idp_name_google">Google</string>
    <string name="fui_idp_name_facebook">Facebook</string>
    <string name="fui_idp_name_twitter">Twitter</string>
    <string name="fui_provider_name_email">E-mail</string>
    <string name="fui_provider_name_phone">Telefon</string>
<<<<<<< HEAD
    <string name="fui_sign_in_with_google" translation_description="Sign in button text">Přihlásit se přes Google</string>
    <string name="fui_sign_in_with_facebook" translation_description="Sign in button text">Přihlásit se přes Facebook</string>
    <string name="fui_sign_in_with_twitter" translation_description="Sign in button text">Přihlásit se přes Twitter</string>
    <string name="fui_sign_in_with_email" translation_description="Sign in button text">Přihlásit se pomocí e-mailu</string>
    <string name="fui_sign_in_with_phone" translation_description="Sign in button text">Přihlásit se pomocí telefonu</string>
    <string name="fui_next_default" translation_description="Button text to continue">Další</string>
    <string name="fui_email_hint" translation_description="Hint in email input field">E-mail</string>
    <string name="fui_phone_hint" translation_description="Hint for phone input field">Telefonní číslo</string>
    <string name="fui_password_hint" translation_description="Hint for password input field">Heslo</string>
    <string name="fui_required_field" translation_description="Inline error for required field">Toto pole nesmí zůstat prázdné.</string>
    <string name="fui_invalid_email_address" translation_description="Inline error for invalid email address">E-mailová adresa není správná</string>
    <string name="fui_missing_email_address" translation_description="Inline error for empty email address in input field">Nejprve zadejte svou e-mailovou adresu</string>
    <string name="fui_title_register_email" translation_description="Title for signup form">Registrace</string>
    <string name="fui_name_hint" translation_description="Hint for last name input field">Jméno a příjmení</string>
    <string name="fui_button_text_save" translation_description="Button text to save input form">Uložit</string>
    <plurals name="fui_error_weak_password" translation_description="Inline error for weak password"> <item quantity="one">Heslo není dostatečně silné. Použijte alespoň %1$d znak a kombinaci písmen a číslic</item> <item quantity="few">Heslo není dostatečně silné. Použijte alespoň %1$d znaky a kombinaci písmen a číslic</item> <item quantity="many">Heslo není dostatečně silné. Použijte alespoň %1$d znaku a kombinaci písmen a číslic</item> <item quantity="other">Heslo není dostatečně silné. Použijte alespoň %1$d znaků a kombinaci písmen a číslic</item> </plurals>
    <string name="fui_email_account_creation_error" translation_description="Inline error for signup failure">Registrace e-mailového účtu se nezdařila</string>
    <string name="fui_error_user_collision" translation_description="Inline error when user signs up using an existing email account">Účet s touto adresou již existuje.</string>
    <string name="fui_create_account_preamble_tos_and_pp" translation_description="Text shown when creating an account with both terms of service and privacy policy.">Klepnutím na možnost %1$s vyjadřujete svůj souhlas s dokumenty %2$s a %3$s.</string>
    <string name="fui_create_account_preamble_tos_only" translation_description="Text shown when creating an account with only terms of service">Klepnutím na možnost %1$s vyjadřujete svůj souhlas s dokumentem %2$s.</string>
    <string name="fui_create_account_preamble_pp_only" translation_description="Text shown when creating an account with only privacy policy">Klepnutím na možnost %1$s vyjadřujete svůj souhlas s dokumentem %2$s.</string>
    <string name="fui_terms_of_service" translation_description="Link text to web url containing the app's terms of service">Smluvní podmínky</string>
    <string name="fui_privacy_policy" translation_description="Link text to web url containing the app's privacy policy">Zásady ochrany soukromí</string>
    <string name="fui_welcome_back_idp_header" translation_description="Inline subtitle to users whose signup was interrupted since an existing account was detected">Již máte účet</string>
    <string name="fui_welcome_back_email_header" translation_description="Message for returning users">Vítejte zpět!</string>
    <string name="fui_welcome_back_idp_prompt" translation_description="Message to users that need to signin using existing IDP accounts">Již jste použili adresu %1$s. Chcete-li pokračovat, přihlaste se prostřednictvím služby %2$s.</string>
    <string name="fui_welcome_back_password_prompt_body" translation_description="Message to users that need to signin using existing email accounts">K přihlášení jste již použili adresu %1$s. Zadejte příslušné heslo k účtu.</string>
    <string name="fui_trouble_signing_in" translation_description="Link leading to forgot password flow">Máte potíže s přihlášením?</string>
    <string name="fui_title_recover_password_activity" translation_description="Recover password screen title">Obnovit heslo</string>
    <string name="fui_title_confirm_recover_password" translation_description="Password recovery confirmation message">Zkontrolujte svůj e-mail</string>
    <string name="fui_password_recovery_body" translation_description="Password recovery message body">Na tento e-mail vám zašleme pokyny, jak heslo obnovit.</string>
    <string name="fui_button_text_send" translation_description="Button text to send recovery email">Odeslat</string>
    <string name="fui_confirm_recovery_body" translation_description="Alert dialog displayed after password recovery email is sent">Postupujte podle pokynů odeslaných na adresu %1$s a obnovte heslo.</string>
    <string name="fui_error_email_does_not_exist" translation_description="Inline error when user attempt signin with invalid account">E-mailová adresa neodpovídá žádnému stávajícímu účtu</string>
    <string name="fui_accessibility_logo" translation_description="Content description for app logo">Logo aplikace</string>
    <string name="fui_verify_phone_number_title" translation_description="Phone number entry form title">Zadejte své telefonní číslo</string>
    <string name="fui_invalid_phone_number" translation_description="Inline error when phone number entered is invalid">Zadejte platné telefonní číslo</string>
    <string name="fui_enter_confirmation_code" translation_description="Phone number verification code entry form title">Zadejte šestimístný kód, který jsme vám zaslali</string>
    <string name="fui_resend_code_in" translation_description="Countdown timer text that the user needs to wait for before attempting to resend verification sms">Znovu zaslat kód za 0:%02d</string>
    <string name="fui_verify_your_phone_title" translation_description="Button text to complete phone number verification">Ověřit telefonní číslo</string>
    <string name="fui_incorrect_code_dialog_body" translation_description="Inline error when incorrect sms verification code is being used to verify">Špatný kód. Zkuste to znovu.</string>
    <string name="fui_error_too_many_attempts" translation_description="Error message when the phone number has been used too many times">Toto telefonní číslo již bylo použito příliš mnohokrát</string>
    <string name="fui_error_quota_exceeded" translation_description="Error message when the Firebase project's quota has been exceeded.">Při ověřování vašeho telefonního čísla došlo k potížím</string>
    <string name="fui_error_session_expired" translation_description="Error message when SMS confirmation code has expired.">Platnost kódu vypršela</string>
    <string name="fui_sign_in_with_phone_number" translation_description="Label for phone number input form">Přihlášení pomocí telefonního čísla</string>
    <string name="fui_resend_code" translation_description="Link text to resend verification sms">Znovu poslat kód</string>
    <string name="fui_verify_phone_number" translation_description="Button text to submit confirmation code and complete phone verification">Ověřit telefonní číslo</string>
    <string name="fui_continue_phone_login" translation_description="Button text to submit phone number and send sms">Pokračovat</string>
    <string name="fui_sms_terms_of_service" translation_description="Fine print warning displayed below Verify Phone Number button">Po klepnutí na možnost %1$s může být odeslána SMS. Mohou být účtovány poplatky za zprávy a data.</string>
=======
    <string name="fui_sign_in_with_google">Přihlásit se přes Google</string>
    <string name="fui_sign_in_with_facebook">Přihlásit se přes Facebook</string>
    <string name="fui_sign_in_with_twitter">Přihlásit se přes Twitter</string>
    <string name="fui_sign_in_with_email">Přihlásit se pomocí e-mailu</string>
    <string name="fui_sign_in_with_phone">Přihlásit se pomocí telefonu</string>
    <string name="fui_next_default">Další</string>
    <string name="fui_email_hint">E-mail</string>
    <string name="fui_phone_hint">Telefonní číslo</string>
    <string name="fui_password_hint">Heslo</string>
    <string name="fui_required_field">Toto pole nesmí zůstat prázdné.</string>
    <string name="fui_invalid_email_address">E-mailová adresa není správná</string>
    <string name="fui_missing_email_address">Nejprve zadejte svou e-mailovou adresu</string>
    <string name="fui_progress_dialog_checking_accounts">Vyhledávání stávajících účtů…</string>
    <string name="fui_title_register_email">Registrace</string>
    <string name="fui_name_hint">Jméno a příjmení</string>
    <string name="fui_button_text_save">Uložit</string>
    <string name="fui_progress_dialog_signing_up">Registrace…</string>
    <plurals name="fui_error_weak_password"> <item quantity="one">Heslo není dostatečně silné. Použijte alespoň %1$d znak a kombinaci písmen a číslic</item> <item quantity="few">Heslo není dostatečně silné. Použijte alespoň %1$d znaky a kombinaci písmen a číslic</item> <item quantity="many">Heslo není dostatečně silné. Použijte alespoň %1$d znaku a kombinaci písmen a číslic</item> <item quantity="other">Heslo není dostatečně silné. Použijte alespoň %1$d znaků a kombinaci písmen a číslic</item> </plurals>
    <string name="fui_email_account_creation_error">Registrace e-mailového účtu se nezdařila</string>
    <string name="fui_error_user_collision">Účet s touto adresou již existuje.</string>
    <string name="fui_create_account_preamble_tos_and_pp">Klepnutím na možnost %1$s vyjadřujete svůj souhlas s dokumenty %2$s a %3$s.</string>
    <string name="fui_create_account_preamble_tos_only">Klepnutím na možnost %1$s vyjadřujete svůj souhlas s dokumentem %2$s.</string>
    <string name="fui_create_account_preamble_pp_only">Klepnutím na možnost %1$s vyjadřujete svůj souhlas s dokumentem %2$s.</string>
    <string name="fui_terms_of_service">Smluvní podmínky</string>
    <string name="fui_privacy_policy">Zásady ochrany soukromí</string>
    <string name="fui_welcome_back_idp_header">Již máte účet</string>
    <string name="fui_welcome_back_email_header">Vítejte zpět!</string>
    <string name="fui_welcome_back_idp_prompt">Již jste použili adresu %1$s. Chcete-li pokračovat, přihlaste se prostřednictvím služby %2$s.</string>
    <string name="fui_welcome_back_password_prompt_body">K přihlášení jste již použili adresu %1$s. Zadejte příslušné heslo k účtu.</string>
    <string name="fui_progress_dialog_signing_in">Přihlašování…</string>
    <string name="fui_trouble_signing_in">Máte potíže s přihlášením?</string>
    <string name="fui_title_recover_password_activity">Obnovit heslo</string>
    <string name="fui_title_confirm_recover_password">Zkontrolujte svůj e-mail</string>
    <string name="fui_password_recovery_body">Na tento e-mail vám zašleme pokyny, jak heslo obnovit.</string>
    <string name="fui_button_text_send">Odeslat</string>
    <string name="fui_confirm_recovery_body">Postupujte podle pokynů odeslaných na adresu %1$s a obnovte heslo.</string>
    <string name="fui_progress_dialog_sending">Odesílání…</string>
    <string name="fui_error_email_does_not_exist">E-mailová adresa neodpovídá žádnému stávajícímu účtu</string>
    <string name="fui_error_unknown">Došlo k neznámé chybě.</string>
    <string name="fui_error_invalid_password">Nesprávné heslo.</string>
    <string name="fui_accessibility_logo">Logo aplikace</string>
    <string name="fui_signed_in_with_specific_account">Jste přihlášeni jako %1$s</string>
    <string name="fui_verify_phone_number_title">Zadejte své telefonní číslo</string>
    <string name="fui_invalid_phone_number">Zadejte platné telefonní číslo</string>
    <string name="fui_enter_confirmation_code">Zadejte šestimístný kód, který jsme vám zaslali</string>
    <string name="fui_resend_code_in">Znovu zaslat kód za 0:%02d</string>
    <string name="fui_verify_your_phone_title">Ověřit telefonní číslo</string>
    <string name="fui_verifying">Ověřování…</string>
    <string name="fui_retrieving_sms">Načítání SMS…</string>
    <string name="fui_incorrect_code_dialog_body">Špatný kód. Zkuste to znovu.</string>
    <string name="fui_incorrect_code_dialog_positive_button_text">V pořádku</string>
    <string name="fui_error_too_many_attempts">Toto telefonní číslo již bylo použito příliš mnohokrát</string>
    <string name="fui_error_quota_exceeded">Při ověřování vašeho telefonního čísla došlo k potížím</string>
    <string name="fui_error_session_expired">Platnost kódu vypršela</string>
    <string name="fui_sign_in_with_phone_number">Přihlášení pomocí telefonního čísla</string>
    <string name="fui_done">Hotovo</string>
    <string name="fui_verified">Ověřeno!</string>
    <string name="fui_code_sent">Kód odeslán!</string>
    <string name="fui_resending">Opakované odesílání…</string>
    <string name="fui_resend_code">Znovu poslat kód</string>
    <string name="fui_verify_phone_number">Ověřit telefonní číslo</string>
    <string name="fui_continue_phone_login">Pokračovat</string>
    <string name="fui_sms_terms_of_service">Po klepnutí na možnost %1$s může být odeslána SMS. Mohou být účtovány poplatky za zprávy a data.</string>
>>>>>>> 65a3834c
</resources><|MERGE_RESOLUTION|>--- conflicted
+++ resolved
@@ -1,67 +1,11 @@
-<<<<<<< HEAD
-<resources>
-    <string name="fui_sign_in_default" translation_description="Button text to sign in">Přihlásit se</string>
-=======
 <resources xmlns:tools="http://schemas.android.com/tools" xmlns:xliff="urn:oasis:names:tc:xliff:document:1.2">
     <string name="fui_progress_dialog_loading">Načítání…</string>
     <string name="fui_sign_in_default">Přihlásit se</string>
->>>>>>> 65a3834c
     <string name="fui_idp_name_google">Google</string>
     <string name="fui_idp_name_facebook">Facebook</string>
     <string name="fui_idp_name_twitter">Twitter</string>
     <string name="fui_provider_name_email">E-mail</string>
     <string name="fui_provider_name_phone">Telefon</string>
-<<<<<<< HEAD
-    <string name="fui_sign_in_with_google" translation_description="Sign in button text">Přihlásit se přes Google</string>
-    <string name="fui_sign_in_with_facebook" translation_description="Sign in button text">Přihlásit se přes Facebook</string>
-    <string name="fui_sign_in_with_twitter" translation_description="Sign in button text">Přihlásit se přes Twitter</string>
-    <string name="fui_sign_in_with_email" translation_description="Sign in button text">Přihlásit se pomocí e-mailu</string>
-    <string name="fui_sign_in_with_phone" translation_description="Sign in button text">Přihlásit se pomocí telefonu</string>
-    <string name="fui_next_default" translation_description="Button text to continue">Další</string>
-    <string name="fui_email_hint" translation_description="Hint in email input field">E-mail</string>
-    <string name="fui_phone_hint" translation_description="Hint for phone input field">Telefonní číslo</string>
-    <string name="fui_password_hint" translation_description="Hint for password input field">Heslo</string>
-    <string name="fui_required_field" translation_description="Inline error for required field">Toto pole nesmí zůstat prázdné.</string>
-    <string name="fui_invalid_email_address" translation_description="Inline error for invalid email address">E-mailová adresa není správná</string>
-    <string name="fui_missing_email_address" translation_description="Inline error for empty email address in input field">Nejprve zadejte svou e-mailovou adresu</string>
-    <string name="fui_title_register_email" translation_description="Title for signup form">Registrace</string>
-    <string name="fui_name_hint" translation_description="Hint for last name input field">Jméno a příjmení</string>
-    <string name="fui_button_text_save" translation_description="Button text to save input form">Uložit</string>
-    <plurals name="fui_error_weak_password" translation_description="Inline error for weak password"> <item quantity="one">Heslo není dostatečně silné. Použijte alespoň %1$d znak a kombinaci písmen a číslic</item> <item quantity="few">Heslo není dostatečně silné. Použijte alespoň %1$d znaky a kombinaci písmen a číslic</item> <item quantity="many">Heslo není dostatečně silné. Použijte alespoň %1$d znaku a kombinaci písmen a číslic</item> <item quantity="other">Heslo není dostatečně silné. Použijte alespoň %1$d znaků a kombinaci písmen a číslic</item> </plurals>
-    <string name="fui_email_account_creation_error" translation_description="Inline error for signup failure">Registrace e-mailového účtu se nezdařila</string>
-    <string name="fui_error_user_collision" translation_description="Inline error when user signs up using an existing email account">Účet s touto adresou již existuje.</string>
-    <string name="fui_create_account_preamble_tos_and_pp" translation_description="Text shown when creating an account with both terms of service and privacy policy.">Klepnutím na možnost %1$s vyjadřujete svůj souhlas s dokumenty %2$s a %3$s.</string>
-    <string name="fui_create_account_preamble_tos_only" translation_description="Text shown when creating an account with only terms of service">Klepnutím na možnost %1$s vyjadřujete svůj souhlas s dokumentem %2$s.</string>
-    <string name="fui_create_account_preamble_pp_only" translation_description="Text shown when creating an account with only privacy policy">Klepnutím na možnost %1$s vyjadřujete svůj souhlas s dokumentem %2$s.</string>
-    <string name="fui_terms_of_service" translation_description="Link text to web url containing the app's terms of service">Smluvní podmínky</string>
-    <string name="fui_privacy_policy" translation_description="Link text to web url containing the app's privacy policy">Zásady ochrany soukromí</string>
-    <string name="fui_welcome_back_idp_header" translation_description="Inline subtitle to users whose signup was interrupted since an existing account was detected">Již máte účet</string>
-    <string name="fui_welcome_back_email_header" translation_description="Message for returning users">Vítejte zpět!</string>
-    <string name="fui_welcome_back_idp_prompt" translation_description="Message to users that need to signin using existing IDP accounts">Již jste použili adresu %1$s. Chcete-li pokračovat, přihlaste se prostřednictvím služby %2$s.</string>
-    <string name="fui_welcome_back_password_prompt_body" translation_description="Message to users that need to signin using existing email accounts">K přihlášení jste již použili adresu %1$s. Zadejte příslušné heslo k účtu.</string>
-    <string name="fui_trouble_signing_in" translation_description="Link leading to forgot password flow">Máte potíže s přihlášením?</string>
-    <string name="fui_title_recover_password_activity" translation_description="Recover password screen title">Obnovit heslo</string>
-    <string name="fui_title_confirm_recover_password" translation_description="Password recovery confirmation message">Zkontrolujte svůj e-mail</string>
-    <string name="fui_password_recovery_body" translation_description="Password recovery message body">Na tento e-mail vám zašleme pokyny, jak heslo obnovit.</string>
-    <string name="fui_button_text_send" translation_description="Button text to send recovery email">Odeslat</string>
-    <string name="fui_confirm_recovery_body" translation_description="Alert dialog displayed after password recovery email is sent">Postupujte podle pokynů odeslaných na adresu %1$s a obnovte heslo.</string>
-    <string name="fui_error_email_does_not_exist" translation_description="Inline error when user attempt signin with invalid account">E-mailová adresa neodpovídá žádnému stávajícímu účtu</string>
-    <string name="fui_accessibility_logo" translation_description="Content description for app logo">Logo aplikace</string>
-    <string name="fui_verify_phone_number_title" translation_description="Phone number entry form title">Zadejte své telefonní číslo</string>
-    <string name="fui_invalid_phone_number" translation_description="Inline error when phone number entered is invalid">Zadejte platné telefonní číslo</string>
-    <string name="fui_enter_confirmation_code" translation_description="Phone number verification code entry form title">Zadejte šestimístný kód, který jsme vám zaslali</string>
-    <string name="fui_resend_code_in" translation_description="Countdown timer text that the user needs to wait for before attempting to resend verification sms">Znovu zaslat kód za 0:%02d</string>
-    <string name="fui_verify_your_phone_title" translation_description="Button text to complete phone number verification">Ověřit telefonní číslo</string>
-    <string name="fui_incorrect_code_dialog_body" translation_description="Inline error when incorrect sms verification code is being used to verify">Špatný kód. Zkuste to znovu.</string>
-    <string name="fui_error_too_many_attempts" translation_description="Error message when the phone number has been used too many times">Toto telefonní číslo již bylo použito příliš mnohokrát</string>
-    <string name="fui_error_quota_exceeded" translation_description="Error message when the Firebase project's quota has been exceeded.">Při ověřování vašeho telefonního čísla došlo k potížím</string>
-    <string name="fui_error_session_expired" translation_description="Error message when SMS confirmation code has expired.">Platnost kódu vypršela</string>
-    <string name="fui_sign_in_with_phone_number" translation_description="Label for phone number input form">Přihlášení pomocí telefonního čísla</string>
-    <string name="fui_resend_code" translation_description="Link text to resend verification sms">Znovu poslat kód</string>
-    <string name="fui_verify_phone_number" translation_description="Button text to submit confirmation code and complete phone verification">Ověřit telefonní číslo</string>
-    <string name="fui_continue_phone_login" translation_description="Button text to submit phone number and send sms">Pokračovat</string>
-    <string name="fui_sms_terms_of_service" translation_description="Fine print warning displayed below Verify Phone Number button">Po klepnutí na možnost %1$s může být odeslána SMS. Mohou být účtovány poplatky za zprávy a data.</string>
-=======
     <string name="fui_sign_in_with_google">Přihlásit se přes Google</string>
     <string name="fui_sign_in_with_facebook">Přihlásit se přes Facebook</string>
     <string name="fui_sign_in_with_twitter">Přihlásit se přes Twitter</string>
@@ -125,5 +69,4 @@
     <string name="fui_verify_phone_number">Ověřit telefonní číslo</string>
     <string name="fui_continue_phone_login">Pokračovat</string>
     <string name="fui_sms_terms_of_service">Po klepnutí na možnost %1$s může být odeslána SMS. Mohou být účtovány poplatky za zprávy a data.</string>
->>>>>>> 65a3834c
 </resources>