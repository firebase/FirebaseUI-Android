<?xml version="1.0" encoding="utf-8"?>
<resources>

    <style name="FirebaseUI" parent="Theme.AppCompat.Light.DarkActionBar">
        <item name="colorPrimary">@color/colorPrimary</item>
        <item name="colorPrimaryDark">@color/colorPrimaryDark</item>
        <item name="colorAccent">@color/colorAccent</item>
        <item name="android:buttonStyle">@style/FirebaseUI.Button</item>
    </style>

    <style name="FirebaseUI.Transparent" parent="FirebaseUI">
        <item name="android:windowIsTranslucent">true</item>
        <item name="android:windowBackground">@android:color/transparent</item>
        <item name="android:windowContentOverlay">@null</item>
        <item name="android:windowNoTitle">true</item>
        <item name="android:windowIsFloating">true</item>
        <item name="android:backgroundDimEnabled">false</item>
    </style>

    <style name="FirebaseUI.WrapperStyle">
        <item name="android:layout_height">match_parent</item>
        <item name="android:layout_width">match_parent</item>
        <item name="android:paddingTop">16dp</item>
        <item name="android:paddingLeft">24dp</item>
        <item name="android:paddingRight">24dp</item>
    </style>

    <style name="FirebaseUI.Text">
        <item name="android:layout_width">match_parent</item>
        <item name="android:layout_height">wrap_content</item>
        <item name="android:fontFamily">sans-serif</item>
    </style>

    <style name="FirebaseUI.Text.T07">
        <item name="android:textSize">20sp</item>
        <item name="android:lineSpacingExtra">4sp</item>
        <item name="android:textStyle">bold</item>
    </style>

    <style name="FirebaseUI.Text.T08">
        <item name="android:textSize">16sp</item>
        <item name="android:lineSpacingExtra">8sp</item>
    </style>

    <style name="FirebaseUI.Text.T12">
        <item name="android:textSize">12sp</item>
        <item name="android:lineSpacingExtra">4sp</item>
    </style>

    <!-- Common styles -->
    <style name="FirebaseUI.Button" parent="@style/Widget.AppCompat.Button.Colored">
        <item name="android:layout_width">wrap_content</item>
        <item name="android:layout_height">wrap_content</item>
        <item name="android:layout_gravity">right</item>
    </style>

<<<<<<< HEAD
    <style name="FirebaseUI.EditText">
        <item name="android:textColor">?android:textColor</item>
=======
    <style name="FirebaseUI.TextInputEditText">
>>>>>>> f2a78b2f
        <item name="android:textSize">16sp</item>
        <item name="android:layout_width">match_parent</item>
        <item name="android:layout_height">wrap_content</item>
    </style>

    <style name="FirebaseUI.TextInputEditText.EmailField">
        <item name="android:inputType">textEmailAddress</item>
    </style>

    <style name="FirebaseUI.TextInputEditText.PasswordField">
        <item name="android:inputType">textPassword</item>
    </style>

    <style name="FirebaseUI.TextInputLayout" parent="Widget.Design.TextInputLayout"/>

    <style name="FirebaseUI.TextInputLayout.EmailField">
        <item name="android:hint">@string/email_hint</item>
    </style>

    <style name="FirebaseUI.TextInputLayout.PasswordField">
        <item name="android:hint">@string/password_hint</item>
    </style>

    <style name="FirebaseUI.Text.Link">
        <item name="android:textColor">@color/linkColor</item>
    </style>

    <style name="FirebaseUI.Text.Heading" parent="FirebaseUI.Text.T07">
        <item name="android:paddingTop">0dp</item>
        <item name="android:paddingBottom">16dp</item>
    </style>

    <style name="FirebaseUI.Text.BodyText" parent="FirebaseUI.Text.T08">
        <item name="android:layout_width">match_parent</item>
        <item name="android:layout_height">wrap_content</item>
<<<<<<< HEAD
        <item name="android:textColor">?android:textColor</item>
=======
>>>>>>> f2a78b2f
        <item name="android:paddingBottom">16dp</item>
    </style>

    <!-- Authentication method picker styles -->
    <style name="FirebaseUI.AuthMethodPicker"/>

    <style name="FirebaseUI.AuthMethodPicker.Logo">
        <item name="android:layout_width">wrap_content</item>
        <item name="android:layout_height">wrap_content</item>
        <item name="android:layout_gravity">center</item>
    </style>

    <style name="FirebaseUI.AuthMethodPicker.ButtonHolder">
        <item name="android:layout_width">@dimen/auth_method_button_width</item>
        <item name="android:orientation">vertical</item>
        <item name="android:clipToPadding">false</item>
        <item name="android:paddingLeft">4dp</item>
        <item name="android:paddingRight">4dp</item>
    </style>

    <style name="FirebaseUI.AuthMethodPicker.ButtonHolder.Portrait" parent="FirebaseUI.AuthMethodPicker.ButtonHolder">
        <item name="android:paddingBottom">56dp</item>
    </style>

    <style name="FirebaseUI.Button.AccountChooser">
        <item name="android:layout_width">match_parent</item>
        <item name="android:layout_height">wrap_content</item>
        <item name="android:textAllCaps">false</item>
        <item name="android:drawablePadding">@dimen/auth_method_button_drawablePadding</item>
        <item name="android:textStyle">bold</item>
        <item name="android:paddingLeft">12dp</item>
        <item name="android:paddingRight">12dp</item>
        <item name="android:layout_marginBottom">@dimen/auth_method_button_marginBottom</item>
        <item name="android:layout_gravity">left</item>
        <item name="android:gravity">left|center_vertical</item>
        <item name="android:typeface">normal</item>
        <item name="android:foreground">?android:attr/selectableItemBackground</item>
    </style>

    <style name="FirebaseUI.Button.AccountChooser.EmailButton">
        <item name="android:drawableLeft">@drawable/ic_mail_white_24dp</item>
        <item name="android:background">@drawable/idp_button_background_email</item>
        <item name="android:textColor">#ffffff</item>
    </style>

    <style name="FirebaseUI.Button.AccountChooser.GoogleButton">
        <item name="android:drawableLeft">@drawable/ic_googleg_color_24dp</item>
        <item name="android:background">@drawable/idp_button_background_google</item>
        <item name="android:textColor">#757575</item>
    </style>

    <style name="FirebaseUI.Button.AccountChooser.FacebookButton">
        <item name="android:drawableLeft">@drawable/ic_facebook_white_22dp</item>
        <item name="android:background">@drawable/idp_button_background_facebook</item>
        <item name="android:textColor">@color/com_facebook_button_text_color</item>
    </style>

    <style name="FirebaseUI.Button.AccountChooser.TwitterButton">
        <item name="android:drawableLeft">@drawable/ic_twitter_bird_white_24dp</item>
        <item name="android:background">@drawable/idp_button_background_twitter</item>
        <item name="android:textColor">@color/tw__solid_white</item>
    </style>

</resources><|MERGE_RESOLUTION|>--- conflicted
+++ resolved
@@ -54,12 +54,7 @@
         <item name="android:layout_gravity">right</item>
     </style>
 
-<<<<<<< HEAD
-    <style name="FirebaseUI.EditText">
-        <item name="android:textColor">?android:textColor</item>
-=======
     <style name="FirebaseUI.TextInputEditText">
->>>>>>> f2a78b2f
         <item name="android:textSize">16sp</item>
         <item name="android:layout_width">match_parent</item>
         <item name="android:layout_height">wrap_content</item>
@@ -95,10 +90,6 @@
     <style name="FirebaseUI.Text.BodyText" parent="FirebaseUI.Text.T08">
         <item name="android:layout_width">match_parent</item>
         <item name="android:layout_height">wrap_content</item>
-<<<<<<< HEAD
-        <item name="android:textColor">?android:textColor</item>
-=======
->>>>>>> f2a78b2f
         <item name="android:paddingBottom">16dp</item>
     </style>
 
