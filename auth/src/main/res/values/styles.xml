--- conflicted
+++ resolved
@@ -22,17 +22,10 @@
     <style name="FirebaseUI.WrapperStyle">
         <item name="android:layout_height">match_parent</item>
         <item name="android:layout_width">match_parent</item>
-<<<<<<< HEAD
         <item name="android:paddingTop">16dp</item>
         <item name="android:paddingBottom">16dp</item>
         <item name="android:paddingLeft">@dimen/fui_wrapper_padding_horiz</item>
         <item name="android:paddingRight">@dimen/fui_wrapper_padding_horiz</item>
-=======
-        <item name="android:layout_marginTop">16dp</item>
-        <item name="android:layout_marginBottom">16dp</item>
-        <item name="android:layout_marginLeft">@dimen/fui_wrapper_padding_horiz</item>
-        <item name="android:layout_marginRight">@dimen/fui_wrapper_padding_horiz</item>
->>>>>>> e7cb3569
     </style>
 
     <style name="FirebaseUI.Text">
@@ -138,6 +131,10 @@
 
     <style name="FirebaseUI.TextInputLayout.EmailField">
         <item name="android:hint">@string/fui_email_hint</item>
+    </style>
+
+    <style name="FirebaseUI.TextInputLayout.PhoneField">
+        <item name="android:hint">@string/fui_phone_hint</item>
     </style>
 
     <style name="FirebaseUI.TextInputLayout.PhoneField">
