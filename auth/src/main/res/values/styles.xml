--- conflicted
+++ resolved
@@ -230,7 +230,6 @@
         <item name="android:textColor">#FFFFFFFF</item>
     </style>
 
-<<<<<<< HEAD
     <style name="FirebaseUI.TopProgressBar" parent="@style/Widget.MaterialProgressBar.ProgressBar.Horizontal">
         <item name="android:layout_width">match_parent</item>
         <item name="android:layout_height">4dp</item>
@@ -238,7 +237,8 @@
         <item name="android:visibility">invisible</item>
         <item name="mpb_progressStyle">horizontal</item>
         <item name="mpb_useIntrinsicPadding">false</item>
-=======
+    </style>
+
     <style name="FirebaseUI.PrivacyFooter">
         <item name="android:layout_width">match_parent</item>
         <item name="android:layout_height">wrap_content</item>
@@ -246,7 +246,6 @@
         <item name="android:paddingBottom">16dp</item>
         <item name="android:gravity">end</item>
         <item name="android:textIsSelectable">true</item>
->>>>>>> 6b740bce
     </style>
 
 </resources>