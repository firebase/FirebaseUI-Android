--- conflicted
+++ resolved
@@ -230,12 +230,6 @@
         <item name="android:textColor">#FFFFFFFF</item>
     </style>
 
-<<<<<<< HEAD
-    <style name="FirebaseUI.Button.AccountChooser.GitHubButton">
-        <item name="drawableStartCompat">@drawable/fui_ic_github_white_24dp</item>
-        <item name="android:background">@drawable/fui_idp_button_background_github</item>
-        <item name="android:textColor">#FFFFFFFF</item>
-=======
     <style name="FirebaseUI.TopProgressBar" parent="@style/Widget.MaterialProgressBar.ProgressBar.Horizontal">
         <item name="android:layout_width">match_parent</item>
         <item name="android:layout_height">4dp</item>
@@ -252,7 +246,12 @@
         <item name="android:paddingBottom">16dp</item>
         <item name="android:gravity">end</item>
         <item name="android:textIsSelectable">true</item>
->>>>>>> 50584902
+    </style>
+
+    <style name="FirebaseUI.Button.AccountChooser.GitHubButton">
+        <item name="drawableStartCompat">@drawable/fui_ic_github_white_24dp</item>
+        <item name="android:background">@drawable/fui_idp_button_background_github</item>
+        <item name="android:textColor">#FFFFFFFF</item>
     </style>
 
 </resources>