<resources xmlns:xliff="urn:oasis:names:tc:xliff:document:1.2">
    <string name="app_name">ui_flow</string>

    <!-- Common -->
    <string name="default_toolbar_title" translatable="false">@string/app_name</string>
    <string name="progress_dialog_loading" translation_description="Loading text in dialog">Loading…</string>
    <string name="sign_in_default" translation_description="Button text to sign in">Sign in</string>
    <string name="general_error" translation_description="Toast text flashing general error">An error has occurred.</string>

    <!-- Provider -->
    <string name="idp_name_google">Google</string>
    <string name="idp_name_facebook">Facebook</string>
    <string name="idp_name_twitter">Twitter</string>
    <string name="idp_name_github">GitHub</string>
    <string name="provider_name_email">Email</string>
    <string name="provider_name_phone">Phone</string>

    <!-- Auth method picker -->
<<<<<<< HEAD
    <string name="sign_in_with_google">Sign in with Google</string>
    <string name="sign_in_with_facebook">Sign in with Facebook</string>
    <string name="sign_in_with_twitter">Sign in with Twitter</string>
    <string name="sign_in_with_github">Sign in with GitHub</string>
    <string name="sign_in_with_email">Sign in with email</string>
=======
    <string name="sign_in_with_google" translation_description="Sign in button text">Sign in with Google</string>
    <string name="sign_in_with_facebook" translation_description="Sign in button text">Sign in with Facebook</string>
    <string name="sign_in_with_twitter" translation_description="Sign in button text">Sign in with Twitter</string>
    <string name="sign_in_with_email" translation_description="Sign in button text">Sign in with email</string>
    <string name="sign_in_with_phone" translation_description="Sign in button text">Sign in with phone</string>
>>>>>>> 19132d09

    <!-- Email common-->
    <string name="next_default" translation_description="Button text to continue">Next</string>
    <string name="email_hint" translation_description="Hint in email input field">Email</string>
    <string name="phone_hint" translation_description="Hint for phone input field">Phone Number</string>
    <string name="password_hint" translation_description="Hint for password input field">Password</string>
    <string name="required_field" translation_description="Inline error for required field">You can\'t leave this empty.</string>
    <string name="invalid_email_address" translation_description="Inline error for invalid email address">That email address isn\'t correct</string>
    <string name="missing_email_address" translation_description="Inline error for empty email address in input field">Enter your email address to continue</string>
    <string name="progress_dialog_checking_accounts" translation_description="Progress dialog text while checking for existing accounts">Checking for existing accounts…</string>

    <!-- Email sign up -->
    <string name="title_register_email" translation_description="Title for signup form">Sign up</string>
    <string name="name_hint" translation_description="Hint for last name input field">First &amp; last name</string>
    <string name="button_text_save" translation_description="Button text to save input form">Save</string>
    <string name="progress_dialog_signing_up" translation_description="Dialog text while waiting for server's signup response">Signing up…</string>
    <plurals name="error_weak_password" translation_description="Inline error for weak password">
        <item quantity="one" translation_description="Inline error for weak password">Password not strong enough. Use at least %1$d character and a mix of letters and numbers</item>
        <item quantity="other" translation_description="Inline error for weak password">Password not strong enough. Use at least %1$d characters and a mix of letters and numbers</item>
    </plurals>
    <string name="email_account_creation_error" translation_description="Inline error for signup failure">Email account registration unsuccessful</string>
    <string name="error_user_collision" translation_description="Inline error when user signs up using an existing email account">An account already exists with that email address.</string>
    <string-array name="create_account_preamble" translation_description="Terms of service preamble" formatted="false">
        <item>By tapping %BTN% you are indicating that you agree to the %TOS% and the %PP%.</item>
        <item>By tapping %BTN% you are indicating that you agree to the %TOS%.</item>
        <item>By tapping %BTN% you are indicating that you agree to the %PP%.</item>
    </string-array>
    <string name="terms_of_service" translation_description="Link text to web url containing the app's terms of service">Terms of Service</string>
    <string name="privacy_policy" translation_description="Link text to web url containing the app's privacy policy">Privacy Policy</string>

    <!-- Idp/Email welcome back -->
    <string name="title_welcome_back_idp_prompt" translatable="false">@string/sign_in_default</string>
    <string name="title_welcome_back_password_prompt" translatable="false">@string/sign_in_default</string>
    <string name="welcome_back_idp_header" translation_description="Inline subtitle to users whose signup was interrupted since an existing account was detected">You already have an account</string>
    <string name="welcome_back_email_header" translation_description="Message for returning users">Welcome back!</string>
    <string name="welcome_back_idp_prompt" translation_description="Message to users that need to signin using existing IDP accounts">
        You\'ve already used <xliff:g id="email_addr" example="jane.doe@example.com" translation_description="">%1$s</xliff:g>.
        Sign in with <xliff:g id="provider_name" example="Google" translation_description="">%2$s</xliff:g> to continue.
    </string>
    <string name="welcome_back_password_prompt_body" translation_description="Message to users that need to signin using existing email accounts">
        You\'ve already used <xliff:g id="email_addr" example="jane.doe@example.com" translation_description="">%1$s</xliff:g>
        to sign in. Enter your password for that account.
    </string>
    <string name="progress_dialog_signing_in" translation_description="Progress dialog text">Signing in…</string>
    <string name="trouble_signing_in" translation_description="Link leading to forgot password flow">Trouble signing in?</string>

    <!-- Password recovery -->
    <string name="title_recover_password_activity" translation_description="Recover password screen title">Recover password</string>
    <string name="title_confirm_recover_password" translation_description="Password recovery confirmation message">Check your email</string>
    <string name="password_recovery_body" translation_description="Password recovery message body">Get instructions sent to this email that explain how to
        reset your password.</string>
    <string name="button_text_send" translation_description="Button text to send recovery email">Send</string>
    <string name="confirm_recovery_body" translation_description="Alert dialog displayed after password recovery email is sent">Follow the instructions sent to %1$s to recover your password.</string>
    <string name="progress_dialog_sending" translation_description="Progress dialog while password recovery email is being sent">Sending…</string>
    <string name="error_email_does_not_exist" translation_description="Inline error when user attempt signin with invalid account">That email address doesn\'t match an existing account</string>

    <!-- accessibility -->
    <string name="accessibility_logo" translation_description="Content description for app logo">App logo</string>
    <string name="signed_in_with_specific_account" translation_description="Post signin message showing method of authentication">Signed in as <xliff:g id="email_addr" example="jane.doe@example.com" translation_description="">%1$s</xliff:g></string>

    <!-- phone number auth -->
    <string name="verify_phone_number_title" translation_description="Phone number entry form title">Enter your phone number</string>
    <string name="invalid_phone_number" translation_description="Inline error when phone number entered is invalid">Enter a valid phone number</string>
    <string name="enter_confirmation_code" translation_description="Phone number verification code entry form title">Enter the 6-digit code we sent to</string>
    <string name="resend_code_in" translation_description="Countdown timer text that the user needs to wait for before attempting to resend verification sms">Resend code in 0:%02d</string>
    <string name="verify_your_phone_title" translation_description="Button text to complete phone number verification">Verify your phone number</string>
    <string name="verifying" translation_description="Progress dialog text while phone number is being verified">Verifying …</string>
    <string name="retrieving_sms" translation_description="Progress dialog text when sms is being retrieved before auto-submit">Retrieving sms…</string>
    <string name="incorrect_code_dialog_body" translation_description="Inline error when incorrect sms verification code is being used to verify">Wrong code. Try again.</string>
    <string name="incorrect_code_dialog_positive_button_text" translation_description="Text to dismiss error alert dialog">OK</string>
    <string name="error_too_many_attempts" translation_description="Error message when the phone number has been used too many times">This phone number has been used too many times</string>
    <string name="error_quota_exceeded" translation_description="Error message when the Firebase project's quota has been exceeded.">There was a problem verifying your phone number</string>
    <string name="error_session_expired" translation_description="Error message when SMS confirmation code has expired.">This code is no longer valid</string>
    <string name="sign_in_with_phone_number" translation_description="Label for phone number input form">Sign in with phone number</string>
    <string name="done" translation_description="Progress dialog success transition once sms is sent">Done</string>
    <string name="verified" translation_description="Progress dialog success transition when phone number was verified">Verified!</string>
    <string name="code_sent" translation_description="Progress dialog success transition once sms is sent">Code sent!</string>
    <string name="resending" translation_description="Progress dialog text when user clicks on resend sms">Resending…</string>
    <string name="resend_code" translation_description="Link text to resend verification sms">Resend Code</string>
    <string name="verify_phone_number" translation_description="Button text to submit confirmation code and complete phone verification">Verify Phone Number</string>
    <string name="continue_phone_login" translation_description="Button text to submit phone number and send sms">Continue</string>
    <string name="sms_terms_of_service" translation_description="Fine print warning displayed below Verify Phone Number button">By tapping &#8220;%1$s&#8220;, an SMS may be sent. Message &amp; data rates may apply.</string>
</resources><|MERGE_RESOLUTION|>--- conflicted
+++ resolved
@@ -16,19 +16,12 @@
     <string name="provider_name_phone">Phone</string>
 
     <!-- Auth method picker -->
-<<<<<<< HEAD
-    <string name="sign_in_with_google">Sign in with Google</string>
-    <string name="sign_in_with_facebook">Sign in with Facebook</string>
-    <string name="sign_in_with_twitter">Sign in with Twitter</string>
-    <string name="sign_in_with_github">Sign in with GitHub</string>
-    <string name="sign_in_with_email">Sign in with email</string>
-=======
     <string name="sign_in_with_google" translation_description="Sign in button text">Sign in with Google</string>
     <string name="sign_in_with_facebook" translation_description="Sign in button text">Sign in with Facebook</string>
     <string name="sign_in_with_twitter" translation_description="Sign in button text">Sign in with Twitter</string>
+    <string name="sign_in_with_github">Sign in with GitHub</string>
     <string name="sign_in_with_email" translation_description="Sign in button text">Sign in with email</string>
     <string name="sign_in_with_phone" translation_description="Sign in button text">Sign in with phone</string>
->>>>>>> 19132d09
 
     <!-- Email common-->
     <string name="next_default" translation_description="Button text to continue">Next</string>
