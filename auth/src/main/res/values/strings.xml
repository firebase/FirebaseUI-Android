<resources xmlns:xliff="urn:oasis:names:tc:xliff:document:1.2">
    <string name="app_name">ui_flow</string>

    <!-- Common -->
    <string name="default_toolbar_title" translatable="false">@string/app_name</string>
    <string name="progress_dialog_loading" translation_description="Loading text in dialog">Loading…</string>
    <string name="sign_in_default" translation_description="Button text to sign in">Sign in</string>
    <string name="general_error" translation_description="Toast text flashing general error">An error has occurred.</string>

<<<<<<< HEAD
    <!-- Reauth Dialog -->
    <string name="reauth_dialog_title" translation_description="Alert text request user to re authenticate">This action requires you to sign in before continuing.</string>

=======
>>>>>>> f528a22b
    <!-- Provider -->
    <string name="idp_name_google">Google</string>
    <string name="idp_name_facebook">Facebook</string>
    <string name="idp_name_twitter">Twitter</string>
    <string name="provider_name_email">Email</string>
    <string name="provider_name_phone">Phone</string>

    <!-- Auth method picker -->
    <string name="sign_in_with_google" translation_description="Sign in button text">Sign in with Google</string>
    <string name="sign_in_with_facebook" translation_description="Sign in button text">Sign in with Facebook</string>
    <string name="sign_in_with_twitter" translation_description="Sign in button text">Sign in with Twitter</string>
    <string name="sign_in_with_email" translation_description="Sign in button text">Sign in with email</string>
    <string name="sign_in_with_phone" translation_description="Sign in button text">Sign in with phone</string>

    <!-- Email common-->
    <string name="next_default" translation_description="Button text to continue">Next</string>
    <string name="email_hint" translation_description="Hint in email input field">Email</string>
    <string name="phone_hint" translation_description="Hint for phone input field">Phone Number</string>
    <string name="password_hint" translation_description="Hint for password input field">Password</string>
    <string name="required_field" translation_description="Inline error for required field">You can\'t leave this empty.</string>
    <string name="invalid_email_address" translation_description="Inline error for invalid email address">That email address isn\'t correct</string>
    <string name="missing_email_address" translation_description="Inline error for empty email address in input field">Enter your email address to continue</string>
    <string name="progress_dialog_checking_accounts" translation_description="Progress dialog text while checking for existing accounts">Checking for existing accounts…</string>

    <!-- Email sign up -->
    <string name="title_register_email" translation_description="Title for signup form">Sign up</string>
    <string name="name_hint" translation_description="Hint for last name input field">First &amp; last name</string>
    <string name="button_text_save" translation_description="Button text to save input form">Save</string>
    <string name="progress_dialog_signing_up" translation_description="Dialog text while waiting for server's signup response">Signing up…</string>
    <plurals name="error_weak_password" translation_description="Inline error for weak password">
        <item quantity="one" translation_description="Inline error for weak password">Password not strong enough. Use at least %1$d character and a mix of letters and numbers</item>
        <item quantity="other" translation_description="Inline error for weak password">Password not strong enough. Use at least %1$d characters and a mix of letters and numbers</item>
    </plurals>
    <string name="email_account_creation_error" translation_description="Inline error for signup failure">Email account registration unsuccessful</string>
    <string name="error_user_collision" translation_description="Inline error when user signs up using an existing email account">An account already exists with that email address.</string>
    <string-array name="create_account_preamble" translation_description="Terms of service preamble" formatted="false">
        <item>By tapping %BTN% you are indicating that you agree to the %TOS% and the %PP%.</item>
        <item>By tapping %BTN% you are indicating that you agree to the %TOS%.</item>
        <item>By tapping %BTN% you are indicating that you agree to the %PP%.</item>
    </string-array>
    <string name="terms_of_service" translation_description="Link text to web url containing the app's terms of service">Terms of Service</string>
    <string name="privacy_policy" translation_description="Link text to web url containing the app's privacy policy">Privacy Policy</string>

    <!-- Idp/Email welcome back -->
<<<<<<< HEAD
    <string name="title_welcome_back_idp_prompt" translatable="false">@string/sign_in_default</string>
    <string name="title_welcome_back_password_prompt" translatable="false">@string/sign_in_default</string>
    <string name="welcome_back_idp_header" translation_description="Inline subtitle to users whose signup was interrupted since an existing account was detected">You already have an account</string>
    <string name="welcome_back_email_header" translation_description="Message for returning users">Welcome back!</string>
    <string name="welcome_back_email_header_reauth" translation_description="Prompt for users that need to reauthenticate (for any reason)">Reauthentication required</string>
    <string name="welcome_back_idp_prompt" translation_description="Message to users that need to signin using existing IDP accounts">
        You\'ve already used <xliff:g id="email_addr" example="jane.doe@example.com" translation_description="">%1$s</xliff:g>.
        Sign in with <xliff:g id="provider_name" example="Google" translation_description="">%2$s</xliff:g> to continue.
=======
    <string name="title_welcome_back_idp_prompt">@string/sign_in_default</string>
    <string name="title_welcome_back_password_prompt">@string/sign_in_default</string>
    <string name="welcome_back_idp_header">You already have an account</string>
    <string name="welcome_back_email_header">Welcome back!</string>
    <string name="welcome_back_idp_prompt">
        You\'ve already used <xliff:g id="email_addr" example="jane.doe@example.com">%1$s</xliff:g>.
        Sign in with <xliff:g id="provider_name" example="Google">%2$s</xliff:g> to continue.
>>>>>>> f528a22b
    </string>
    <string name="welcome_back_password_prompt_body" translation_description="Message to users that need to signin using existing email accounts">
        You\'ve already used <xliff:g id="email_addr" example="jane.doe@example.com" translation_description="">%1$s</xliff:g>
        to sign in. Enter your password for that account.
    </string>
<<<<<<< HEAD
    <string name="reauth_welcome_back_password_prompt_body" translation_description="Message to enter password for a detected account">
        You must reauthenticate to continue. Please enter the password for the account with email
        <xliff:g id="email_addr" example="jane.doe@example.com">%1$s</xliff:g>.
    </string>
    <string name="progress_dialog_signing_in" translation_description="Progress dialog text">Signing in…</string>
    <string name="trouble_signing_in" translation_description="Link leading to forgot password flow">Trouble signing in?</string>
=======
    <string name="progress_dialog_signing_in">Signing in…</string>
    <string name="trouble_signing_in">Trouble signing in?</string>
>>>>>>> f528a22b

    <!-- Password recovery -->
    <string name="title_recover_password_activity" translation_description="Recover password screen title">Recover password</string>
    <string name="title_confirm_recover_password" translation_description="Password recovery confirmation message">Check your email</string>
    <string name="password_recovery_body" translation_description="Password recovery message body">Get instructions sent to this email that explain how to
        reset your password.</string>
    <string name="button_text_send" translation_description="Button text to send recovery email">Send</string>
    <string name="confirm_recovery_body" translation_description="Alert dialog displayed after password recovery email is sent">Follow the instructions sent to %1$s to recover your password.</string>
    <string name="progress_dialog_sending" translation_description="Progress dialog while password recovery email is being sent">Sending…</string>
    <string name="error_email_does_not_exist" translation_description="Inline error when user attempt signin with invalid account">That email address doesn\'t match an existing account</string>

    <!-- accessibility -->
    <string name="accessibility_logo" translation_description="Content description for app logo">App logo</string>
    <string name="signed_in_with_specific_account" translation_description="Post signin message showing method of authentication">Signed in as <xliff:g id="email_addr" example="jane.doe@example.com" translation_description="">%1$s</xliff:g></string>

    <!-- phone number auth -->
    <string name="verify_phone_number_title" translation_description="Phone number entry form title">Enter your phone number</string>
    <string name="invalid_phone_number" translation_description="Inline error when phone number entered is invalid">Enter a valid phone number</string>
    <string name="enter_confirmation_code" translation_description="Phone number verification code entry form title">Enter the 6-digit code we sent to</string>
    <string name="resend_code_in" translation_description="Countdown timer text that the user needs to wait for before attempting to resend verification sms">Resend code in 0:%02d</string>
    <string name="verify_your_phone_title" translation_description="Button text to complete phone number verification">Verify your phone number</string>
    <string name="verifying" translation_description="Progress dialog text while phone number is being verified">Verifying …</string>
    <string name="retrieving_sms" translation_description="Progress dialog text when sms is being retrieved before auto-submit">Retrieving sms…</string>
    <string name="incorrect_code_dialog_body" translation_description="Inline error when incorrect sms verification code is being used to verify">Wrong code. Try again.</string>
    <string name="incorrect_code_dialog_positive_button_text" translation_description="Text to dismiss error alert dialog">OK</string>
    <string name="error_too_many_attempts" translation_description="Error message when the phone number has been used too many times">This phone number has been used too many times</string>
    <string name="error_quota_exceeded" translation_description="Error message when the Firebase project's quota has been exceeded.">There was a problem verifying your phone number</string>
    <string name="error_session_expired" translation_description="Error message when SMS confirmation code has expired.">This code is no longer valid</string>
    <string name="sign_in_with_phone_number" translation_description="Label for phone number input form">Sign in with phone number</string>
    <string name="done" translation_description="Progress dialog success transition once sms is sent">Done</string>
    <string name="verified" translation_description="Progress dialog success transition when phone number was verified">Verified!</string>
    <string name="code_sent" translation_description="Progress dialog success transition once sms is sent">Code sent!</string>
    <string name="resending" translation_description="Progress dialog text when user clicks on resend sms">Resending…</string>
    <string name="resend_code" translation_description="Link text to resend verification sms">Resend Code</string>
    <string name="verify_phone_number" translation_description="Button text to submit confirmation code and complete phone verification">Verify Phone Number</string>
    <string name="continue_phone_login" translation_description="Button text to submit phone number and send sms">Continue</string>
    <string name="sms_terms_of_service" translation_description="Fine print warning displayed below Verify Phone Number button" >By tapping &quot;%1$s&quot;, an SMS may be sent. Message &amp; data rates may apply.</string>
</resources><|MERGE_RESOLUTION|>--- conflicted
+++ resolved
@@ -7,12 +7,6 @@
     <string name="sign_in_default" translation_description="Button text to sign in">Sign in</string>
     <string name="general_error" translation_description="Toast text flashing general error">An error has occurred.</string>
 
-<<<<<<< HEAD
-    <!-- Reauth Dialog -->
-    <string name="reauth_dialog_title" translation_description="Alert text request user to re authenticate">This action requires you to sign in before continuing.</string>
-
-=======
->>>>>>> f528a22b
     <!-- Provider -->
     <string name="idp_name_google">Google</string>
     <string name="idp_name_facebook">Facebook</string>
@@ -57,40 +51,20 @@
     <string name="privacy_policy" translation_description="Link text to web url containing the app's privacy policy">Privacy Policy</string>
 
     <!-- Idp/Email welcome back -->
-<<<<<<< HEAD
     <string name="title_welcome_back_idp_prompt" translatable="false">@string/sign_in_default</string>
     <string name="title_welcome_back_password_prompt" translatable="false">@string/sign_in_default</string>
     <string name="welcome_back_idp_header" translation_description="Inline subtitle to users whose signup was interrupted since an existing account was detected">You already have an account</string>
     <string name="welcome_back_email_header" translation_description="Message for returning users">Welcome back!</string>
-    <string name="welcome_back_email_header_reauth" translation_description="Prompt for users that need to reauthenticate (for any reason)">Reauthentication required</string>
     <string name="welcome_back_idp_prompt" translation_description="Message to users that need to signin using existing IDP accounts">
         You\'ve already used <xliff:g id="email_addr" example="jane.doe@example.com" translation_description="">%1$s</xliff:g>.
         Sign in with <xliff:g id="provider_name" example="Google" translation_description="">%2$s</xliff:g> to continue.
-=======
-    <string name="title_welcome_back_idp_prompt">@string/sign_in_default</string>
-    <string name="title_welcome_back_password_prompt">@string/sign_in_default</string>
-    <string name="welcome_back_idp_header">You already have an account</string>
-    <string name="welcome_back_email_header">Welcome back!</string>
-    <string name="welcome_back_idp_prompt">
-        You\'ve already used <xliff:g id="email_addr" example="jane.doe@example.com">%1$s</xliff:g>.
-        Sign in with <xliff:g id="provider_name" example="Google">%2$s</xliff:g> to continue.
->>>>>>> f528a22b
     </string>
     <string name="welcome_back_password_prompt_body" translation_description="Message to users that need to signin using existing email accounts">
         You\'ve already used <xliff:g id="email_addr" example="jane.doe@example.com" translation_description="">%1$s</xliff:g>
         to sign in. Enter your password for that account.
     </string>
-<<<<<<< HEAD
-    <string name="reauth_welcome_back_password_prompt_body" translation_description="Message to enter password for a detected account">
-        You must reauthenticate to continue. Please enter the password for the account with email
-        <xliff:g id="email_addr" example="jane.doe@example.com">%1$s</xliff:g>.
-    </string>
     <string name="progress_dialog_signing_in" translation_description="Progress dialog text">Signing in…</string>
     <string name="trouble_signing_in" translation_description="Link leading to forgot password flow">Trouble signing in?</string>
-=======
-    <string name="progress_dialog_signing_in">Signing in…</string>
-    <string name="trouble_signing_in">Trouble signing in?</string>
->>>>>>> f528a22b
 
     <!-- Password recovery -->
     <string name="title_recover_password_activity" translation_description="Recover password screen title">Recover password</string>
@@ -127,5 +101,5 @@
     <string name="resend_code" translation_description="Link text to resend verification sms">Resend Code</string>
     <string name="verify_phone_number" translation_description="Button text to submit confirmation code and complete phone verification">Verify Phone Number</string>
     <string name="continue_phone_login" translation_description="Button text to submit phone number and send sms">Continue</string>
-    <string name="sms_terms_of_service" translation_description="Fine print warning displayed below Verify Phone Number button" >By tapping &quot;%1$s&quot;, an SMS may be sent. Message &amp; data rates may apply.</string>
+    <string name="sms_terms_of_service" translation_description="Fine print warning displayed below Verify Phone Number button" >By tapping &#8220;%1$s&#8220;, an SMS may be sent. Message &amp; data rates may apply.</string>
 </resources>