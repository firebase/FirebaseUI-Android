--- conflicted
+++ resolved
@@ -1,9 +1,5 @@
 <resources xmlns:xliff="urn:oasis:names:tc:xliff:document:1.2">
     <string name="app_name">ui_flow</string>
-<<<<<<< HEAD
-
-=======
->>>>>>> 45d18350
     <string name="progress_dialog_loading" translation_description="Loading text in dialog">درحال بارگیری…</string>
     <string name="sign_in_default" translation_description="Button text to sign in">ورود به سیستم</string>
     <string name="general_error" translation_description="Toast text flashing general error">خطایی رخ داد.</string>
@@ -24,11 +20,11 @@
     <string name="required_field" translation_description="Inline error for required field">اینجا نباید خالی باشد.</string>
     <string name="invalid_email_address" translation_description="Inline error for invalid email address">آن آدرس رایانامه درست نیست</string>
     <string name="missing_email_address" translation_description="Inline error for empty email address in input field">برای ادامه، آدرس رایانامه‌تان را وارد کنید</string>
-    <string name="progress_dialog_checking_accounts" translation_description="Progress dialog text while checking for existing accounts">در حال بررسی حساب‌های موجود…</string>
+    <string name="progress_dialog_checking_accounts" translation_description="Progress dialog text while checking for existing accounts">در حال بررسی حساب‌های موجود...</string>
     <string name="title_register_email" translation_description="Title for signup form">ثبت‌نام</string>
     <string name="name_hint" translation_description="Hint for last name input field">نام و نام خانوادگی</string>
     <string name="button_text_save" translation_description="Button text to save input form">ذخیره</string>
-    <string name="progress_dialog_signing_up" translation_description="Dialog text while waiting for server's signup response">در حال ثبت‌نام…</string>
+    <string name="progress_dialog_signing_up" translation_description="Dialog text while waiting for server's signup response">در حال ثبت‌نام...</string>
     <plurals name="error_weak_password" translation_description="Inline error for weak password">
         <item quantity="one">گذرواژه به اندازه کافی قوی نیست. حداقل باید از %1$d نویسه و ترکیبی از حروف و اعداد استفاده شود</item>
         <item quantity="other">گذرواژه به اندازه کافی قوی نیست. حداقل باید از %1$d نویسه و ترکیبی از حروف و اعداد استفاده شود</item>
@@ -39,12 +35,7 @@
     <string name="create_account_preamble_tos_only" translation_description="Text shown when creating an account with only terms of service">با ضربه زدن روی %1$s موافقتتان را با %2$s اعلام می‌کنید.</string>
     <string name="create_account_preamble_pp_only" translation_description="Text shown when creating an account with only privacy policy">با ضربه زدن روی %1$s موافقتتان را با %2$s اعلام می‌کنید.</string>
     <string name="terms_of_service" translation_description="Link text to web url containing the app's terms of service">شرایط خدمات</string>
-<<<<<<< HEAD
-
-
-=======
     <string name="privacy_policy" translation_description="Link text to web url containing the app's privacy policy">«خط‌مشی حریم خصوصی»</string>
->>>>>>> 45d18350
     <string name="welcome_back_idp_header" translation_description="Inline subtitle to users whose signup was interrupted since an existing account was detected">از قبل حسابی دارید</string>
     <string name="welcome_back_email_header" translation_description="Message for returning users">باز هم خوش آمدید!</string>
     <string name="welcome_back_idp_prompt" translation_description="Message to users that need to signin using existing IDP accounts">قبلاً از %1$s استفاده کرده‌اید.
@@ -67,8 +58,8 @@
     <string name="enter_confirmation_code" translation_description="Phone number verification code entry form title">وارد کردن کد ۶ رقمی ارسال‌شده به</string>
     <string name="resend_code_in" translation_description="Countdown timer text that the user needs to wait for before attempting to resend verification sms">کد پس از %02d:0 مجدداً ارسال می‌شود</string>
     <string name="verify_your_phone_title" translation_description="Button text to complete phone number verification">تأیید شماره تلفن</string>
-    <string name="verifying" translation_description="Progress dialog text while phone number is being verified">در حال تأیید…</string>
-    <string name="retrieving_sms" translation_description="Progress dialog text when sms is being retrieved before auto-submit">در حال بازیابی پیامک…</string>
+    <string name="verifying" translation_description="Progress dialog text while phone number is being verified">در حال تأیید...</string>
+    <string name="retrieving_sms" translation_description="Progress dialog text when sms is being retrieved before auto-submit">در حال بازیابی پیامک...</string>
     <string name="incorrect_code_dialog_body" translation_description="Inline error when incorrect sms verification code is being used to verify">کد اشتباه است. دوباره امتحان کنید.</string>
     <string name="incorrect_code_dialog_positive_button_text" translation_description="Text to dismiss error alert dialog">تأیید</string>
     <string name="error_too_many_attempts" translation_description="Error message when the phone number has been used too many times">از این شماره تلفن به دفعات زیاد استفاده شده است</string>
@@ -78,7 +69,7 @@
     <string name="done" translation_description="Progress dialog success transition once sms is sent">انجام شد</string>
     <string name="verified" translation_description="Progress dialog success transition when phone number was verified">تأیید شد!</string>
     <string name="code_sent" translation_description="Progress dialog success transition once sms is sent">کد ارسال شد!</string>
-    <string name="resending" translation_description="Progress dialog text when user clicks on resend sms">در حال ارسال مجدد…</string>
+    <string name="resending" translation_description="Progress dialog text when user clicks on resend sms">در حال ارسال مجدد...</string>
     <string name="resend_code" translation_description="Link text to resend verification sms">ارسال مجدد کد</string>
     <string name="verify_phone_number" translation_description="Button text to submit confirmation code and complete phone verification">تأیید شماره تلفن</string>
     <string name="continue_phone_login" translation_description="Button text to submit phone number and send sms">ادامه</string>
