--- conflicted
+++ resolved
@@ -2,13 +2,8 @@
 <selector xmlns:android="http://schemas.android.com/apk/res/android">
     <item>
         <shape android:shape="rectangle">
-<<<<<<< HEAD
             <corners android:radius="3dp" />
-            <solid android:color="@color/tw__blue_default" />
-=======
-            <corners android:radius="3dp"/>
-            <solid android:color="#FF5BAAF4"/>
->>>>>>> cffc6607
+            <solid android:color="#FF5BAAF4" />
         </shape>
     </item>
 </selector>