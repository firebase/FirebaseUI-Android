<?xml version="1.0" encoding="utf-8"?>
<selector xmlns:android="http://schemas.android.com/apk/res/android">
    <item>
        <shape android:shape="rectangle">
<<<<<<< HEAD
            <corners android:radius="3dp" />
            <solid android:color="@color/com_facebook_blue" />
=======
            <corners android:radius="3dp"/>
            <solid android:color="#3B5998"/>
>>>>>>> cffc6607
        </shape>
    </item>
</selector><|MERGE_RESOLUTION|>--- conflicted
+++ resolved
@@ -2,13 +2,8 @@
 <selector xmlns:android="http://schemas.android.com/apk/res/android">
     <item>
         <shape android:shape="rectangle">
-<<<<<<< HEAD
             <corners android:radius="3dp" />
-            <solid android:color="@color/com_facebook_blue" />
-=======
-            <corners android:radius="3dp"/>
-            <solid android:color="#3B5998"/>
->>>>>>> cffc6607
+            <solid android:color="#3B5998" />
         </shape>
     </item>
 </selector>