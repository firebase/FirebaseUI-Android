--- conflicted
+++ resolved
@@ -21,11 +21,11 @@
     <string name="required_field" translation_description="Inline error for required field">Ne možete to ostaviti prazno.</string>
     <string name="invalid_email_address" translation_description="Inline error for invalid email address">Ta e-adresa nije točna</string>
     <string name="missing_email_address" translation_description="Inline error for empty email address in input field">Unesite svoju e-adresu za nastavak</string>
-    <string name="progress_dialog_checking_accounts" translation_description="Progress dialog text while checking for existing accounts">Traženje postojećih računa…</string>
+    <string name="progress_dialog_checking_accounts" translation_description="Progress dialog text while checking for existing accounts">Traženje postojećih računa...</string>
     <string name="title_register_email" translation_description="Title for signup form">Registracija</string>
     <string name="name_hint" translation_description="Hint for last name input field">Ime i prezime</string>
     <string name="button_text_save" translation_description="Button text to save input form">Spremi</string>
-    <string name="progress_dialog_signing_up" translation_description="Dialog text while waiting for server's signup response">Registriranje….</string>
+    <string name="progress_dialog_signing_up" translation_description="Dialog text while waiting for server's signup response">Registriranje....</string>
     <plurals name="error_weak_password" translation_description="Inline error for weak password">
         <item quantity="one">Zaporka nije dovoljno jaka. Upotrijebite najmanje %1$d znak i koristite kombinaciju slova i znamenki.</item>
         <item quantity="few">Zaporka nije dovoljno jaka. Upotrijebite najmanje %1$d znaka i koristite kombinaciju slova i znamenki.</item>
@@ -42,13 +42,7 @@
         Za nastavak se prijavite putem usluge %2$s.</string>
     <string name="welcome_back_password_prompt_body" translation_description="Message to users that need to signin using existing email accounts">Za prijavu ste već upotrijebili e-adresu %1$s.
         Unesite zaporku za taj račun.</string>
-<<<<<<< HEAD
-    <string name="reauth_welcome_back_password_prompt_body" translation_description="Message to enter password for a detected account">Za nastavak morate izvršiti ponovnu autentifikaciju. Unesite zaporku za račun čija je e-adresa
-        %1$s.</string>
-    <string name="progress_dialog_signing_in" translation_description="Progress dialog text">Prijava…</string>
-=======
     <string name="progress_dialog_signing_in" translation_description="Progress dialog text">Prijava...</string>
->>>>>>> 45d18350
     <string name="trouble_signing_in" translation_description="Link leading to forgot password flow">Problem s prijavom?</string>
     <string name="title_recover_password_activity" translation_description="Recover password screen title">Ponovno postavljanje zaporke</string>
     <string name="title_confirm_recover_password" translation_description="Password recovery confirmation message">Provjerite e-poštu</string>
