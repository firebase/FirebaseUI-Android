<resources xmlns:xliff="urn:oasis:names:tc:xliff:document:1.2">
    <string name="app_name">ui_flow</string>
    <string name="progress_dialog_loading" translation_description="Loading text in dialog">로드 중…</string>
    <string name="sign_in_default" translation_description="Button text to sign in">로그인</string>
    <string name="general_error" translation_description="Toast text flashing general error">오류가 발생했습니다.</string>
    <string name="idp_name_google">Google</string>
    <string name="idp_name_facebook">Facebook</string>
    <string name="idp_name_twitter">Twitter</string>
    <string name="provider_name_email">이메일</string>
    <string name="provider_name_phone">전화</string>
    <string name="sign_in_with_google" translation_description="Sign in button text">Google 계정으로 로그인</string>
    <string name="sign_in_with_facebook" translation_description="Sign in button text">Facebook으로 로그인</string>
    <string name="sign_in_with_twitter" translation_description="Sign in button text">Twitter로 로그인</string>
    <string name="sign_in_with_email" translation_description="Sign in button text">이메일로 로그인</string>
    <string name="sign_in_with_phone" translation_description="Sign in button text">전화로 로그인</string>
    <string name="next_default" translation_description="Button text to continue">다음</string>
    <string name="email_hint" translation_description="Hint in email input field">이메일</string>
    <string name="phone_hint" translation_description="Hint for phone input field">전화번호</string>
    <string name="password_hint" translation_description="Hint for password input field">비밀번호</string>
    <string name="required_field" translation_description="Inline error for required field">이 입력란을 비워둘 수 없습니다.</string>
    <string name="invalid_email_address" translation_description="Inline error for invalid email address">이메일 주소가 잘못되었습니다.</string>
    <string name="missing_email_address" translation_description="Inline error for empty email address in input field">계속하려면 이메일 주소를 입력하세요.</string>
    <string name="progress_dialog_checking_accounts" translation_description="Progress dialog text while checking for existing accounts">기존 계정 확인 중…</string>
    <string name="title_register_email" translation_description="Title for signup form">가입</string>
    <string name="name_hint" translation_description="Hint for last name input field">이름 및 성</string>
    <string name="button_text_save" translation_description="Button text to save input form">저장</string>
    <string name="progress_dialog_signing_up" translation_description="Dialog text while waiting for server's signup response">가입하는 중…</string>
    <plurals name="error_weak_password" translation_description="Inline error for weak password">
        <item quantity="one">안전한 비밀번호가 아닙니다. 길이가 %1$d자 이상이고 문자와 숫자가 조합되어야 합니다.</item>
        <item quantity="other">안전한 비밀번호가 아닙니다. 길이가 %1$d자 이상이고 문자와 숫자가 조합되어야 합니다.</item>
    </plurals>
    <string name="email_account_creation_error" translation_description="Inline error for signup failure">이메일 계정 등록 실패</string>
    <string name="error_user_collision" translation_description="Inline error when user signs up using an existing email account">해당 이메일 주소를 갖는 계정이 이미 있습니다.</string>
    <string name="create_account_preamble_tos_and_pp" translation_description="Text shown when creating an account with both terms of service and privacy policy.">%1$s을(를) 탭하면 %2$s 및 %3$s에 동의하는 것으로 간주됩니다.</string>
    <string name="create_account_preamble_tos_only" translation_description="Text shown when creating an account with only terms of service">%1$s을(를) 탭하면 %2$s에 동의하는 것으로 간주됩니다.</string>
    <string name="create_account_preamble_pp_only" translation_description="Text shown when creating an account with only privacy policy">%1$s을(를) 탭하면 %2$s에 동의하는 것으로 간주됩니다.</string>
    <string name="terms_of_service" translation_description="Link text to web url containing the app's terms of service">서비스 약관</string>
    <string name="privacy_policy" translation_description="Link text to web url containing the app's privacy policy">개인정보처리방침</string>
    <string name="welcome_back_idp_header" translation_description="Inline subtitle to users whose signup was interrupted since an existing account was detected">계정이 이미 있음</string>
    <string name="welcome_back_email_header" translation_description="Message for returning users">환영합니다.</string>
    <string name="welcome_back_idp_prompt" translation_description="Message to users that need to signin using existing IDP accounts">%1$s을(를) 이미 사용하고 있습니다.
        계속하려면 %2$s(으)로 로그인하세요.</string>
    <string name="welcome_back_password_prompt_body" translation_description="Message to users that need to signin using existing email accounts">이미 %1$s을(를) 사용하여
        로그인했습니다. 해당 계정의 비밀번호를 입력하세요.</string>
<<<<<<< HEAD
    <string name="reauth_welcome_back_password_prompt_body" translation_description="Message to enter password for a detected account">계속하려면 재인증해야 합니다. 이메일이 %1$s인 계정의
        비밀번호를 입력하세요.</string>
    <string name="progress_dialog_signing_in" translation_description="Progress dialog text">로그인 중…</string>
=======
    <string name="progress_dialog_signing_in" translation_description="Progress dialog text">로그인 중...</string>
>>>>>>> 45d18350
    <string name="trouble_signing_in" translation_description="Link leading to forgot password flow">로그인하는 데 문제가 있나요?</string>
    <string name="title_recover_password_activity" translation_description="Recover password screen title">비밀번호 복구</string>
    <string name="title_confirm_recover_password" translation_description="Password recovery confirmation message">이메일 확인</string>
    <string name="password_recovery_body" translation_description="Password recovery message body">비밀번호 재설정 방법을 안내하는 이메일을
        보내 드립니다.</string>
    <string name="button_text_send" translation_description="Button text to send recovery email">보내기</string>
    <string name="confirm_recovery_body" translation_description="Alert dialog displayed after password recovery email is sent">%1$s(으)로 발송된 이메일의 안내에 따라 비밀번호를 복구하세요.</string>
    <string name="progress_dialog_sending" translation_description="Progress dialog while password recovery email is being sent">전송 중…</string>
    <string name="error_email_does_not_exist" translation_description="Inline error when user attempt signin with invalid account">이메일 주소가 기존 계정과 일치하지 않습니다.</string>
    <string name="accessibility_logo" translation_description="Content description for app logo">앱 로고</string>
    <string name="signed_in_with_specific_account" translation_description="Post signin message showing method of authentication">%1$s(으)로 로그인됨</string>
    <string name="verify_phone_number_title" translation_description="Phone number entry form title">전화번호 입력</string>
    <string name="invalid_phone_number" translation_description="Inline error when phone number entered is invalid">올바른 전화번호를 입력하세요.</string>
    <string name="enter_confirmation_code" translation_description="Phone number verification code entry form title">전송된 6자리 코드를 입력하세요.</string>
    <string name="resend_code_in" translation_description="Countdown timer text that the user needs to wait for before attempting to resend verification sms">0:%02d 후에 코드 재전송</string>
    <string name="verify_your_phone_title" translation_description="Button text to complete phone number verification">전화번호 인증</string>
    <string name="verifying" translation_description="Progress dialog text while phone number is being verified">인증 중…</string>
    <string name="retrieving_sms" translation_description="Progress dialog text when sms is being retrieved before auto-submit">SMS 검색 중…</string>
    <string name="incorrect_code_dialog_body" translation_description="Inline error when incorrect sms verification code is being used to verify">코드가 잘못되었습니다. 다시 시도하세요.</string>
    <string name="incorrect_code_dialog_positive_button_text" translation_description="Text to dismiss error alert dialog">확인</string>
    <string name="error_too_many_attempts" translation_description="Error message when the phone number has been used too many times">이 전화번호로 전송 시도를 너무 많이 했습니다.</string>
    <string name="error_quota_exceeded" translation_description="Error message when the Firebase project's quota has been exceeded.">전화번호를 인증하는 중에 문제가 발생했습니다.</string>
    <string name="error_session_expired" translation_description="Error message when SMS confirmation code has expired.">더 이상 유효하지 않은 코드입니다.</string>
    <string name="sign_in_with_phone_number" translation_description="Label for phone number input form">전화번호로 로그인</string>
    <string name="done" translation_description="Progress dialog success transition once sms is sent">완료</string>
    <string name="verified" translation_description="Progress dialog success transition when phone number was verified">인증되었습니다.</string>
    <string name="code_sent" translation_description="Progress dialog success transition once sms is sent">코드가 전송되었습니다.</string>
    <string name="resending" translation_description="Progress dialog text when user clicks on resend sms">다시 전송하는 중…</string>
    <string name="resend_code" translation_description="Link text to resend verification sms">코드 재전송</string>
    <string name="verify_phone_number" translation_description="Button text to submit confirmation code and complete phone verification">전화번호 인증</string>
    <string name="continue_phone_login" translation_description="Button text to submit phone number and send sms">계속</string>
    <string name="sms_terms_of_service" translation_description="Fine print warning displayed below Verify Phone Number button">‘%1$s’을(를) 탭하면 SMS가 발송될 수 있으며, 메시지 및 데이터 요금이 부과될 수 있습니다.</string>
</resources><|MERGE_RESOLUTION|>--- conflicted
+++ resolved
@@ -42,13 +42,7 @@
         계속하려면 %2$s(으)로 로그인하세요.</string>
     <string name="welcome_back_password_prompt_body" translation_description="Message to users that need to signin using existing email accounts">이미 %1$s을(를) 사용하여
         로그인했습니다. 해당 계정의 비밀번호를 입력하세요.</string>
-<<<<<<< HEAD
-    <string name="reauth_welcome_back_password_prompt_body" translation_description="Message to enter password for a detected account">계속하려면 재인증해야 합니다. 이메일이 %1$s인 계정의
-        비밀번호를 입력하세요.</string>
-    <string name="progress_dialog_signing_in" translation_description="Progress dialog text">로그인 중…</string>
-=======
     <string name="progress_dialog_signing_in" translation_description="Progress dialog text">로그인 중...</string>
->>>>>>> 45d18350
     <string name="trouble_signing_in" translation_description="Link leading to forgot password flow">로그인하는 데 문제가 있나요?</string>
     <string name="title_recover_password_activity" translation_description="Recover password screen title">비밀번호 복구</string>
     <string name="title_confirm_recover_password" translation_description="Password recovery confirmation message">이메일 확인</string>
@@ -56,7 +50,7 @@
         보내 드립니다.</string>
     <string name="button_text_send" translation_description="Button text to send recovery email">보내기</string>
     <string name="confirm_recovery_body" translation_description="Alert dialog displayed after password recovery email is sent">%1$s(으)로 발송된 이메일의 안내에 따라 비밀번호를 복구하세요.</string>
-    <string name="progress_dialog_sending" translation_description="Progress dialog while password recovery email is being sent">전송 중…</string>
+    <string name="progress_dialog_sending" translation_description="Progress dialog while password recovery email is being sent">전송 중...</string>
     <string name="error_email_does_not_exist" translation_description="Inline error when user attempt signin with invalid account">이메일 주소가 기존 계정과 일치하지 않습니다.</string>
     <string name="accessibility_logo" translation_description="Content description for app logo">앱 로고</string>
     <string name="signed_in_with_specific_account" translation_description="Post signin message showing method of authentication">%1$s(으)로 로그인됨</string>
