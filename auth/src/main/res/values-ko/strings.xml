<resources xmlns:xliff="urn:oasis:names:tc:xliff:document:1.2">
    <string name="app_name">ui_flow</string>
<<<<<<< HEAD

=======
>>>>>>> 45d18350
    <string name="progress_dialog_loading" translation_description="Loading text in dialog">로드 중…</string>
    <string name="sign_in_default" translation_description="Button text to sign in">로그인</string>
    <string name="general_error" translation_description="Toast text flashing general error">오류가 발생했습니다.</string>
    <string name="idp_name_google">Google</string>
    <string name="idp_name_facebook">Facebook</string>
    <string name="idp_name_twitter">Twitter</string>
    <string name="provider_name_email">이메일</string>
    <string name="provider_name_phone">전화</string>
    <string name="sign_in_with_google" translation_description="Sign in button text">Google 계정으로 로그인</string>
    <string name="sign_in_with_facebook" translation_description="Sign in button text">Facebook으로 로그인</string>
    <string name="sign_in_with_twitter" translation_description="Sign in button text">Twitter로 로그인</string>
    <string name="sign_in_with_email" translation_description="Sign in button text">이메일로 로그인</string>
    <string name="sign_in_with_phone" translation_description="Sign in button text">전화로 로그인</string>
    <string name="next_default" translation_description="Button text to continue">다음</string>
    <string name="email_hint" translation_description="Hint in email input field">이메일</string>
    <string name="phone_hint" translation_description="Hint for phone input field">전화번호</string>
    <string name="password_hint" translation_description="Hint for password input field">비밀번호</string>
    <string name="required_field" translation_description="Inline error for required field">이 입력란을 비워둘 수 없습니다.</string>
    <string name="invalid_email_address" translation_description="Inline error for invalid email address">이메일 주소가 잘못되었습니다.</string>
    <string name="missing_email_address" translation_description="Inline error for empty email address in input field">계속하려면 이메일 주소를 입력하세요.</string>
    <string name="progress_dialog_checking_accounts" translation_description="Progress dialog text while checking for existing accounts">기존 계정 확인 중…</string>
    <string name="title_register_email" translation_description="Title for signup form">가입</string>
    <string name="name_hint" translation_description="Hint for last name input field">이름 및 성</string>
    <string name="button_text_save" translation_description="Button text to save input form">저장</string>
    <string name="progress_dialog_signing_up" translation_description="Dialog text while waiting for server's signup response">가입하는 중…</string>
    <plurals name="error_weak_password" translation_description="Inline error for weak password">
        <item quantity="one">안전한 비밀번호가 아닙니다. 길이가 %1$d자 이상이고 문자와 숫자가 조합되어야 합니다.</item>
        <item quantity="other">안전한 비밀번호가 아닙니다. 길이가 %1$d자 이상이고 문자와 숫자가 조합되어야 합니다.</item>
    </plurals>
    <string name="email_account_creation_error" translation_description="Inline error for signup failure">이메일 계정 등록 실패</string>
    <string name="error_user_collision" translation_description="Inline error when user signs up using an existing email account">해당 이메일 주소를 갖는 계정이 이미 있습니다.</string>
    <string name="create_account_preamble_tos_and_pp" translation_description="Text shown when creating an account with both terms of service and privacy policy.">%1$s을(를) 탭하면 %2$s 및 %3$s에 동의하는 것으로 간주됩니다.</string>
    <string name="create_account_preamble_tos_only" translation_description="Text shown when creating an account with only terms of service">%1$s을(를) 탭하면 %2$s에 동의하는 것으로 간주됩니다.</string>
    <string name="create_account_preamble_pp_only" translation_description="Text shown when creating an account with only privacy policy">%1$s을(를) 탭하면 %2$s에 동의하는 것으로 간주됩니다.</string>
    <string name="terms_of_service" translation_description="Link text to web url containing the app's terms of service">서비스 약관</string>
<<<<<<< HEAD


=======
    <string name="privacy_policy" translation_description="Link text to web url containing the app's privacy policy">개인정보처리방침</string>
>>>>>>> 45d18350
    <string name="welcome_back_idp_header" translation_description="Inline subtitle to users whose signup was interrupted since an existing account was detected">계정이 이미 있음</string>
    <string name="welcome_back_email_header" translation_description="Message for returning users">환영합니다.</string>
    <string name="welcome_back_idp_prompt" translation_description="Message to users that need to signin using existing IDP accounts">%1$s을(를) 이미 사용하고 있습니다.
        계속하려면 %2$s(으)로 로그인하세요.</string>
    <string name="welcome_back_password_prompt_body" translation_description="Message to users that need to signin using existing email accounts">이미 %1$s을(를) 사용하여
        로그인했습니다. 해당 계정의 비밀번호를 입력하세요.</string>
    <string name="progress_dialog_signing_in" translation_description="Progress dialog text">로그인 중…</string>
    <string name="trouble_signing_in" translation_description="Link leading to forgot password flow">로그인하는 데 문제가 있나요?</string>
    <string name="title_recover_password_activity" translation_description="Recover password screen title">비밀번호 복구</string>
    <string name="title_confirm_recover_password" translation_description="Password recovery confirmation message">이메일 확인</string>
    <string name="password_recovery_body" translation_description="Password recovery message body">비밀번호 재설정 방법을 안내하는 이메일을
        보내 드립니다.</string>
    <string name="button_text_send" translation_description="Button text to send recovery email">보내기</string>
    <string name="confirm_recovery_body" translation_description="Alert dialog displayed after password recovery email is sent">%1$s(으)로 발송된 이메일의 안내에 따라 비밀번호를 복구하세요.</string>
    <string name="progress_dialog_sending" translation_description="Progress dialog while password recovery email is being sent">전송 중…</string>
    <string name="error_email_does_not_exist" translation_description="Inline error when user attempt signin with invalid account">이메일 주소가 기존 계정과 일치하지 않습니다.</string>
    <string name="accessibility_logo" translation_description="Content description for app logo">앱 로고</string>
    <string name="signed_in_with_specific_account" translation_description="Post signin message showing method of authentication">%1$s(으)로 로그인됨</string>
    <string name="verify_phone_number_title" translation_description="Phone number entry form title">전화번호 입력</string>
    <string name="invalid_phone_number" translation_description="Inline error when phone number entered is invalid">올바른 전화번호를 입력하세요.</string>
    <string name="enter_confirmation_code" translation_description="Phone number verification code entry form title">전송된 6자리 코드를 입력하세요.</string>
    <string name="resend_code_in" translation_description="Countdown timer text that the user needs to wait for before attempting to resend verification sms">0:%02d 후에 코드 재전송</string>
    <string name="verify_your_phone_title" translation_description="Button text to complete phone number verification">전화번호 인증</string>
    <string name="verifying" translation_description="Progress dialog text while phone number is being verified">인증 중…</string>
    <string name="retrieving_sms" translation_description="Progress dialog text when sms is being retrieved before auto-submit">SMS 검색 중…</string>
    <string name="incorrect_code_dialog_body" translation_description="Inline error when incorrect sms verification code is being used to verify">코드가 잘못되었습니다. 다시 시도하세요.</string>
    <string name="incorrect_code_dialog_positive_button_text" translation_description="Text to dismiss error alert dialog">확인</string>
    <string name="error_too_many_attempts" translation_description="Error message when the phone number has been used too many times">이 전화번호로 전송 시도를 너무 많이 했습니다.</string>
    <string name="error_quota_exceeded" translation_description="Error message when the Firebase project's quota has been exceeded.">전화번호를 인증하는 중에 문제가 발생했습니다.</string>
    <string name="error_session_expired" translation_description="Error message when SMS confirmation code has expired.">더 이상 유효하지 않은 코드입니다.</string>
    <string name="sign_in_with_phone_number" translation_description="Label for phone number input form">전화번호로 로그인</string>
    <string name="done" translation_description="Progress dialog success transition once sms is sent">완료</string>
    <string name="verified" translation_description="Progress dialog success transition when phone number was verified">인증되었습니다.</string>
    <string name="code_sent" translation_description="Progress dialog success transition once sms is sent">코드가 전송되었습니다.</string>
    <string name="resending" translation_description="Progress dialog text when user clicks on resend sms">다시 전송하는 중…</string>
    <string name="resend_code" translation_description="Link text to resend verification sms">코드 재전송</string>
    <string name="verify_phone_number" translation_description="Button text to submit confirmation code and complete phone verification">전화번호 인증</string>
    <string name="continue_phone_login" translation_description="Button text to submit phone number and send sms">계속</string>
    <string name="sms_terms_of_service" translation_description="Fine print warning displayed below Verify Phone Number button">‘%1$s’을(를) 탭하면 SMS가 발송될 수 있으며, 메시지 및 데이터 요금이 부과될 수 있습니다.</string>
</resources><|MERGE_RESOLUTION|>--- conflicted
+++ resolved
@@ -1,9 +1,5 @@
 <resources xmlns:xliff="urn:oasis:names:tc:xliff:document:1.2">
     <string name="app_name">ui_flow</string>
-<<<<<<< HEAD
-
-=======
->>>>>>> 45d18350
     <string name="progress_dialog_loading" translation_description="Loading text in dialog">로드 중…</string>
     <string name="sign_in_default" translation_description="Button text to sign in">로그인</string>
     <string name="general_error" translation_description="Toast text flashing general error">오류가 발생했습니다.</string>
@@ -39,19 +35,14 @@
     <string name="create_account_preamble_tos_only" translation_description="Text shown when creating an account with only terms of service">%1$s을(를) 탭하면 %2$s에 동의하는 것으로 간주됩니다.</string>
     <string name="create_account_preamble_pp_only" translation_description="Text shown when creating an account with only privacy policy">%1$s을(를) 탭하면 %2$s에 동의하는 것으로 간주됩니다.</string>
     <string name="terms_of_service" translation_description="Link text to web url containing the app's terms of service">서비스 약관</string>
-<<<<<<< HEAD
-
-
-=======
     <string name="privacy_policy" translation_description="Link text to web url containing the app's privacy policy">개인정보처리방침</string>
->>>>>>> 45d18350
     <string name="welcome_back_idp_header" translation_description="Inline subtitle to users whose signup was interrupted since an existing account was detected">계정이 이미 있음</string>
     <string name="welcome_back_email_header" translation_description="Message for returning users">환영합니다.</string>
     <string name="welcome_back_idp_prompt" translation_description="Message to users that need to signin using existing IDP accounts">%1$s을(를) 이미 사용하고 있습니다.
         계속하려면 %2$s(으)로 로그인하세요.</string>
     <string name="welcome_back_password_prompt_body" translation_description="Message to users that need to signin using existing email accounts">이미 %1$s을(를) 사용하여
         로그인했습니다. 해당 계정의 비밀번호를 입력하세요.</string>
-    <string name="progress_dialog_signing_in" translation_description="Progress dialog text">로그인 중…</string>
+    <string name="progress_dialog_signing_in" translation_description="Progress dialog text">로그인 중...</string>
     <string name="trouble_signing_in" translation_description="Link leading to forgot password flow">로그인하는 데 문제가 있나요?</string>
     <string name="title_recover_password_activity" translation_description="Recover password screen title">비밀번호 복구</string>
     <string name="title_confirm_recover_password" translation_description="Password recovery confirmation message">이메일 확인</string>
@@ -59,7 +50,7 @@
         보내 드립니다.</string>
     <string name="button_text_send" translation_description="Button text to send recovery email">보내기</string>
     <string name="confirm_recovery_body" translation_description="Alert dialog displayed after password recovery email is sent">%1$s(으)로 발송된 이메일의 안내에 따라 비밀번호를 복구하세요.</string>
-    <string name="progress_dialog_sending" translation_description="Progress dialog while password recovery email is being sent">전송 중…</string>
+    <string name="progress_dialog_sending" translation_description="Progress dialog while password recovery email is being sent">전송 중...</string>
     <string name="error_email_does_not_exist" translation_description="Inline error when user attempt signin with invalid account">이메일 주소가 기존 계정과 일치하지 않습니다.</string>
     <string name="accessibility_logo" translation_description="Content description for app logo">앱 로고</string>
     <string name="signed_in_with_specific_account" translation_description="Post signin message showing method of authentication">%1$s(으)로 로그인됨</string>
