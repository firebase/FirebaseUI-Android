<resources xmlns:xliff="urn:oasis:names:tc:xliff:document:1.2">
    <string name="app_name">ui_flow</string>
<<<<<<< HEAD

=======
>>>>>>> 45d18350
    <string name="progress_dialog_loading" translation_description="Loading text in dialog">Cargando…</string>
    <string name="sign_in_default" translation_description="Button text to sign in">Acceder</string>
    <string name="general_error" translation_description="Toast text flashing general error">Ocurrió un error.</string>
    <string name="idp_name_google">Google</string>
    <string name="idp_name_facebook">Facebook</string>
    <string name="idp_name_twitter">Twitter</string>
    <string name="provider_name_email">Correo electrónico</string>
    <string name="provider_name_phone">Teléfono</string>
    <string name="sign_in_with_google" translation_description="Sign in button text">Acceder con Google</string>
    <string name="sign_in_with_facebook" translation_description="Sign in button text">Acceder con Facebook</string>
    <string name="sign_in_with_twitter" translation_description="Sign in button text">Acceder con Twitter</string>
    <string name="sign_in_with_email" translation_description="Sign in button text">Acceder con el correo electrónico</string>
    <string name="sign_in_with_phone" translation_description="Sign in button text">Acceder con el teléfono</string>
    <string name="next_default" translation_description="Button text to continue">Siguiente</string>
    <string name="email_hint" translation_description="Hint in email input field">Correo electrónico</string>
    <string name="phone_hint" translation_description="Hint for phone input field">Número de teléfono</string>
    <string name="password_hint" translation_description="Hint for password input field">Contraseña</string>
    <string name="required_field" translation_description="Inline error for required field">Este campo no puede estar en blanco.</string>
    <string name="invalid_email_address" translation_description="Inline error for invalid email address">La dirección de correo electrónico es incorrecta</string>
    <string name="missing_email_address" translation_description="Inline error for empty email address in input field">Ingresa tu dirección de correo electrónico para continuar</string>
    <string name="progress_dialog_checking_accounts" translation_description="Progress dialog text while checking for existing accounts">Buscando cuentas existentes…</string>
    <string name="title_register_email" translation_description="Title for signup form">Registrarse</string>
    <string name="name_hint" translation_description="Hint for last name input field">Nombre y apellido</string>
    <string name="button_text_save" translation_description="Button text to save input form">Guardar</string>
    <string name="progress_dialog_signing_up" translation_description="Dialog text while waiting for server's signup response">Registrando…</string>
    <plurals name="error_weak_password" translation_description="Inline error for weak password">
        <item quantity="one">La contraseña no es lo suficientemente segura. Usa al menos %1$d carácter y una combinación de letras y números</item>
        <item quantity="other">La contraseña no es lo suficientemente segura. Usa al menos %1$d caracteres y una combinación de letras y números</item>
    </plurals>
    <string name="email_account_creation_error" translation_description="Inline error for signup failure">No se pudo registrar la cuenta de correo electrónico</string>
    <string name="error_user_collision" translation_description="Inline error when user signs up using an existing email account">Ya existe una cuenta con esa dirección de correo electrónico.</string>
    <string name="create_account_preamble_tos_and_pp" translation_description="Text shown when creating an account with both terms of service and privacy policy.">Si presionas %1$s, indicas que aceptas las %2$s y la %3$s.</string>
    <string name="create_account_preamble_tos_only" translation_description="Text shown when creating an account with only terms of service">Si presionas %1$s, indicas que aceptas las %2$s.</string>
    <string name="create_account_preamble_pp_only" translation_description="Text shown when creating an account with only privacy policy">Si presionas %1$s, indicas que aceptas la %2$s.</string>
    <string name="terms_of_service" translation_description="Link text to web url containing the app's terms of service">Condiciones del servicio</string>
<<<<<<< HEAD


=======
    <string name="privacy_policy" translation_description="Link text to web url containing the app's privacy policy">Política de privacidad</string>
>>>>>>> 45d18350
    <string name="welcome_back_idp_header" translation_description="Inline subtitle to users whose signup was interrupted since an existing account was detected">Ya tienes una cuenta</string>
    <string name="welcome_back_email_header" translation_description="Message for returning users">¡Te damos la bienvenida nuevamente!</string>
    <string name="welcome_back_idp_prompt" translation_description="Message to users that need to signin using existing IDP accounts">Ya usaste %1$s. Accede con %2$s para continuar.</string>
    <string name="welcome_back_password_prompt_body" translation_description="Message to users that need to signin using existing email accounts">Ya usaste %1$s para acceder. Ingresa la contraseña correspondiente.</string>
    <string name="progress_dialog_signing_in" translation_description="Progress dialog text">Accediendo…</string>
    <string name="trouble_signing_in" translation_description="Link leading to forgot password flow">¿Tienes problemas para acceder?</string>
    <string name="title_recover_password_activity" translation_description="Recover password screen title">Recuperar contraseña</string>
    <string name="title_confirm_recover_password" translation_description="Password recovery confirmation message">Revisa tu correo electrónico</string>
    <string name="password_recovery_body" translation_description="Password recovery message body">Recibe un correo electrónico con instrucciones para cambiar la contraseña.</string>
    <string name="button_text_send" translation_description="Button text to send recovery email">Enviar</string>
    <string name="confirm_recovery_body" translation_description="Alert dialog displayed after password recovery email is sent">Sigue las instrucciones que se enviaron a %1$s para recuperar la contraseña.</string>
    <string name="progress_dialog_sending" translation_description="Progress dialog while password recovery email is being sent">Enviando…</string>
    <string name="error_email_does_not_exist" translation_description="Inline error when user attempt signin with invalid account">La dirección de correo electrónico no coincide con una cuenta existente.</string>
    <string name="accessibility_logo" translation_description="Content description for app logo">Logotipo de la app</string>
    <string name="signed_in_with_specific_account" translation_description="Post signin message showing method of authentication">Accediste como %1$s</string>
    <string name="verify_phone_number_title" translation_description="Phone number entry form title">Ingresa tu número de teléfono</string>
    <string name="invalid_phone_number" translation_description="Inline error when phone number entered is invalid">Ingresa un número de teléfono válido</string>
    <string name="enter_confirmation_code" translation_description="Phone number verification code entry form title">Ingresa el código de 6 dígitos que enviamos al número</string>
    <string name="resend_code_in" translation_description="Countdown timer text that the user needs to wait for before attempting to resend verification sms">Se reenviará el código en 0:%02d</string>
    <string name="verify_your_phone_title" translation_description="Button text to complete phone number verification">Verifica tu número de teléfono</string>
    <string name="verifying" translation_description="Progress dialog text while phone number is being verified">Verificando…</string>
    <string name="retrieving_sms" translation_description="Progress dialog text when sms is being retrieved before auto-submit">Recuperando SMS…</string>
    <string name="incorrect_code_dialog_body" translation_description="Inline error when incorrect sms verification code is being used to verify">Código incorrecto. Vuelve a intentarlo.</string>
    <string name="incorrect_code_dialog_positive_button_text" translation_description="Text to dismiss error alert dialog">Aceptar</string>
    <string name="error_too_many_attempts" translation_description="Error message when the phone number has been used too many times">Este número de teléfono se usó demasiadas veces</string>
    <string name="error_quota_exceeded" translation_description="Error message when the Firebase project's quota has been exceeded.">Ocurrió un problema durante la verificación de tu número de teléfono</string>
    <string name="error_session_expired" translation_description="Error message when SMS confirmation code has expired.">Este código ya no es válido</string>
    <string name="sign_in_with_phone_number" translation_description="Label for phone number input form">Acceder con el número de teléfono</string>
    <string name="done" translation_description="Progress dialog success transition once sms is sent">Listo</string>
    <string name="verified" translation_description="Progress dialog success transition when phone number was verified">¡Verificado!</string>
    <string name="code_sent" translation_description="Progress dialog success transition once sms is sent">Se envió el código.</string>
    <string name="resending" translation_description="Progress dialog text when user clicks on resend sms">Reenviando…</string>
    <string name="resend_code" translation_description="Link text to resend verification sms">Reenviar código</string>
    <string name="verify_phone_number" translation_description="Button text to submit confirmation code and complete phone verification">Verificar número de teléfono</string>
    <string name="continue_phone_login" translation_description="Button text to submit phone number and send sms">Continuar</string>
    <string name="sms_terms_of_service" translation_description="Fine print warning displayed below Verify Phone Number button">Si presionas “%1$s”, es posible que se envíe un SMS. Podrían aplicarse las tarifas de mensajes y datos.</string>
</resources><|MERGE_RESOLUTION|>--- conflicted
+++ resolved
@@ -1,9 +1,5 @@
 <resources xmlns:xliff="urn:oasis:names:tc:xliff:document:1.2">
     <string name="app_name">ui_flow</string>
-<<<<<<< HEAD
-
-=======
->>>>>>> 45d18350
     <string name="progress_dialog_loading" translation_description="Loading text in dialog">Cargando…</string>
     <string name="sign_in_default" translation_description="Button text to sign in">Acceder</string>
     <string name="general_error" translation_description="Toast text flashing general error">Ocurrió un error.</string>
@@ -39,12 +35,7 @@
     <string name="create_account_preamble_tos_only" translation_description="Text shown when creating an account with only terms of service">Si presionas %1$s, indicas que aceptas las %2$s.</string>
     <string name="create_account_preamble_pp_only" translation_description="Text shown when creating an account with only privacy policy">Si presionas %1$s, indicas que aceptas la %2$s.</string>
     <string name="terms_of_service" translation_description="Link text to web url containing the app's terms of service">Condiciones del servicio</string>
-<<<<<<< HEAD
-
-
-=======
     <string name="privacy_policy" translation_description="Link text to web url containing the app's privacy policy">Política de privacidad</string>
->>>>>>> 45d18350
     <string name="welcome_back_idp_header" translation_description="Inline subtitle to users whose signup was interrupted since an existing account was detected">Ya tienes una cuenta</string>
     <string name="welcome_back_email_header" translation_description="Message for returning users">¡Te damos la bienvenida nuevamente!</string>
     <string name="welcome_back_idp_prompt" translation_description="Message to users that need to signin using existing IDP accounts">Ya usaste %1$s. Accede con %2$s para continuar.</string>
