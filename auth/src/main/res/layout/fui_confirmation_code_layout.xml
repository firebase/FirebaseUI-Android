--- conflicted
+++ resolved
@@ -33,8 +33,7 @@
             android:layout_width="match_parent"
             android:layout_height="wrap_content"
             android:layout_marginBottom="16dp"
-<<<<<<< HEAD
-            android:layout_below="@+id/edit_phone_number">
+            android:layout_below="@id/edit_phone_number">
 
             <com.firebase.ui.auth.ui.phone.SpacedEditText
                 android:id="@+id/confirmation_code"
@@ -52,21 +51,6 @@
                 app:spacingProportion="1.1" />
 
         </android.support.design.widget.TextInputLayout>
-=======
-            android:layout_below="@id/edit_phone_number"
-            android:layout_centerHorizontal="true"
-            android:layout_gravity="center_horizontal"
-            android:background="@color/fui_transparent"
-            android:cursorVisible="false"
-            android:ems="10"
-            android:fontFamily="monospace"
-            android:gravity="center"
-            android:imeOptions="actionDone"
-            android:inputType="number"
-            android:textSize="32sp"
-            android:typeface="monospace"
-            app:spacingProportion="1.1" />
->>>>>>> a4bdedf2
 
         <Button
             android:id="@+id/submit_confirmation_code"
