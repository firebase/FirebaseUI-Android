<?xml version="1.0" encoding="utf-8"?>
<LinearLayout
    xmlns:android="http://schemas.android.com/apk/res/android"
<<<<<<< HEAD
    android:orientation="vertical"
=======
>>>>>>> 079e9b61
    android:layout_width="match_parent"
    android:layout_height="match_parent"
    android:clipChildren="false"
    android:clipToPadding="false"
    android:gravity="center|bottom"
    android:orientation="vertical">

    <LinearLayout
        android:layout_width="match_parent"
        android:layout_height="match_parent"
        android:layout_weight="1.0"
        android:gravity="center">

        <ImageView
            android:id="@+id/logo"
            style="@style/FirebaseUI.AuthMethodPicker.Logo"
            android:contentDescription="@string/accessibility_logo"/>

    </LinearLayout>

    <LinearLayout
        android:id="@+id/btn_holder"
        android:layout_weight="0"
        style="@style/FirebaseUI.AuthMethodPicker.ButtonHolder">

        <Button
            android:id="@+id/email_provider"
            style="@style/FirebaseUI.Button.AccountChooser.EmailButton"
            android:text="@string/sign_in_with_email"/>

    </LinearLayout>

</LinearLayout><|MERGE_RESOLUTION|>--- conflicted
+++ resolved
@@ -1,10 +1,6 @@
 <?xml version="1.0" encoding="utf-8"?>
 <LinearLayout
     xmlns:android="http://schemas.android.com/apk/res/android"
-<<<<<<< HEAD
-    android:orientation="vertical"
-=======
->>>>>>> 079e9b61
     android:layout_width="match_parent"
     android:layout_height="match_parent"
     android:clipChildren="false"
