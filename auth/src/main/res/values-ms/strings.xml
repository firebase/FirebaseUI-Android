<resources>
    <string name="app_name">ui_flow</string>

<<<<<<< HEAD
    <string name="progress_dialog_loading" translation_description="Loading text in dialog">Memuatkan…</string>
=======
    <string name="progress_dialog_loading" translation_description="Loading text in dialog">Memuatkan...</string>
>>>>>>> 45d18350
    <string name="sign_in_default" translation_description="Button text to sign in">Log masuk</string>
    <string name="general_error" translation_description="Toast text flashing general error">Ralat telah berlaku.</string>
    <string name="idp_name_google">Google</string>
    <string name="idp_name_facebook">Facebook</string>
    <string name="idp_name_twitter">Twitter</string>
    <string name="provider_name_email">E-mel</string>
    <string name="provider_name_phone">Telefon</string>
    <string name="sign_in_with_google" translation_description="Sign in button text">Log masuk dengan Google</string>
    <string name="sign_in_with_facebook" translation_description="Sign in button text">Log masuk dengan Facebook</string>
    <string name="sign_in_with_twitter" translation_description="Sign in button text">Log masuk dengan Twitter</string>
    <string name="sign_in_with_email" translation_description="Sign in button text">Log masuk dengan e-mel</string>
    <string name="sign_in_with_phone" translation_description="Sign in button text">Log masuk dengan telefon</string>
    <string name="next_default" translation_description="Button text to continue">Seterusnya</string>
    <string name="email_hint" translation_description="Hint in email input field">E-mel</string>
    <string name="phone_hint" translation_description="Hint for phone input field">Nombor Telefon</string>
    <string name="password_hint" translation_description="Hint for password input field">Kata Laluan</string>
    <string name="required_field" translation_description="Inline error for required field">Anda tidak boleh membiarkan ruang ini kosong.</string>
    <string name="invalid_email_address" translation_description="Inline error for invalid email address">Alamat e-mel itu tidak betul</string>
    <string name="missing_email_address" translation_description="Inline error for empty email address in input field">Masukkan alamat e-mel anda untuk teruskan</string>
    <string name="progress_dialog_checking_accounts" translation_description="Progress dialog text while checking for existing accounts">Menyemak akaun sedia ada…</string>
    <string name="title_register_email" translation_description="Title for signup form">Daftar</string>
    <string name="name_hint" translation_description="Hint for last name input field">Nama pertama &amp; keluarga</string>
    <string name="button_text_save" translation_description="Button text to save input form">Simpan</string>
    <string name="progress_dialog_signing_up" translation_description="Dialog text while waiting for server's signup response">Mendaftar…</string>
    <plurals name="error_weak_password" translation_description="Inline error for weak password">
        <item quantity="one">Kata laluan tidak kukuh. Gunakan sekuang-kurangnya %1$d aksara dan gabungkan huruf dengan nombor</item>
        <item quantity="other">Kata laluan tidak kukuh. Gunakan sekuang-kurangnya %1$d aksara dan gabungkan huruf dengan nombor</item>
    </plurals>
    <string name="email_account_creation_error" translation_description="Inline error for signup failure">Pendaftaran akaun e-mel tidak berjaya</string>
    <string name="error_user_collision" translation_description="Inline error when user signs up using an existing email account">Akaun dengan alamat e-mel tersebut sudah wujud.</string>
    <string name="terms_of_service" translation_description="Link text to web url containing the app's terms of service">Syarat Perkhidmatan</string>


    <string name="welcome_back_idp_header" translation_description="Inline subtitle to users whose signup was interrupted since an existing account was detected">Anda sudah mempunyai akaun</string>
    <string name="welcome_back_email_header" translation_description="Message for returning users">Selamat kembali!</string>
    <string name="welcome_back_idp_prompt" translation_description="Message to users that need to signin using existing IDP accounts">Anda sudah menggunakan %1$s. Log masuk dengan %2$s untuk teruskan.</string>
    <string name="welcome_back_password_prompt_body" translation_description="Message to users that need to signin using existing email accounts">Anda sudah menggunakan %1$s untuk log masuk. Masukkan kata laluan anda untuk akaun tersebut.</string>
    <string name="progress_dialog_signing_in" translation_description="Progress dialog text">Log masuk…</string>
    <string name="trouble_signing_in" translation_description="Link leading to forgot password flow">Menghadapi masalah log masuk?</string>
    <string name="title_recover_password_activity" translation_description="Recover password screen title">Pulihkan kata laluan</string>
    <string name="title_confirm_recover_password" translation_description="Password recovery confirmation message">Semak e-mel anda</string>
    <string name="password_recovery_body" translation_description="Password recovery message body">Dapatkan arahan pada e-mel ini untuk mengetahui cara menetapkan semula kata laluan anda.</string>
    <string name="button_text_send" translation_description="Button text to send recovery email">Hantar</string>
    <string name="confirm_recovery_body" translation_description="Alert dialog displayed after password recovery email is sent">Ikut arahan yang dihantar ke %1$s untuk memulihkan kata laluan anda.</string>
    <string name="progress_dialog_sending" translation_description="Progress dialog while password recovery email is being sent">Menghantar…</string>
    <string name="error_email_does_not_exist" translation_description="Inline error when user attempt signin with invalid account">Alamat e-mel tersebut tidak sepadan dengan akaun sedia ada</string>
    <string name="accessibility_logo" translation_description="Content description for app logo">Logo apl</string>
    <string name="signed_in_with_specific_account" translation_description="Post signin message showing method of authentication">Dilog masuk sebagai %1$s</string>
    <string name="verify_phone_number_title" translation_description="Phone number entry form title">Masukkan nombor telefon anda</string>
    <string name="invalid_phone_number" translation_description="Inline error when phone number entered is invalid">Masukkan nombor telefon yang sah</string>
    <string name="enter_confirmation_code" translation_description="Phone number verification code entry form title">Masukkan kod 6 digit yang kami hantar ke</string>
    <string name="resend_code_in" translation_description="Countdown timer text that the user needs to wait for before attempting to resend verification sms">Hantar semula kod dalam 0:%02d</string>
    <string name="verify_your_phone_title" translation_description="Button text to complete phone number verification">Sahkan nombor telefon anda</string>
    <string name="verifying" translation_description="Progress dialog text while phone number is being verified">Mengesahkan…</string>
    <string name="retrieving_sms" translation_description="Progress dialog text when sms is being retrieved before auto-submit">Mendapatkan SMS…</string>
    <string name="incorrect_code_dialog_body" translation_description="Inline error when incorrect sms verification code is being used to verify">Kod salah. Cuba lagi.</string>
    <string name="incorrect_code_dialog_positive_button_text" translation_description="Text to dismiss error alert dialog">OK</string>
    <string name="error_too_many_attempts" translation_description="Error message when the phone number has been used too many times">Nombor telefon ini terlalu kerap digunakan</string>
    <string name="error_quota_exceeded" translation_description="Error message when the Firebase project's quota has been exceeded.">Terdapat masalah sewaktu mengesahkan nombor telefon anda</string>
    <string name="error_session_expired" translation_description="Error message when SMS confirmation code has expired.">Kod ini tidak sah lagi</string>
    <string name="sign_in_with_phone_number" translation_description="Label for phone number input form">Log masuk dengan nombor telefon</string>
    <string name="done" translation_description="Progress dialog success transition once sms is sent">Selesai</string>
    <string name="verified" translation_description="Progress dialog success transition when phone number was verified">Disahkan!</string>
    <string name="code_sent" translation_description="Progress dialog success transition once sms is sent">Kod dihantar!</string>
    <string name="resending" translation_description="Progress dialog text when user clicks on resend sms">Menghantar semula…</string>
    <string name="resend_code" translation_description="Link text to resend verification sms">Hantar Semula Kod</string>
    <string name="verify_phone_number" translation_description="Button text to submit confirmation code and complete phone verification">Sahkan Nombor Telefon</string>
    <string name="continue_phone_login" translation_description="Button text to submit phone number and send sms">Teruskan</string>
    <string name="sms_terms_of_service" translation_description="Fine print warning displayed below Verify Phone Number button">Dengan mengetik “%1$s”, SMS akan dihantar. Tertakluk pada kadar mesej &amp; data.</string>
</resources><|MERGE_RESOLUTION|>--- conflicted
+++ resolved
@@ -1,11 +1,7 @@
 <resources>
     <string name="app_name">ui_flow</string>
 
-<<<<<<< HEAD
-    <string name="progress_dialog_loading" translation_description="Loading text in dialog">Memuatkan…</string>
-=======
     <string name="progress_dialog_loading" translation_description="Loading text in dialog">Memuatkan...</string>
->>>>>>> 45d18350
     <string name="sign_in_default" translation_description="Button text to sign in">Log masuk</string>
     <string name="general_error" translation_description="Toast text flashing general error">Ralat telah berlaku.</string>
     <string name="idp_name_google">Google</string>
@@ -43,14 +39,14 @@
     <string name="welcome_back_email_header" translation_description="Message for returning users">Selamat kembali!</string>
     <string name="welcome_back_idp_prompt" translation_description="Message to users that need to signin using existing IDP accounts">Anda sudah menggunakan %1$s. Log masuk dengan %2$s untuk teruskan.</string>
     <string name="welcome_back_password_prompt_body" translation_description="Message to users that need to signin using existing email accounts">Anda sudah menggunakan %1$s untuk log masuk. Masukkan kata laluan anda untuk akaun tersebut.</string>
-    <string name="progress_dialog_signing_in" translation_description="Progress dialog text">Log masuk…</string>
+    <string name="progress_dialog_signing_in" translation_description="Progress dialog text">Log masuk...</string>
     <string name="trouble_signing_in" translation_description="Link leading to forgot password flow">Menghadapi masalah log masuk?</string>
     <string name="title_recover_password_activity" translation_description="Recover password screen title">Pulihkan kata laluan</string>
     <string name="title_confirm_recover_password" translation_description="Password recovery confirmation message">Semak e-mel anda</string>
     <string name="password_recovery_body" translation_description="Password recovery message body">Dapatkan arahan pada e-mel ini untuk mengetahui cara menetapkan semula kata laluan anda.</string>
     <string name="button_text_send" translation_description="Button text to send recovery email">Hantar</string>
     <string name="confirm_recovery_body" translation_description="Alert dialog displayed after password recovery email is sent">Ikut arahan yang dihantar ke %1$s untuk memulihkan kata laluan anda.</string>
-    <string name="progress_dialog_sending" translation_description="Progress dialog while password recovery email is being sent">Menghantar…</string>
+    <string name="progress_dialog_sending" translation_description="Progress dialog while password recovery email is being sent">Menghantar...</string>
     <string name="error_email_does_not_exist" translation_description="Inline error when user attempt signin with invalid account">Alamat e-mel tersebut tidak sepadan dengan akaun sedia ada</string>
     <string name="accessibility_logo" translation_description="Content description for app logo">Logo apl</string>
     <string name="signed_in_with_specific_account" translation_description="Post signin message showing method of authentication">Dilog masuk sebagai %1$s</string>
@@ -74,5 +70,5 @@
     <string name="resend_code" translation_description="Link text to resend verification sms">Hantar Semula Kod</string>
     <string name="verify_phone_number" translation_description="Button text to submit confirmation code and complete phone verification">Sahkan Nombor Telefon</string>
     <string name="continue_phone_login" translation_description="Button text to submit phone number and send sms">Teruskan</string>
-    <string name="sms_terms_of_service" translation_description="Fine print warning displayed below Verify Phone Number button">Dengan mengetik “%1$s”, SMS akan dihantar. Tertakluk pada kadar mesej &amp; data.</string>
+    <string name="sms_terms_of_service" translation_description="Fine print warning displayed below Verify Phone Number button">Dengan mengetik \"%1$s\", SMS akan dihantar. Tertakluk pada kadar mesej &amp; data.</string>
 </resources>