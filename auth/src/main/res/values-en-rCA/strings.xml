--- conflicted
+++ resolved
@@ -1,11 +1,6 @@
 <resources xmlns:xliff="urn:oasis:names:tc:xliff:document:1.2">
     <string name="app_name">ui_flow</string>
-<<<<<<< HEAD
-
-    <string name="progress_dialog_loading" translation_description="Loading text in dialog">Loading…</string>
-=======
     <string name="progress_dialog_loading" translation_description="Loading text in dialog">Loading...</string>
->>>>>>> 45d18350
     <string name="sign_in_default" translation_description="Button text to sign in">Sign in</string>
     <string name="general_error" translation_description="Toast text flashing general error">An error has occurred.</string>
     <string name="idp_name_google">Google</string>
@@ -40,12 +35,7 @@
     <string name="create_account_preamble_tos_only" translation_description="Text shown when creating an account with only terms of service">By tapping %1$s you are indicating that you agree to the %2$s.</string>
     <string name="create_account_preamble_pp_only" translation_description="Text shown when creating an account with only privacy policy">By tapping %1$s you are indicating that you agree to the %2$s.</string>
     <string name="terms_of_service" translation_description="Link text to web url containing the app's terms of service">Terms of Service</string>
-<<<<<<< HEAD
-
-
-=======
     <string name="privacy_policy" translation_description="Link text to web url containing the app's privacy policy">Privacy Policy</string>
->>>>>>> 45d18350
     <string name="welcome_back_idp_header" translation_description="Inline subtitle to users whose signup was interrupted since an existing account was detected">You already have an account</string>
     <string name="welcome_back_email_header" translation_description="Message for returning users">Welcome back!</string>
     <string name="welcome_back_idp_prompt" translation_description="Message to users that need to signin using existing IDP accounts">You\'ve already used %1$s.
