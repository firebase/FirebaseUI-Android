--- conflicted
+++ resolved
@@ -40,13 +40,16 @@
     <string name="privacy_policy" translation_description="Link text to web url containing the app's privacy policy">Політику конфіденційності</string>
     <string name="welcome_back_idp_header" translation_description="Inline subtitle to users whose signup was interrupted since an existing account was detected">У вас уже є обліковий запис</string>
     <string name="welcome_back_email_header" translation_description="Message for returning users">З поверненням!</string>
-    <string name="welcome_back_idp_prompt" translation_description="Message to users that need to signin using existing IDP accounts">Ви вже використовували електронну адресу %1$s. Щоб продовжити, увійдіть в обліковий запис %2$s.</string>
-    <string name="welcome_back_password_prompt_body" translation_description="Message to users that need to signin using existing email accounts">Ви вже використовували електронну адресу %1$s для входу. Введіть пароль для цього облікового запису.</string>
+    <string name="welcome_back_idp_prompt" translation_description="Message to users that need to signin using existing IDP accounts">Ви вже використовували електронну адресу %1$s.
+        Щоб продовжити, увійдіть в обліковий запис %2$s.</string>
+    <string name="welcome_back_password_prompt_body" translation_description="Message to users that need to signin using existing email accounts">Ви вже використовували електронну адресу %1$s
+        для входу. Введіть пароль для цього облікового запису.</string>
     <string name="progress_dialog_signing_in" translation_description="Progress dialog text">Виконується вхід…</string>
     <string name="trouble_signing_in" translation_description="Link leading to forgot password flow">Не вдається ввійти?</string>
     <string name="title_recover_password_activity" translation_description="Recover password screen title">Відновити пароль</string>
     <string name="title_confirm_recover_password" translation_description="Password recovery confirmation message">Перевірте свою електронну пошту</string>
-    <string name="password_recovery_body" translation_description="Password recovery message body">На цю електронну адресу надійдуть інструкції, як скинути пароль.</string>
+    <string name="password_recovery_body" translation_description="Password recovery message body">На цю електронну адресу надійдуть інструкції,
+        як скинути пароль.</string>
     <string name="button_text_send" translation_description="Button text to send recovery email">Надіслати</string>
     <string name="confirm_recovery_body" translation_description="Alert dialog displayed after password recovery email is sent">Виконайте інструкції з відновлення пароля, надіслані на адресу %1$s.</string>
     <string name="progress_dialog_sending" translation_description="Progress dialog while password recovery email is being sent">Надсилання…</string>
@@ -73,9 +76,5 @@
     <string name="resend_code" translation_description="Link text to resend verification sms">Повторно надіслати код</string>
     <string name="verify_phone_number" translation_description="Button text to submit confirmation code and complete phone verification">Підтвердити номер телефону</string>
     <string name="continue_phone_login" translation_description="Button text to submit phone number and send sms">Продовжити</string>
-<<<<<<< HEAD
-    <string name="sms_terms_of_service" translation_description="Fine print warning displayed below Verify Phone Number button">Коли ви торкнетеся опції “%1$s”, вам може надійти SMS-повідомлення. За SMS і використання трафіку може стягуватися плата.</string>
-=======
     <string name="sms_terms_of_service" translation_description="Fine print warning displayed below Verify Phone Number button">Коли ви торкнетесь опції \"%1$s\", вам може надійти SMS-повідомлення. За SMS і використання трафіку може стягуватися плата.</string>
->>>>>>> b30d6213
 </resources>