--- conflicted
+++ resolved
@@ -1,9 +1,5 @@
 <resources xmlns:xliff="urn:oasis:names:tc:xliff:document:1.2">
     <string name="app_name">ui_flow</string>
-<<<<<<< HEAD
-
-=======
->>>>>>> 45d18350
     <string name="progress_dialog_loading" translation_description="Loading text in dialog">Yükleniyor…</string>
     <string name="sign_in_default" translation_description="Button text to sign in">Oturum aç</string>
     <string name="general_error" translation_description="Toast text flashing general error">Bir hata oluştu.</string>
@@ -24,11 +20,11 @@
     <string name="required_field" translation_description="Inline error for required field">Bunu boş bırakamazsınız.</string>
     <string name="invalid_email_address" translation_description="Inline error for invalid email address">E-posta adresi doğru değil</string>
     <string name="missing_email_address" translation_description="Inline error for empty email address in input field">Devam etmek için e-posta adresinizi girin</string>
-    <string name="progress_dialog_checking_accounts" translation_description="Progress dialog text while checking for existing accounts">Mevcut hesaplar kontrol ediliyor…</string>
+    <string name="progress_dialog_checking_accounts" translation_description="Progress dialog text while checking for existing accounts">Mevcut hesaplar kontrol ediliyor...</string>
     <string name="title_register_email" translation_description="Title for signup form">Kaydol</string>
     <string name="name_hint" translation_description="Hint for last name input field">Ad ve Soyadı</string>
     <string name="button_text_save" translation_description="Button text to save input form">Kaydet</string>
-    <string name="progress_dialog_signing_up" translation_description="Dialog text while waiting for server's signup response">Kaydolunuyor…</string>
+    <string name="progress_dialog_signing_up" translation_description="Dialog text while waiting for server's signup response">Kaydolunuyor...</string>
     <plurals name="error_weak_password" translation_description="Inline error for weak password">
         <item quantity="one">Şifre yeterince güçlü değil. En az %1$d karakter kullanın ve hem harf hem de rakam ekleyin</item>
         <item quantity="other">Şifre yeterince güçlü değil. En az %1$d karakter kullanın ve hem harf hem de rakam ekleyin</item>
@@ -39,17 +35,12 @@
     <string name="create_account_preamble_tos_only" translation_description="Text shown when creating an account with only terms of service">%1$s öğesine dokunarak şunu kabul ettiğinizi bildirirsiniz: %2$s.</string>
     <string name="create_account_preamble_pp_only" translation_description="Text shown when creating an account with only privacy policy">%1$s öğesine dokunarak şunu kabul ettiğinizi bildirirsiniz: %2$s.</string>
     <string name="terms_of_service" translation_description="Link text to web url containing the app's terms of service">Hizmet Şartları</string>
-<<<<<<< HEAD
-
-
-=======
     <string name="privacy_policy" translation_description="Link text to web url containing the app's privacy policy">Gizlilik Politikası</string>
->>>>>>> 45d18350
     <string name="welcome_back_idp_header" translation_description="Inline subtitle to users whose signup was interrupted since an existing account was detected">Zaten bir hesabınız var</string>
     <string name="welcome_back_email_header" translation_description="Message for returning users">Tekrar hoş geldiniz!</string>
     <string name="welcome_back_idp_prompt" translation_description="Message to users that need to signin using existing IDP accounts">%1$s adresini zaten kullandınız. Devam etmek için %2$s ile oturum açın.</string>
     <string name="welcome_back_password_prompt_body" translation_description="Message to users that need to signin using existing email accounts">%1$s adresini oturum açmak için zaten kullandınız. Bu hesap için şifrenizi girin.</string>
-    <string name="progress_dialog_signing_in" translation_description="Progress dialog text">Oturum açılıyor…</string>
+    <string name="progress_dialog_signing_in" translation_description="Progress dialog text">Oturum açılıyor...</string>
     <string name="trouble_signing_in" translation_description="Link leading to forgot password flow">Oturum açılamıyor mu?</string>
     <string name="title_recover_password_activity" translation_description="Recover password screen title">Şifreyi kurtarın</string>
     <string name="title_confirm_recover_password" translation_description="Password recovery confirmation message">E-postanızı kontrol edin</string>
@@ -65,7 +56,7 @@
     <string name="enter_confirmation_code" translation_description="Phone number verification code entry form title">Şu telefon numarasına gönderdiğimiz 6 haneli kodu girin:</string>
     <string name="resend_code_in" translation_description="Countdown timer text that the user needs to wait for before attempting to resend verification sms">0:%02d içinde kodu yeniden gönder</string>
     <string name="verify_your_phone_title" translation_description="Button text to complete phone number verification">Telefon numaranızı doğrulayın</string>
-    <string name="verifying" translation_description="Progress dialog text while phone number is being verified">Doğrulanıyor…</string>
+    <string name="verifying" translation_description="Progress dialog text while phone number is being verified">Doğrulanıyor...</string>
     <string name="retrieving_sms" translation_description="Progress dialog text when sms is being retrieved before auto-submit">SMS alınıyor…</string>
     <string name="incorrect_code_dialog_body" translation_description="Inline error when incorrect sms verification code is being used to verify">Yanlış kod. Tekrar deneyin.</string>
     <string name="incorrect_code_dialog_positive_button_text" translation_description="Text to dismiss error alert dialog">Tamam</string>
@@ -80,5 +71,5 @@
     <string name="resend_code" translation_description="Link text to resend verification sms">Kodu Yeniden Gönder</string>
     <string name="verify_phone_number" translation_description="Button text to submit confirmation code and complete phone verification">Telefon Numarasını Doğrula</string>
     <string name="continue_phone_login" translation_description="Button text to submit phone number and send sms">Devam</string>
-    <string name="sms_terms_of_service" translation_description="Fine print warning displayed below Verify Phone Number button">“%1$s” öğesine dokunarak SMS gönderilebilir. Mesaj ve veri ücretleri uygulanabilir.</string>
+    <string name="sms_terms_of_service" translation_description="Fine print warning displayed below Verify Phone Number button">\"%1$s\" öğesine dokunarak SMS gönderilebilir. Mesaj ve veri ücretleri uygulanabilir.</string>
 </resources>