<resources>
    <string name="app_name">ui_flow</string>

    <string name="progress_dialog_loading" translation_description="Loading text in dialog">Läser in…</string>
    <string name="sign_in_default" translation_description="Button text to sign in">Logga in</string>
    <string name="general_error" translation_description="Toast text flashing general error">Ett fel har uppstått.</string>
    <string name="idp_name_google">Google</string>
    <string name="idp_name_facebook">Facebook</string>
    <string name="idp_name_twitter">Twitter</string>
    <string name="provider_name_email">E-post</string>
    <string name="provider_name_phone">Telefon</string>
    <string name="sign_in_with_google" translation_description="Sign in button text">Logga in med Google</string>
    <string name="sign_in_with_facebook" translation_description="Sign in button text">Logga in med Facebook</string>
    <string name="sign_in_with_twitter" translation_description="Sign in button text">Logga in med Twitter</string>
    <string name="sign_in_with_email" translation_description="Sign in button text">Logga in med e-post</string>
    <string name="sign_in_with_phone" translation_description="Sign in button text">Logga in med telefon</string>
    <string name="next_default" translation_description="Button text to continue">Nästa</string>
    <string name="email_hint" translation_description="Hint in email input field">E-post</string>
    <string name="phone_hint" translation_description="Hint for phone input field">Telefonnummer</string>
    <string name="password_hint" translation_description="Hint for password input field">Lösenord</string>
    <string name="required_field" translation_description="Inline error for required field">Du måste fylla i det här fältet.</string>
    <string name="invalid_email_address" translation_description="Inline error for invalid email address">E-postadressen är ogiltig</string>
    <string name="missing_email_address" translation_description="Inline error for empty email address in input field">Ange din e-postadress om du vill fortsätta</string>
    <string name="progress_dialog_checking_accounts" translation_description="Progress dialog text while checking for existing accounts">Söker efter befintliga konton …</string>
    <string name="title_register_email" translation_description="Title for signup form">Registrera dig</string>
    <string name="name_hint" translation_description="Hint for last name input field">För- och efternamn</string>
    <string name="button_text_save" translation_description="Button text to save input form">Spara</string>
    <string name="progress_dialog_signing_up" translation_description="Dialog text while waiting for server's signup response">Registrerar …</string>
    <plurals name="error_weak_password" translation_description="Inline error for weak password">
        <item quantity="one">Lösenordet är inte tillräckligt starkt. Använd minst %1$d tecken och en blandning av bokstäver och siffror.</item>
        <item quantity="other">Lösenordet är inte tillräckligt starkt. Använd minst %1$d tecken och en blandning av bokstäver och siffror.</item>
    </plurals>
    <string name="email_account_creation_error" translation_description="Inline error for signup failure">Det gick inte att registrera e-postkontot</string>
    <string name="error_user_collision" translation_description="Inline error when user signs up using an existing email account">Det finns redan ett konto med den e-postadressen.</string>
    <string name="terms_of_service" translation_description="Link text to web url containing the app's terms of service">användarvillkoren</string>


    <string name="welcome_back_idp_header" translation_description="Inline subtitle to users whose signup was interrupted since an existing account was detected">Du har redan ett konto</string>
    <string name="welcome_back_email_header" translation_description="Message for returning users">Välkommen tillbaka!</string>
    <string name="welcome_back_idp_prompt" translation_description="Message to users that need to signin using existing IDP accounts">Du har redan använt %1$s.
        Logga in med %2$s om du vill fortsätta.</string>
    <string name="welcome_back_password_prompt_body" translation_description="Message to users that need to signin using existing email accounts">Du har redan loggat in med %1$s. Ange lösenordet för det kontot.</string>
<<<<<<< HEAD
    <string name="reauth_welcome_back_password_prompt_body" translation_description="Message to enter password for a detected account">Du måste autentisera dig igen. Ange lösenordet för kontot med e-postadressen
        %1$s.</string>
    <string name="progress_dialog_signing_in" translation_description="Progress dialog text">Loggar in…</string>
=======
    <string name="progress_dialog_signing_in" translation_description="Progress dialog text">Loggar in...</string>
>>>>>>> 45d18350
    <string name="trouble_signing_in" translation_description="Link leading to forgot password flow">Har du problem med att logga in?</string>
    <string name="title_recover_password_activity" translation_description="Recover password screen title">Återställa lösenord</string>
    <string name="title_confirm_recover_password" translation_description="Password recovery confirmation message">Kolla dina e-postmeddelanden</string>
    <string name="password_recovery_body" translation_description="Password recovery message body">Få ett e-postmeddelande med anvisningar för hur du återställer lösenordet.</string>
    <string name="button_text_send" translation_description="Button text to send recovery email">Skicka</string>
    <string name="confirm_recovery_body" translation_description="Alert dialog displayed after password recovery email is sent">Följ anvisningarna som har skickats till %1$s för att återställa ditt lösenord.</string>
    <string name="progress_dialog_sending" translation_description="Progress dialog while password recovery email is being sent">Skickar…</string>
    <string name="error_email_does_not_exist" translation_description="Inline error when user attempt signin with invalid account">E-postadressen matchar inget befintligt konto</string>
    <string name="accessibility_logo" translation_description="Content description for app logo">Appens logotyp</string>
    <string name="signed_in_with_specific_account" translation_description="Post signin message showing method of authentication">Inloggad som %1$s</string>
    <string name="verify_phone_number_title" translation_description="Phone number entry form title">Ange ditt telefonnummer</string>
    <string name="invalid_phone_number" translation_description="Inline error when phone number entered is invalid">Ange ett giltigt telefonnummer</string>
    <string name="enter_confirmation_code" translation_description="Phone number verification code entry form title">Ange den sexsiffriga koden vi skickade till</string>
    <string name="resend_code_in" translation_description="Countdown timer text that the user needs to wait for before attempting to resend verification sms">Skicka kod igen om 0:%02d</string>
    <string name="verify_your_phone_title" translation_description="Button text to complete phone number verification">Verifiera ditt telefonnummer</string>
    <string name="verifying" translation_description="Progress dialog text while phone number is being verified">Verifierar …</string>
    <string name="retrieving_sms" translation_description="Progress dialog text when sms is being retrieved before auto-submit">Hämtar sms …</string>
    <string name="incorrect_code_dialog_body" translation_description="Inline error when incorrect sms verification code is being used to verify">Fel kod. Försök igen.</string>
    <string name="incorrect_code_dialog_positive_button_text" translation_description="Text to dismiss error alert dialog">OK</string>
    <string name="error_too_many_attempts" translation_description="Error message when the phone number has been used too many times">Det här telefonnumret har använts för många gånger</string>
    <string name="error_quota_exceeded" translation_description="Error message when the Firebase project's quota has been exceeded.">Det gick inte att verifiera telefonnumret</string>
    <string name="error_session_expired" translation_description="Error message when SMS confirmation code has expired.">Koden är inte längre giltig</string>
    <string name="sign_in_with_phone_number" translation_description="Label for phone number input form">Logga in med telefonnummer</string>
    <string name="done" translation_description="Progress dialog success transition once sms is sent">Klart</string>
    <string name="verified" translation_description="Progress dialog success transition when phone number was verified">Verifierat!</string>
    <string name="code_sent" translation_description="Progress dialog success transition once sms is sent">Koden har skickats!</string>
    <string name="resending" translation_description="Progress dialog text when user clicks on resend sms">Skickar igen …</string>
    <string name="resend_code" translation_description="Link text to resend verification sms">Skicka koden igen</string>
    <string name="verify_phone_number" translation_description="Button text to submit confirmation code and complete phone verification">Verifiera telefonnummer</string>
    <string name="continue_phone_login" translation_description="Button text to submit phone number and send sms">Fortsätt</string>
    <string name="sms_terms_of_service" translation_description="Fine print warning displayed below Verify Phone Number button">Genom att trycka på %1$s skickas ett sms. Meddelande- och dataavgifter kan tillkomma.</string>
</resources><|MERGE_RESOLUTION|>--- conflicted
+++ resolved
@@ -40,20 +40,14 @@
     <string name="welcome_back_idp_prompt" translation_description="Message to users that need to signin using existing IDP accounts">Du har redan använt %1$s.
         Logga in med %2$s om du vill fortsätta.</string>
     <string name="welcome_back_password_prompt_body" translation_description="Message to users that need to signin using existing email accounts">Du har redan loggat in med %1$s. Ange lösenordet för det kontot.</string>
-<<<<<<< HEAD
-    <string name="reauth_welcome_back_password_prompt_body" translation_description="Message to enter password for a detected account">Du måste autentisera dig igen. Ange lösenordet för kontot med e-postadressen
-        %1$s.</string>
-    <string name="progress_dialog_signing_in" translation_description="Progress dialog text">Loggar in…</string>
-=======
     <string name="progress_dialog_signing_in" translation_description="Progress dialog text">Loggar in...</string>
->>>>>>> 45d18350
     <string name="trouble_signing_in" translation_description="Link leading to forgot password flow">Har du problem med att logga in?</string>
     <string name="title_recover_password_activity" translation_description="Recover password screen title">Återställa lösenord</string>
     <string name="title_confirm_recover_password" translation_description="Password recovery confirmation message">Kolla dina e-postmeddelanden</string>
     <string name="password_recovery_body" translation_description="Password recovery message body">Få ett e-postmeddelande med anvisningar för hur du återställer lösenordet.</string>
     <string name="button_text_send" translation_description="Button text to send recovery email">Skicka</string>
     <string name="confirm_recovery_body" translation_description="Alert dialog displayed after password recovery email is sent">Följ anvisningarna som har skickats till %1$s för att återställa ditt lösenord.</string>
-    <string name="progress_dialog_sending" translation_description="Progress dialog while password recovery email is being sent">Skickar…</string>
+    <string name="progress_dialog_sending" translation_description="Progress dialog while password recovery email is being sent">Skickar...</string>
     <string name="error_email_does_not_exist" translation_description="Inline error when user attempt signin with invalid account">E-postadressen matchar inget befintligt konto</string>
     <string name="accessibility_logo" translation_description="Content description for app logo">Appens logotyp</string>
     <string name="signed_in_with_specific_account" translation_description="Post signin message showing method of authentication">Inloggad som %1$s</string>
