<resources xmlns:xliff="urn:oasis:names:tc:xliff:document:1.2">
    <string name="app_name">ui_flow</string>
<<<<<<< HEAD

=======
>>>>>>> 45d18350
    <string name="progress_dialog_loading" translation_description="Loading text in dialog">Carregando…</string>
    <string name="sign_in_default" translation_description="Button text to sign in">Fazer login</string>
    <string name="general_error" translation_description="Toast text flashing general error">Ocorreu um erro.</string>
    <string name="idp_name_google">Google</string>
    <string name="idp_name_facebook">Facebook</string>
    <string name="idp_name_twitter">Twitter</string>
    <string name="provider_name_email">E-mail</string>
    <string name="provider_name_phone">Smartphone</string>
    <string name="sign_in_with_google" translation_description="Sign in button text">Fazer login com o Google</string>
    <string name="sign_in_with_facebook" translation_description="Sign in button text">Fazer login com o Facebook</string>
    <string name="sign_in_with_twitter" translation_description="Sign in button text">Fazer login com o Twitter</string>
    <string name="sign_in_with_email" translation_description="Sign in button text">Fazer login com o e-mail</string>
    <string name="sign_in_with_phone" translation_description="Sign in button text">Fazer login com o telefone</string>
    <string name="next_default" translation_description="Button text to continue">Próxima</string>
    <string name="email_hint" translation_description="Hint in email input field">E-mail</string>
    <string name="phone_hint" translation_description="Hint for phone input field">Número de telefone</string>
    <string name="password_hint" translation_description="Hint for password input field">Senha</string>
    <string name="required_field" translation_description="Inline error for required field">Esse campo não pode ficar em branco.</string>
    <string name="invalid_email_address" translation_description="Inline error for invalid email address">Endereço de e-mail inválido</string>
    <string name="missing_email_address" translation_description="Inline error for empty email address in input field">Digite seu endereço de e-mail para continuar</string>
    <string name="progress_dialog_checking_accounts" translation_description="Progress dialog text while checking for existing accounts">Verificando contas existentes…</string>
    <string name="title_register_email" translation_description="Title for signup form">Inscrever-se</string>
    <string name="name_hint" translation_description="Hint for last name input field">Nome e sobrenome</string>
    <string name="button_text_save" translation_description="Button text to save input form">Salvar</string>
    <string name="progress_dialog_signing_up" translation_description="Dialog text while waiting for server's signup response">Concluindo sua inscrição…</string>
    <plurals name="error_weak_password" translation_description="Inline error for weak password">
        <item quantity="one">A senha não é forte o suficiente. Use pelo menos %1$d caractere e combine letras e números</item>
        <item quantity="other">A senha não é forte o suficiente. Use pelo menos %1$d caracteres e combine letras e números</item>
    </plurals>
    <string name="email_account_creation_error" translation_description="Inline error for signup failure">Falha no registro da conta do e-mail</string>
    <string name="error_user_collision" translation_description="Inline error when user signs up using an existing email account">Já existe uma conta com esse endereço de e-mail.</string>
    <string name="create_account_preamble_tos_and_pp" translation_description="Text shown when creating an account with both terms of service and privacy policy.">Ao tocar em %1$s, você indica que está de acordo com os %2$s e a %3$s.</string>
    <string name="create_account_preamble_tos_only" translation_description="Text shown when creating an account with only terms of service">Ao tocar em %1$s, você indica que está de acordo com os %2$s.</string>
    <string name="create_account_preamble_pp_only" translation_description="Text shown when creating an account with only privacy policy">Ao tocar em %1$s, você indica que está de acordo com a %2$s.</string>
    <string name="terms_of_service" translation_description="Link text to web url containing the app's terms of service">Termos de Serviço</string>
<<<<<<< HEAD


=======
    <string name="privacy_policy" translation_description="Link text to web url containing the app's privacy policy">Política de privacidade</string>
>>>>>>> 45d18350
    <string name="welcome_back_idp_header" translation_description="Inline subtitle to users whose signup was interrupted since an existing account was detected">Você já tem uma conta</string>
    <string name="welcome_back_email_header" translation_description="Message for returning users">Bem-vindo novamente!</string>
    <string name="welcome_back_idp_prompt" translation_description="Message to users that need to signin using existing IDP accounts">Você já usou o e-mail %1$s. Faça login com o %2$s para continuar.</string>
    <string name="welcome_back_password_prompt_body" translation_description="Message to users that need to signin using existing email accounts">Você já usou o e-mail %1$s para fazer login. Insira a senha dessa conta.</string>
    <string name="progress_dialog_signing_in" translation_description="Progress dialog text">Fazendo login…</string>
    <string name="trouble_signing_in" translation_description="Link leading to forgot password flow">Problemas com login?</string>
    <string name="title_recover_password_activity" translation_description="Recover password screen title">Recuperar a senha</string>
    <string name="title_confirm_recover_password" translation_description="Password recovery confirmation message">Verifique seu e-mail</string>
    <string name="password_recovery_body" translation_description="Password recovery message body">Veja como redefinir sua senha nas instruções enviadas para este e-mail.</string>
    <string name="button_text_send" translation_description="Button text to send recovery email">Enviar</string>
    <string name="confirm_recovery_body" translation_description="Alert dialog displayed after password recovery email is sent">Siga as instruções enviadas para %1$s para recuperar sua senha.</string>
    <string name="progress_dialog_sending" translation_description="Progress dialog while password recovery email is being sent">Enviando…</string>
    <string name="error_email_does_not_exist" translation_description="Inline error when user attempt signin with invalid account">O endereço de e-mail não corresponde a uma conta existente</string>
    <string name="accessibility_logo" translation_description="Content description for app logo">Logotipo do app</string>
    <string name="signed_in_with_specific_account" translation_description="Post signin message showing method of authentication">Conectado como %1$s</string>
    <string name="verify_phone_number_title" translation_description="Phone number entry form title">Insira o número do seu telefone</string>
    <string name="invalid_phone_number" translation_description="Inline error when phone number entered is invalid">Insira um número de telefone válido</string>
    <string name="enter_confirmation_code" translation_description="Phone number verification code entry form title">Insira o código de 6 dígitos enviado para</string>
    <string name="resend_code_in" translation_description="Countdown timer text that the user needs to wait for before attempting to resend verification sms">Reenviar código em 0:%02d</string>
    <string name="verify_your_phone_title" translation_description="Button text to complete phone number verification">Confirmar seu número de telefone</string>
    <string name="verifying" translation_description="Progress dialog text while phone number is being verified">Verificando…</string>
    <string name="retrieving_sms" translation_description="Progress dialog text when sms is being retrieved before auto-submit">Recuperando SMS…</string>
    <string name="incorrect_code_dialog_body" translation_description="Inline error when incorrect sms verification code is being used to verify">Código incorreto. Tente novamente.</string>
    <string name="incorrect_code_dialog_positive_button_text" translation_description="Text to dismiss error alert dialog">Ok</string>
    <string name="error_too_many_attempts" translation_description="Error message when the phone number has been used too many times">Este número de telefone já foi usado muitas vezes</string>
    <string name="error_quota_exceeded" translation_description="Error message when the Firebase project's quota has been exceeded.">Ocorreu um problema na verificação do seu número de telefone</string>
    <string name="error_session_expired" translation_description="Error message when SMS confirmation code has expired.">Este código não é mais válido</string>
    <string name="sign_in_with_phone_number" translation_description="Label for phone number input form">Fazer login com o número de telefone</string>
    <string name="done" translation_description="Progress dialog success transition once sms is sent">Concluído</string>
    <string name="verified" translation_description="Progress dialog success transition when phone number was verified">Verificado.</string>
    <string name="code_sent" translation_description="Progress dialog success transition once sms is sent">Código enviado.</string>
    <string name="resending" translation_description="Progress dialog text when user clicks on resend sms">Reenviando…</string>
    <string name="resend_code" translation_description="Link text to resend verification sms">Reenviar código</string>
    <string name="verify_phone_number" translation_description="Button text to submit confirmation code and complete phone verification">Confirmar número de telefone</string>
    <string name="continue_phone_login" translation_description="Button text to submit phone number and send sms">Continuar</string>
<<<<<<< HEAD
    <string name="sms_terms_of_service" translation_description="Fine print warning displayed below Verify Phone Number button">Talvez você receba um SMS quando tocar em “%1$s”. Taxas de mensagens e dados podem ser aplicáveis.</string>
=======
    <string name="sms_terms_of_service" translation_description="Fine print warning displayed below Verify Phone Number button">Um SMS pode ser enviado quando você tocar em \"%1$s\". Tarifas de mensagens e dados podem ser cobradas.</string>
>>>>>>> 45d18350
</resources><|MERGE_RESOLUTION|>--- conflicted
+++ resolved
@@ -1,9 +1,5 @@
 <resources xmlns:xliff="urn:oasis:names:tc:xliff:document:1.2">
     <string name="app_name">ui_flow</string>
-<<<<<<< HEAD
-
-=======
->>>>>>> 45d18350
     <string name="progress_dialog_loading" translation_description="Loading text in dialog">Carregando…</string>
     <string name="sign_in_default" translation_description="Button text to sign in">Fazer login</string>
     <string name="general_error" translation_description="Toast text flashing general error">Ocorreu um erro.</string>
@@ -28,7 +24,7 @@
     <string name="title_register_email" translation_description="Title for signup form">Inscrever-se</string>
     <string name="name_hint" translation_description="Hint for last name input field">Nome e sobrenome</string>
     <string name="button_text_save" translation_description="Button text to save input form">Salvar</string>
-    <string name="progress_dialog_signing_up" translation_description="Dialog text while waiting for server's signup response">Concluindo sua inscrição…</string>
+    <string name="progress_dialog_signing_up" translation_description="Dialog text while waiting for server's signup response">Concluindo sua inscrição...</string>
     <plurals name="error_weak_password" translation_description="Inline error for weak password">
         <item quantity="one">A senha não é forte o suficiente. Use pelo menos %1$d caractere e combine letras e números</item>
         <item quantity="other">A senha não é forte o suficiente. Use pelo menos %1$d caracteres e combine letras e números</item>
@@ -39,17 +35,12 @@
     <string name="create_account_preamble_tos_only" translation_description="Text shown when creating an account with only terms of service">Ao tocar em %1$s, você indica que está de acordo com os %2$s.</string>
     <string name="create_account_preamble_pp_only" translation_description="Text shown when creating an account with only privacy policy">Ao tocar em %1$s, você indica que está de acordo com a %2$s.</string>
     <string name="terms_of_service" translation_description="Link text to web url containing the app's terms of service">Termos de Serviço</string>
-<<<<<<< HEAD
-
-
-=======
     <string name="privacy_policy" translation_description="Link text to web url containing the app's privacy policy">Política de privacidade</string>
->>>>>>> 45d18350
     <string name="welcome_back_idp_header" translation_description="Inline subtitle to users whose signup was interrupted since an existing account was detected">Você já tem uma conta</string>
     <string name="welcome_back_email_header" translation_description="Message for returning users">Bem-vindo novamente!</string>
     <string name="welcome_back_idp_prompt" translation_description="Message to users that need to signin using existing IDP accounts">Você já usou o e-mail %1$s. Faça login com o %2$s para continuar.</string>
     <string name="welcome_back_password_prompt_body" translation_description="Message to users that need to signin using existing email accounts">Você já usou o e-mail %1$s para fazer login. Insira a senha dessa conta.</string>
-    <string name="progress_dialog_signing_in" translation_description="Progress dialog text">Fazendo login…</string>
+    <string name="progress_dialog_signing_in" translation_description="Progress dialog text">Fazendo login...</string>
     <string name="trouble_signing_in" translation_description="Link leading to forgot password flow">Problemas com login?</string>
     <string name="title_recover_password_activity" translation_description="Recover password screen title">Recuperar a senha</string>
     <string name="title_confirm_recover_password" translation_description="Password recovery confirmation message">Verifique seu e-mail</string>
@@ -65,7 +56,7 @@
     <string name="enter_confirmation_code" translation_description="Phone number verification code entry form title">Insira o código de 6 dígitos enviado para</string>
     <string name="resend_code_in" translation_description="Countdown timer text that the user needs to wait for before attempting to resend verification sms">Reenviar código em 0:%02d</string>
     <string name="verify_your_phone_title" translation_description="Button text to complete phone number verification">Confirmar seu número de telefone</string>
-    <string name="verifying" translation_description="Progress dialog text while phone number is being verified">Verificando…</string>
+    <string name="verifying" translation_description="Progress dialog text while phone number is being verified">Verificando...</string>
     <string name="retrieving_sms" translation_description="Progress dialog text when sms is being retrieved before auto-submit">Recuperando SMS…</string>
     <string name="incorrect_code_dialog_body" translation_description="Inline error when incorrect sms verification code is being used to verify">Código incorreto. Tente novamente.</string>
     <string name="incorrect_code_dialog_positive_button_text" translation_description="Text to dismiss error alert dialog">Ok</string>
@@ -80,9 +71,5 @@
     <string name="resend_code" translation_description="Link text to resend verification sms">Reenviar código</string>
     <string name="verify_phone_number" translation_description="Button text to submit confirmation code and complete phone verification">Confirmar número de telefone</string>
     <string name="continue_phone_login" translation_description="Button text to submit phone number and send sms">Continuar</string>
-<<<<<<< HEAD
-    <string name="sms_terms_of_service" translation_description="Fine print warning displayed below Verify Phone Number button">Talvez você receba um SMS quando tocar em “%1$s”. Taxas de mensagens e dados podem ser aplicáveis.</string>
-=======
     <string name="sms_terms_of_service" translation_description="Fine print warning displayed below Verify Phone Number button">Um SMS pode ser enviado quando você tocar em \"%1$s\". Tarifas de mensagens e dados podem ser cobradas.</string>
->>>>>>> 45d18350
 </resources>