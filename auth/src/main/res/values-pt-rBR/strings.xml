<resources xmlns:xliff="urn:oasis:names:tc:xliff:document:1.2">
    <string name="app_name">ui_flow</string>
    <string name="progress_dialog_loading" translation_description="Loading text in dialog">Carregando…</string>
    <string name="sign_in_default" translation_description="Button text to sign in">Fazer login</string>
    <string name="general_error" translation_description="Toast text flashing general error">Ocorreu um erro.</string>
    <string name="idp_name_google">Google</string>
    <string name="idp_name_facebook">Facebook</string>
    <string name="idp_name_twitter">Twitter</string>
    <string name="provider_name_email">E-mail</string>
    <string name="provider_name_phone">Smartphone</string>
    <string name="sign_in_with_google" translation_description="Sign in button text">Fazer login com o Google</string>
    <string name="sign_in_with_facebook" translation_description="Sign in button text">Fazer login com o Facebook</string>
    <string name="sign_in_with_twitter" translation_description="Sign in button text">Fazer login com o Twitter</string>
    <string name="sign_in_with_email" translation_description="Sign in button text">Fazer login com o e-mail</string>
    <string name="sign_in_with_phone" translation_description="Sign in button text">Fazer login com o telefone</string>
    <string name="next_default" translation_description="Button text to continue">Próxima</string>
    <string name="email_hint" translation_description="Hint in email input field">E-mail</string>
    <string name="phone_hint" translation_description="Hint for phone input field">Número de telefone</string>
    <string name="password_hint" translation_description="Hint for password input field">Senha</string>
    <string name="required_field" translation_description="Inline error for required field">Esse campo não pode ficar em branco.</string>
    <string name="invalid_email_address" translation_description="Inline error for invalid email address">Endereço de e-mail inválido</string>
    <string name="missing_email_address" translation_description="Inline error for empty email address in input field">Digite seu endereço de e-mail para continuar</string>
    <string name="progress_dialog_checking_accounts" translation_description="Progress dialog text while checking for existing accounts">Verificando contas existentes…</string>
    <string name="title_register_email" translation_description="Title for signup form">Inscrever-se</string>
    <string name="name_hint" translation_description="Hint for last name input field">Nome e sobrenome</string>
    <string name="button_text_save" translation_description="Button text to save input form">Salvar</string>
    <string name="progress_dialog_signing_up" translation_description="Dialog text while waiting for server's signup response">Concluindo sua inscrição…</string>
    <plurals name="error_weak_password" translation_description="Inline error for weak password">
        <item quantity="one">A senha não é forte o suficiente. Use pelo menos %1$d caractere e combine letras e números</item>
        <item quantity="other">A senha não é forte o suficiente. Use pelo menos %1$d caracteres e combine letras e números</item>
    </plurals>
    <string name="email_account_creation_error" translation_description="Inline error for signup failure">Falha no registro da conta do e-mail</string>
    <string name="error_user_collision" translation_description="Inline error when user signs up using an existing email account">Já existe uma conta com esse endereço de e-mail.</string>
    <string name="create_account_preamble_tos_and_pp" translation_description="Text shown when creating an account with both terms of service and privacy policy.">Ao tocar em %1$s, você indica que está de acordo com os %2$s e a %3$s.</string>
    <string name="create_account_preamble_tos_only" translation_description="Text shown when creating an account with only terms of service">Ao tocar em %1$s, você indica que está de acordo com os %2$s.</string>
    <string name="create_account_preamble_pp_only" translation_description="Text shown when creating an account with only privacy policy">Ao tocar em %1$s, você indica que está de acordo com a %2$s.</string>
    <string name="terms_of_service" translation_description="Link text to web url containing the app's terms of service">Termos de Serviço</string>
    <string name="privacy_policy" translation_description="Link text to web url containing the app's privacy policy">Política de privacidade</string>
    <string name="welcome_back_idp_header" translation_description="Inline subtitle to users whose signup was interrupted since an existing account was detected">Você já tem uma conta</string>
    <string name="welcome_back_email_header" translation_description="Message for returning users">Bem-vindo novamente!</string>
    <string name="welcome_back_idp_prompt" translation_description="Message to users that need to signin using existing IDP accounts">Você já usou o e-mail %1$s. Faça login com o %2$s para continuar.</string>
    <string name="welcome_back_password_prompt_body" translation_description="Message to users that need to signin using existing email accounts">Você já usou o e-mail %1$s para fazer login. Insira a senha dessa conta.</string>
<<<<<<< HEAD
    <string name="reauth_welcome_back_password_prompt_body" translation_description="Message to enter password for a detected account">É preciso fazer uma nova autenticação para continuar. Insira a senha dessa conta com o e-mail %1$s.</string>
    <string name="progress_dialog_signing_in" translation_description="Progress dialog text">Fazendo login…</string>
=======
    <string name="progress_dialog_signing_in" translation_description="Progress dialog text">Fazendo login...</string>
>>>>>>> 45d18350
    <string name="trouble_signing_in" translation_description="Link leading to forgot password flow">Problemas com login?</string>
    <string name="title_recover_password_activity" translation_description="Recover password screen title">Recuperar a senha</string>
    <string name="title_confirm_recover_password" translation_description="Password recovery confirmation message">Verifique seu e-mail</string>
    <string name="password_recovery_body" translation_description="Password recovery message body">Veja como redefinir sua senha nas instruções enviadas para este e-mail.</string>
    <string name="button_text_send" translation_description="Button text to send recovery email">Enviar</string>
    <string name="confirm_recovery_body" translation_description="Alert dialog displayed after password recovery email is sent">Siga as instruções enviadas para %1$s para recuperar sua senha.</string>
    <string name="progress_dialog_sending" translation_description="Progress dialog while password recovery email is being sent">Enviando…</string>
    <string name="error_email_does_not_exist" translation_description="Inline error when user attempt signin with invalid account">O endereço de e-mail não corresponde a uma conta existente</string>
    <string name="accessibility_logo" translation_description="Content description for app logo">Logotipo do app</string>
    <string name="signed_in_with_specific_account" translation_description="Post signin message showing method of authentication">Conectado como %1$s</string>
    <string name="verify_phone_number_title" translation_description="Phone number entry form title">Insira o número do seu telefone</string>
    <string name="invalid_phone_number" translation_description="Inline error when phone number entered is invalid">Insira um número de telefone válido</string>
    <string name="enter_confirmation_code" translation_description="Phone number verification code entry form title">Insira o código de 6 dígitos enviado para</string>
    <string name="resend_code_in" translation_description="Countdown timer text that the user needs to wait for before attempting to resend verification sms">Reenviar código em 0:%02d</string>
    <string name="verify_your_phone_title" translation_description="Button text to complete phone number verification">Confirmar seu número de telefone</string>
    <string name="verifying" translation_description="Progress dialog text while phone number is being verified">Verificando…</string>
    <string name="retrieving_sms" translation_description="Progress dialog text when sms is being retrieved before auto-submit">Recuperando SMS…</string>
    <string name="incorrect_code_dialog_body" translation_description="Inline error when incorrect sms verification code is being used to verify">Código incorreto. Tente novamente.</string>
    <string name="incorrect_code_dialog_positive_button_text" translation_description="Text to dismiss error alert dialog">Ok</string>
    <string name="error_too_many_attempts" translation_description="Error message when the phone number has been used too many times">Este número de telefone já foi usado muitas vezes</string>
    <string name="error_quota_exceeded" translation_description="Error message when the Firebase project's quota has been exceeded.">Ocorreu um problema na verificação do seu número de telefone</string>
    <string name="error_session_expired" translation_description="Error message when SMS confirmation code has expired.">Este código não é mais válido</string>
    <string name="sign_in_with_phone_number" translation_description="Label for phone number input form">Fazer login com o número de telefone</string>
    <string name="done" translation_description="Progress dialog success transition once sms is sent">Concluído</string>
    <string name="verified" translation_description="Progress dialog success transition when phone number was verified">Verificado.</string>
    <string name="code_sent" translation_description="Progress dialog success transition once sms is sent">Código enviado.</string>
    <string name="resending" translation_description="Progress dialog text when user clicks on resend sms">Reenviando…</string>
    <string name="resend_code" translation_description="Link text to resend verification sms">Reenviar código</string>
    <string name="verify_phone_number" translation_description="Button text to submit confirmation code and complete phone verification">Confirmar número de telefone</string>
    <string name="continue_phone_login" translation_description="Button text to submit phone number and send sms">Continuar</string>
    <string name="sms_terms_of_service" translation_description="Fine print warning displayed below Verify Phone Number button">Um SMS pode ser enviado quando você tocar em \"%1$s\". Tarifas de mensagens e dados podem ser cobradas.</string>
</resources><|MERGE_RESOLUTION|>--- conflicted
+++ resolved
@@ -24,7 +24,7 @@
     <string name="title_register_email" translation_description="Title for signup form">Inscrever-se</string>
     <string name="name_hint" translation_description="Hint for last name input field">Nome e sobrenome</string>
     <string name="button_text_save" translation_description="Button text to save input form">Salvar</string>
-    <string name="progress_dialog_signing_up" translation_description="Dialog text while waiting for server's signup response">Concluindo sua inscrição…</string>
+    <string name="progress_dialog_signing_up" translation_description="Dialog text while waiting for server's signup response">Concluindo sua inscrição...</string>
     <plurals name="error_weak_password" translation_description="Inline error for weak password">
         <item quantity="one">A senha não é forte o suficiente. Use pelo menos %1$d caractere e combine letras e números</item>
         <item quantity="other">A senha não é forte o suficiente. Use pelo menos %1$d caracteres e combine letras e números</item>
@@ -40,12 +40,7 @@
     <string name="welcome_back_email_header" translation_description="Message for returning users">Bem-vindo novamente!</string>
     <string name="welcome_back_idp_prompt" translation_description="Message to users that need to signin using existing IDP accounts">Você já usou o e-mail %1$s. Faça login com o %2$s para continuar.</string>
     <string name="welcome_back_password_prompt_body" translation_description="Message to users that need to signin using existing email accounts">Você já usou o e-mail %1$s para fazer login. Insira a senha dessa conta.</string>
-<<<<<<< HEAD
-    <string name="reauth_welcome_back_password_prompt_body" translation_description="Message to enter password for a detected account">É preciso fazer uma nova autenticação para continuar. Insira a senha dessa conta com o e-mail %1$s.</string>
-    <string name="progress_dialog_signing_in" translation_description="Progress dialog text">Fazendo login…</string>
-=======
     <string name="progress_dialog_signing_in" translation_description="Progress dialog text">Fazendo login...</string>
->>>>>>> 45d18350
     <string name="trouble_signing_in" translation_description="Link leading to forgot password flow">Problemas com login?</string>
     <string name="title_recover_password_activity" translation_description="Recover password screen title">Recuperar a senha</string>
     <string name="title_confirm_recover_password" translation_description="Password recovery confirmation message">Verifique seu e-mail</string>
@@ -61,7 +56,7 @@
     <string name="enter_confirmation_code" translation_description="Phone number verification code entry form title">Insira o código de 6 dígitos enviado para</string>
     <string name="resend_code_in" translation_description="Countdown timer text that the user needs to wait for before attempting to resend verification sms">Reenviar código em 0:%02d</string>
     <string name="verify_your_phone_title" translation_description="Button text to complete phone number verification">Confirmar seu número de telefone</string>
-    <string name="verifying" translation_description="Progress dialog text while phone number is being verified">Verificando…</string>
+    <string name="verifying" translation_description="Progress dialog text while phone number is being verified">Verificando...</string>
     <string name="retrieving_sms" translation_description="Progress dialog text when sms is being retrieved before auto-submit">Recuperando SMS…</string>
     <string name="incorrect_code_dialog_body" translation_description="Inline error when incorrect sms verification code is being used to verify">Código incorreto. Tente novamente.</string>
     <string name="incorrect_code_dialog_positive_button_text" translation_description="Text to dismiss error alert dialog">Ok</string>
