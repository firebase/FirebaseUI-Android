<resources xmlns:xliff="urn:oasis:names:tc:xliff:document:1.2">
    <string name="app_name">ui_flow</string>
    <string name="progress_dialog_loading" translation_description="Loading text in dialog">ஏற்றுகிறது…</string>
    <string name="sign_in_default" translation_description="Button text to sign in">உள்நுழைக</string>
    <string name="general_error" translation_description="Toast text flashing general error">பிழை ஏற்பட்டது.</string>
    <string name="idp_name_google">Google</string>
    <string name="idp_name_facebook">Facebook</string>
    <string name="idp_name_twitter">Twitter</string>
    <string name="provider_name_email">மின்னஞ்சல்</string>
    <string name="provider_name_phone">ஃபோன்</string>
    <string name="sign_in_with_google" translation_description="Sign in button text">Google மூலம் உள்நுழைக</string>
    <string name="sign_in_with_facebook" translation_description="Sign in button text">Facebook மூலம் உள்நுழைக</string>
    <string name="sign_in_with_twitter" translation_description="Sign in button text">Twitter மூலம் உள்நுழைக</string>
    <string name="sign_in_with_email" translation_description="Sign in button text">மின்னஞ்சல் மூலம் உள்நுழைக</string>
    <string name="sign_in_with_phone" translation_description="Sign in button text">ஃபோன் எண் மூலம் உள்நுழைக</string>
    <string name="next_default" translation_description="Button text to continue">அடுத்து</string>
    <string name="email_hint" translation_description="Hint in email input field">மின்னஞ்சல்</string>
    <string name="phone_hint" translation_description="Hint for phone input field">ஃபோன் எண்</string>
    <string name="password_hint" translation_description="Hint for password input field">கடவுச்சொல்</string>
    <string name="required_field" translation_description="Inline error for required field">இதை காலியாக விடக்கூடாது.</string>
    <string name="invalid_email_address" translation_description="Inline error for invalid email address">மின்னஞ்சல் முகவரி தவறாக உள்ளது</string>
    <string name="missing_email_address" translation_description="Inline error for empty email address in input field">தொடர, மின்னஞ்சல் முகவரியை உள்ளிடவும்</string>
    <string name="progress_dialog_checking_accounts" translation_description="Progress dialog text while checking for existing accounts">ஏற்கனவே உள்ள கணக்குகளைச் சரிபார்க்கிறது…</string>
    <string name="title_register_email" translation_description="Title for signup form">பதிவு செய்க</string>
    <string name="name_hint" translation_description="Hint for last name input field">பெயரின் முற்பகுதி மற்றும் பிற்பகுதி</string>
    <string name="button_text_save" translation_description="Button text to save input form">சேமி</string>
    <string name="progress_dialog_signing_up" translation_description="Dialog text while waiting for server's signup response">பதிவு செய்கிறது…</string>
    <plurals name="error_weak_password" translation_description="Inline error for weak password">
        <item quantity="one">கடவுச்சொல் வலுவானதாக இல்லை. குறைந்தது %1$d எழுத்துக்குறியும், எழுத்துகளும் எண்களும் கலந்த கலவையும் இருக்க வேண்டும்</item>
        <item quantity="other">கடவுச்சொல் வலுவானதாக இல்லை. குறைந்தது %1$d எழுத்துக்குறிகளும், எழுத்துகளும் எண்களும் கலந்த கலவையும் இருக்க வேண்டும்</item>
    </plurals>
    <string name="email_account_creation_error" translation_description="Inline error for signup failure">மின்னஞ்சல் கணக்கைப் பதிவு செய்ய முடியவில்லை</string>
    <string name="error_user_collision" translation_description="Inline error when user signs up using an existing email account">அந்த மின்னஞ்சல் முகவரியுடன் ஏற்கனவே ஒரு கணக்கு உள்ளது.</string>
    <string name="create_account_preamble_tos_and_pp" translation_description="Text shown when creating an account with both terms of service and privacy policy.">%1$s என்பதைத் தட்டுவதன் மூலம், %2$s மற்றும் %3$sஐ ஏற்பதாகக் குறிப்பிடுகிறீர்கள்.</string>
    <string name="create_account_preamble_tos_only" translation_description="Text shown when creating an account with only terms of service">%1$s என்பதைத் தட்டுவதன் மூலம், %2$sஐ ஏற்பதாகக் குறிப்பிடுகிறீர்கள்.</string>
    <string name="create_account_preamble_pp_only" translation_description="Text shown when creating an account with only privacy policy">%1$s என்பதைத் தட்டுவதன் மூலம், %2$sஐ ஏற்பதாகக் குறிப்பிடுகிறீர்கள்.</string>
    <string name="terms_of_service" translation_description="Link text to web url containing the app's terms of service">சேவை விதிமுறைகள்</string>
    <string name="privacy_policy" translation_description="Link text to web url containing the app's privacy policy">தனியுரிமைக் கொள்கை</string>
    <string name="welcome_back_idp_header" translation_description="Inline subtitle to users whose signup was interrupted since an existing account was detected">ஏற்கனவே உங்களிடம் கணக்கு உள்ளது</string>
    <string name="welcome_back_email_header" translation_description="Message for returning users">மீண்டும் வரவேற்கிறோம்!</string>
    <string name="welcome_back_idp_prompt" translation_description="Message to users that need to signin using existing IDP accounts">ஏற்கனவே %1$sஐப் பயன்படுத்தியுள்ளீர்கள். தொடர, %2$s மூலம் உள்நுழையவும்.</string>
    <string name="welcome_back_password_prompt_body" translation_description="Message to users that need to signin using existing email accounts">ஏற்கனவே %1$sஐப் பயன்படுத்தி உள்நுழைந்திருக்கிறீர்கள். அந்தக் கணக்கிற்கான கடவுச்சொல்லை உள்ளிடவும்.</string>
    <string name="progress_dialog_signing_in" translation_description="Progress dialog text">உள்நுழைகிறீர்கள்…</string>
    <string name="trouble_signing_in" translation_description="Link leading to forgot password flow">உள்நுழைவதில் சிக்கலா?</string>
    <string name="title_recover_password_activity" translation_description="Recover password screen title">கடவுச்சொல்லை மீட்டெடு</string>
    <string name="title_confirm_recover_password" translation_description="Password recovery confirmation message">உங்கள் மின்னஞ்சலைப் பார்க்கவும்</string>
    <string name="password_recovery_body" translation_description="Password recovery message body">கடவுச்சொல்லை மீட்டமைப்பது தொடர்பான வழிமுறைகளை இந்த மின்னஞ்சலில் பார்க்கவும்.</string>
    <string name="button_text_send" translation_description="Button text to send recovery email">அனுப்பு</string>
    <string name="confirm_recovery_body" translation_description="Alert dialog displayed after password recovery email is sent">கடவுச்சொல்லை மீட்டெடுக்க, %1$sக்கு அனுப்பிய வழிமுறைகளைப் பின்பற்றவும்.</string>
    <string name="progress_dialog_sending" translation_description="Progress dialog while password recovery email is being sent">அனுப்புகிறது…</string>
    <string name="error_email_does_not_exist" translation_description="Inline error when user attempt signin with invalid account">மின்னஞ்சல் முகவரி தற்போதைய கணக்குடன் பொருந்தவில்லை</string>
    <string name="accessibility_logo" translation_description="Content description for app logo">பயன்பாட்டு லோகோ</string>
    <string name="signed_in_with_specific_account" translation_description="Post signin message showing method of authentication">உள்நுழைந்துள்ள முகவரி: %1$s</string>
    <string name="verify_phone_number_title" translation_description="Phone number entry form title">ஃபோன் எண்ணை உள்ளிடவும்</string>
    <string name="invalid_phone_number" translation_description="Inline error when phone number entered is invalid">சரியான ஃபோன் எண்ணை உள்ளிடவும்</string>
    <string name="enter_confirmation_code" translation_description="Phone number verification code entry form title">இந்த எண்ணுக்கு நாங்கள் அனுப்பிய 6 இலக்கக் குறியீட்டை உள்ளிடவும்:</string>
    <string name="resend_code_in" translation_description="Countdown timer text that the user needs to wait for before attempting to resend verification sms">குறியீட்டை 0:%02d நேரத்தில் மீண்டும் அனுப்பவும்</string>
    <string name="verify_your_phone_title" translation_description="Button text to complete phone number verification">ஃபோன் எண்ணைச் சரிபார்</string>
    <string name="verifying" translation_description="Progress dialog text while phone number is being verified">சரிபார்க்கிறது …</string>
    <string name="retrieving_sms" translation_description="Progress dialog text when sms is being retrieved before auto-submit">smsஐ மீட்டெடுக்கிறது…</string>
    <string name="incorrect_code_dialog_body" translation_description="Inline error when incorrect sms verification code is being used to verify">தவறான குறியீடு. மீண்டும் முயலவும்.</string>
    <string name="incorrect_code_dialog_positive_button_text" translation_description="Text to dismiss error alert dialog">சரி</string>
    <string name="error_too_many_attempts" translation_description="Error message when the phone number has been used too many times">இந்த ஃபோன் எண் பலமுறை பயன்படுத்தப்பட்டுள்ளது</string>
    <string name="error_quota_exceeded" translation_description="Error message when the Firebase project's quota has been exceeded.">உங்கள் ஃபோன் எண்ணைச் சரிபார்ப்பதில் சிக்கல் ஏற்பட்டது</string>
    <string name="error_session_expired" translation_description="Error message when SMS confirmation code has expired.">இந்தக் குறியீடு இனி செல்லுபடியாகாது</string>
    <string name="sign_in_with_phone_number" translation_description="Label for phone number input form">ஃபோன் எண் மூலம் உள்நுழையவும்</string>
    <string name="done" translation_description="Progress dialog success transition once sms is sent">முடிந்தது</string>
    <string name="verified" translation_description="Progress dialog success transition when phone number was verified">சரிபார்க்கப்பட்டது!</string>
    <string name="code_sent" translation_description="Progress dialog success transition once sms is sent">குறியீடு அனுப்பப்பட்டது!</string>
    <string name="resending" translation_description="Progress dialog text when user clicks on resend sms">மீண்டும் அனுப்புகிறது…</string>
    <string name="resend_code" translation_description="Link text to resend verification sms">குறியீட்டை மீண்டும் அனுப்பு</string>
    <string name="verify_phone_number" translation_description="Button text to submit confirmation code and complete phone verification">ஃபோன் எண்ணைச் சரிபார்</string>
    <string name="continue_phone_login" translation_description="Button text to submit phone number and send sms">தொடர்க</string>
<<<<<<< HEAD
    <string name="sms_terms_of_service" translation_description="Fine print warning displayed below Verify Phone Number button">“%1$s” என்பதைத் தட்டினால், SMS அனுப்பப்படும். SMS மற்றும் தரவுக் கட்டணங்கள் விதிக்கப்படலாம்.</string>
=======
    <string name="sms_terms_of_service" translation_description="Fine print warning displayed below Verify Phone Number button">“%1$s“ என்பதைத் தட்டுவதன் மூலம், SMS அனுப்பப்படலாம். செய்தி மற்றும் தரவுக் கட்டணங்கள் விதிக்கப்படலாம்.</string>
>>>>>>> b30d6213
</resources><|MERGE_RESOLUTION|>--- conflicted
+++ resolved
@@ -38,13 +38,16 @@
     <string name="privacy_policy" translation_description="Link text to web url containing the app's privacy policy">தனியுரிமைக் கொள்கை</string>
     <string name="welcome_back_idp_header" translation_description="Inline subtitle to users whose signup was interrupted since an existing account was detected">ஏற்கனவே உங்களிடம் கணக்கு உள்ளது</string>
     <string name="welcome_back_email_header" translation_description="Message for returning users">மீண்டும் வரவேற்கிறோம்!</string>
-    <string name="welcome_back_idp_prompt" translation_description="Message to users that need to signin using existing IDP accounts">ஏற்கனவே %1$sஐப் பயன்படுத்தியுள்ளீர்கள். தொடர, %2$s மூலம் உள்நுழையவும்.</string>
-    <string name="welcome_back_password_prompt_body" translation_description="Message to users that need to signin using existing email accounts">ஏற்கனவே %1$sஐப் பயன்படுத்தி உள்நுழைந்திருக்கிறீர்கள். அந்தக் கணக்கிற்கான கடவுச்சொல்லை உள்ளிடவும்.</string>
+    <string name="welcome_back_idp_prompt" translation_description="Message to users that need to signin using existing IDP accounts">ஏற்கனவே %1$sஐப் பயன்படுத்தியுள்ளீர்கள்.
+        தொடர, %2$s மூலம் உள்நுழையவும்.</string>
+    <string name="welcome_back_password_prompt_body" translation_description="Message to users that need to signin using existing email accounts">ஏற்கனவே %1$sஐப் பயன்படுத்தி
+        உள்நுழைந்திருக்கிறீர்கள். அந்தக் கணக்கிற்கான கடவுச்சொல்லை உள்ளிடவும்.</string>
     <string name="progress_dialog_signing_in" translation_description="Progress dialog text">உள்நுழைகிறீர்கள்…</string>
     <string name="trouble_signing_in" translation_description="Link leading to forgot password flow">உள்நுழைவதில் சிக்கலா?</string>
     <string name="title_recover_password_activity" translation_description="Recover password screen title">கடவுச்சொல்லை மீட்டெடு</string>
     <string name="title_confirm_recover_password" translation_description="Password recovery confirmation message">உங்கள் மின்னஞ்சலைப் பார்க்கவும்</string>
-    <string name="password_recovery_body" translation_description="Password recovery message body">கடவுச்சொல்லை மீட்டமைப்பது தொடர்பான வழிமுறைகளை இந்த மின்னஞ்சலில் பார்க்கவும்.</string>
+    <string name="password_recovery_body" translation_description="Password recovery message body">கடவுச்சொல்லை மீட்டமைப்பது தொடர்பான வழிமுறைகளை இந்த மின்னஞ்சலில்
+        பார்க்கவும்.</string>
     <string name="button_text_send" translation_description="Button text to send recovery email">அனுப்பு</string>
     <string name="confirm_recovery_body" translation_description="Alert dialog displayed after password recovery email is sent">கடவுச்சொல்லை மீட்டெடுக்க, %1$sக்கு அனுப்பிய வழிமுறைகளைப் பின்பற்றவும்.</string>
     <string name="progress_dialog_sending" translation_description="Progress dialog while password recovery email is being sent">அனுப்புகிறது…</string>
@@ -71,9 +74,5 @@
     <string name="resend_code" translation_description="Link text to resend verification sms">குறியீட்டை மீண்டும் அனுப்பு</string>
     <string name="verify_phone_number" translation_description="Button text to submit confirmation code and complete phone verification">ஃபோன் எண்ணைச் சரிபார்</string>
     <string name="continue_phone_login" translation_description="Button text to submit phone number and send sms">தொடர்க</string>
-<<<<<<< HEAD
-    <string name="sms_terms_of_service" translation_description="Fine print warning displayed below Verify Phone Number button">“%1$s” என்பதைத் தட்டினால், SMS அனுப்பப்படும். SMS மற்றும் தரவுக் கட்டணங்கள் விதிக்கப்படலாம்.</string>
-=======
     <string name="sms_terms_of_service" translation_description="Fine print warning displayed below Verify Phone Number button">“%1$s“ என்பதைத் தட்டுவதன் மூலம், SMS அனுப்பப்படலாம். செய்தி மற்றும் தரவுக் கட்டணங்கள் விதிக்கப்படலாம்.</string>
->>>>>>> b30d6213
 </resources>