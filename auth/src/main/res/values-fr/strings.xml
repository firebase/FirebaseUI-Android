<resources xmlns:xliff="urn:oasis:names:tc:xliff:document:1.2">
    <string name="app_name">ui_flow</string>
<<<<<<< HEAD

=======
>>>>>>> 45d18350
    <string name="progress_dialog_loading" translation_description="Loading text in dialog">Chargement…</string>
    <string name="sign_in_default" translation_description="Button text to sign in">Se connecter</string>
    <string name="general_error" translation_description="Toast text flashing general error">Une erreur s\'est produite.</string>
    <string name="idp_name_google">Google</string>
    <string name="idp_name_facebook">Facebook</string>
    <string name="idp_name_twitter">Twitter</string>
    <string name="provider_name_email">E-mail</string>
    <string name="provider_name_phone">Téléphone</string>
    <string name="sign_in_with_google" translation_description="Sign in button text">Se connecter avec Google</string>
    <string name="sign_in_with_facebook" translation_description="Sign in button text">Connexion avec Facebook</string>
    <string name="sign_in_with_twitter" translation_description="Sign in button text">Se connecter avec Twitter</string>
    <string name="sign_in_with_email" translation_description="Sign in button text">Se connecter avec une adresse e-mail</string>
    <string name="sign_in_with_phone" translation_description="Sign in button text">Se connecter avec un téléphone</string>
    <string name="next_default" translation_description="Button text to continue">Suivant</string>
    <string name="email_hint" translation_description="Hint in email input field">E-mail</string>
    <string name="phone_hint" translation_description="Hint for phone input field">Numéro de téléphone</string>
    <string name="password_hint" translation_description="Hint for password input field">Mot de passe</string>
    <string name="required_field" translation_description="Inline error for required field">Ce champ est obligatoire.</string>
    <string name="invalid_email_address" translation_description="Inline error for invalid email address">Cette adresse e-mail n\'est pas valide</string>
    <string name="missing_email_address" translation_description="Inline error for empty email address in input field">Saisissez votre adresse e-mail pour continuer</string>
    <string name="progress_dialog_checking_accounts" translation_description="Progress dialog text while checking for existing accounts">Vérification des comptes existants…</string>
    <string name="title_register_email" translation_description="Title for signup form">S\'inscrire</string>
    <string name="name_hint" translation_description="Hint for last name input field">Nom et prénom</string>
    <string name="button_text_save" translation_description="Button text to save input form">Enregistrer</string>
    <string name="progress_dialog_signing_up" translation_description="Dialog text while waiting for server's signup response">Inscription…</string>
    <plurals name="error_weak_password" translation_description="Inline error for weak password">
        <item quantity="one">Le mot de passe n\'est pas assez sécurisé. Utilisez au moins %1$d caractère et une combinaison de chiffres et de lettres.</item>
        <item quantity="other">Le mot de passe n\'est pas assez sécurisé. Utilisez au moins %1$d caractères et une combinaison de chiffres et de lettres.</item>
    </plurals>
    <string name="email_account_creation_error" translation_description="Inline error for signup failure">Échec de la création du compte avec une adresse e-mail</string>
    <string name="error_user_collision" translation_description="Inline error when user signs up using an existing email account">Il existe déjà un compte associé à cette adresse e-mail.</string>
    <string name="create_account_preamble_tos_and_pp" translation_description="Text shown when creating an account with both terms of service and privacy policy.">En appuyant sur %1$s, vous acceptez les %2$s et les %3$s.</string>
    <string name="create_account_preamble_tos_only" translation_description="Text shown when creating an account with only terms of service">En appuyant sur %1$s, vous acceptez les %2$s.</string>
    <string name="create_account_preamble_pp_only" translation_description="Text shown when creating an account with only privacy policy">En appuyant sur %1$s, vous acceptez les %2$s.</string>
    <string name="terms_of_service" translation_description="Link text to web url containing the app's terms of service">Conditions d\'utilisation</string>
<<<<<<< HEAD


=======
    <string name="privacy_policy" translation_description="Link text to web url containing the app's privacy policy">Règles de confidentialité</string>
>>>>>>> 45d18350
    <string name="welcome_back_idp_header" translation_description="Inline subtitle to users whose signup was interrupted since an existing account was detected">Vous avez déjà un compte</string>
    <string name="welcome_back_email_header" translation_description="Message for returning users">Bienvenue !</string>
    <string name="welcome_back_idp_prompt" translation_description="Message to users that need to signin using existing IDP accounts">Vous avez déjà utilisé l\'adresse e-mail %1$s. Connectez-vous avec %2$s pour continuer.</string>
    <string name="welcome_back_password_prompt_body" translation_description="Message to users that need to signin using existing email accounts">Vous avez déjà utilisé l\'adresse e-mail %1$s pour vous connecter. Saisissez le mot de passe du compte.</string>
    <string name="progress_dialog_signing_in" translation_description="Progress dialog text">Connexion…</string>
    <string name="trouble_signing_in" translation_description="Link leading to forgot password flow">Vous ne parvenez pas à vous connecter ?</string>
    <string name="title_recover_password_activity" translation_description="Recover password screen title">Récupérer votre mot de passe</string>
    <string name="title_confirm_recover_password" translation_description="Password recovery confirmation message">Consultez votre boîte de réception</string>
    <string name="password_recovery_body" translation_description="Password recovery message body">Les instructions relatives à la réinitialisation de votre mot de passe seront envoyées à cette adresse e-mail.</string>
    <string name="button_text_send" translation_description="Button text to send recovery email">Envoyer</string>
    <string name="confirm_recovery_body" translation_description="Alert dialog displayed after password recovery email is sent">Suivez les instructions envoyées à l\'adresse %1$s pour récupérer votre mot de passe.</string>
    <string name="progress_dialog_sending" translation_description="Progress dialog while password recovery email is being sent">Envoi…</string>
    <string name="error_email_does_not_exist" translation_description="Inline error when user attempt signin with invalid account">Cette adresse e-mail ne correspond à aucun compte existant</string>
    <string name="accessibility_logo" translation_description="Content description for app logo">Logo de l\'application</string>
    <string name="signed_in_with_specific_account" translation_description="Post signin message showing method of authentication">Connecté avec l\'adresse %1$s</string>
    <string name="verify_phone_number_title" translation_description="Phone number entry form title">Saisissez votre numéro de téléphone</string>
    <string name="invalid_phone_number" translation_description="Inline error when phone number entered is invalid">Saisissez un numéro de téléphone valide</string>
    <string name="enter_confirmation_code" translation_description="Phone number verification code entry form title">Saisissez le code à six chiffres envoyé au</string>
    <string name="resend_code_in" translation_description="Countdown timer text that the user needs to wait for before attempting to resend verification sms">Renvoyer le code dans 0:%02d</string>
    <string name="verify_your_phone_title" translation_description="Button text to complete phone number verification">Valider votre numéro de téléphone</string>
    <string name="verifying" translation_description="Progress dialog text while phone number is being verified">Validation…</string>
    <string name="retrieving_sms" translation_description="Progress dialog text when sms is being retrieved before auto-submit">Récupération du SMS…</string>
    <string name="incorrect_code_dialog_body" translation_description="Inline error when incorrect sms verification code is being used to verify">Code erroné. Veuillez réessayer.</string>
    <string name="incorrect_code_dialog_positive_button_text" translation_description="Text to dismiss error alert dialog">OK</string>
    <string name="error_too_many_attempts" translation_description="Error message when the phone number has been used too many times">Ce numéro de téléphone a été utilisé un trop grand nombre de fois</string>
    <string name="error_quota_exceeded" translation_description="Error message when the Firebase project's quota has been exceeded.">Un problème est survenu lors de la validation de votre numéro de téléphone</string>
    <string name="error_session_expired" translation_description="Error message when SMS confirmation code has expired.">Ce code n\'est plus valide</string>
    <string name="sign_in_with_phone_number" translation_description="Label for phone number input form">Connectez-vous avec votre numéro de téléphone</string>
    <string name="done" translation_description="Progress dialog success transition once sms is sent">OK</string>
    <string name="verified" translation_description="Progress dialog success transition when phone number was verified">Le code a bien été validé.</string>
    <string name="code_sent" translation_description="Progress dialog success transition once sms is sent">Le code a bien été envoyé.</string>
    <string name="resending" translation_description="Progress dialog text when user clicks on resend sms">Nouvel envoi du code…</string>
    <string name="resend_code" translation_description="Link text to resend verification sms">Renvoyer le code</string>
    <string name="verify_phone_number" translation_description="Button text to submit confirmation code and complete phone verification">Valider le numéro de téléphone</string>
    <string name="continue_phone_login" translation_description="Button text to submit phone number and send sms">Continuer</string>
    <string name="sms_terms_of_service" translation_description="Fine print warning displayed below Verify Phone Number button">En appuyant sur “%1$s”, vous déclencherez peut-être l\'envoi d\'un SMS. Des frais de messages et de données peuvent être facturés.</string>
</resources><|MERGE_RESOLUTION|>--- conflicted
+++ resolved
@@ -1,9 +1,5 @@
 <resources xmlns:xliff="urn:oasis:names:tc:xliff:document:1.2">
     <string name="app_name">ui_flow</string>
-<<<<<<< HEAD
-
-=======
->>>>>>> 45d18350
     <string name="progress_dialog_loading" translation_description="Loading text in dialog">Chargement…</string>
     <string name="sign_in_default" translation_description="Button text to sign in">Se connecter</string>
     <string name="general_error" translation_description="Toast text flashing general error">Une erreur s\'est produite.</string>
@@ -39,12 +35,7 @@
     <string name="create_account_preamble_tos_only" translation_description="Text shown when creating an account with only terms of service">En appuyant sur %1$s, vous acceptez les %2$s.</string>
     <string name="create_account_preamble_pp_only" translation_description="Text shown when creating an account with only privacy policy">En appuyant sur %1$s, vous acceptez les %2$s.</string>
     <string name="terms_of_service" translation_description="Link text to web url containing the app's terms of service">Conditions d\'utilisation</string>
-<<<<<<< HEAD
-
-
-=======
     <string name="privacy_policy" translation_description="Link text to web url containing the app's privacy policy">Règles de confidentialité</string>
->>>>>>> 45d18350
     <string name="welcome_back_idp_header" translation_description="Inline subtitle to users whose signup was interrupted since an existing account was detected">Vous avez déjà un compte</string>
     <string name="welcome_back_email_header" translation_description="Message for returning users">Bienvenue !</string>
     <string name="welcome_back_idp_prompt" translation_description="Message to users that need to signin using existing IDP accounts">Vous avez déjà utilisé l\'adresse e-mail %1$s. Connectez-vous avec %2$s pour continuer.</string>
@@ -80,5 +71,5 @@
     <string name="resend_code" translation_description="Link text to resend verification sms">Renvoyer le code</string>
     <string name="verify_phone_number" translation_description="Button text to submit confirmation code and complete phone verification">Valider le numéro de téléphone</string>
     <string name="continue_phone_login" translation_description="Button text to submit phone number and send sms">Continuer</string>
-    <string name="sms_terms_of_service" translation_description="Fine print warning displayed below Verify Phone Number button">En appuyant sur “%1$s”, vous déclencherez peut-être l\'envoi d\'un SMS. Des frais de messages et de données peuvent être facturés.</string>
+    <string name="sms_terms_of_service" translation_description="Fine print warning displayed below Verify Phone Number button">En appuyant sur \"%1$s\", vous déclencherez peut-être l\'envoi d\'un SMS. Des frais de messages et de données peuvent être facturés.</string>
 </resources>