<resources>
    <string name="app_name">ui_flow</string>

    <string name="progress_dialog_loading" translation_description="Loading text in dialog">Se încarcă…</string>
    <string name="sign_in_default" translation_description="Button text to sign in">Conectați-vă</string>
    <string name="general_error" translation_description="Toast text flashing general error">A apărut o eroare.</string>
    <string name="idp_name_google">Google</string>
    <string name="idp_name_facebook">Facebook</string>
    <string name="idp_name_twitter">Twitter</string>
    <string name="provider_name_email">Adresă de e-mail</string>
    <string name="provider_name_phone">Număr de telefon</string>
    <string name="sign_in_with_google" translation_description="Sign in button text">Conectați-vă cu Google</string>
    <string name="sign_in_with_facebook" translation_description="Sign in button text">Conectați-vă cu Facebook</string>
    <string name="sign_in_with_twitter" translation_description="Sign in button text">Conectați-vă cu Twitter</string>
    <string name="sign_in_with_email" translation_description="Sign in button text">Conectați-vă cu adresa de e-mail</string>
    <string name="sign_in_with_phone" translation_description="Sign in button text">Conectați-vă cu numărul de telefon</string>
    <string name="next_default" translation_description="Button text to continue">Înainte</string>
    <string name="email_hint" translation_description="Hint in email input field">Adresă de e-mail</string>
    <string name="phone_hint" translation_description="Hint for phone input field">Număr de telefon</string>
    <string name="password_hint" translation_description="Hint for password input field">Parolă</string>
    <string name="required_field" translation_description="Inline error for required field">Câmpul este obligatoriu.</string>
    <string name="invalid_email_address" translation_description="Inline error for invalid email address">Adresa de e-mail nu este corectă</string>
    <string name="missing_email_address" translation_description="Inline error for empty email address in input field">Introduceți adresa de e-mail pentru a continua</string>
    <string name="progress_dialog_checking_accounts" translation_description="Progress dialog text while checking for existing accounts">Se caută conturi existente…</string>
    <string name="title_register_email" translation_description="Title for signup form">Înscrieți-vă</string>
    <string name="name_hint" translation_description="Hint for last name input field">Prenume și nume de familie</string>
    <string name="button_text_save" translation_description="Button text to save input form">Salvați</string>
    <string name="progress_dialog_signing_up" translation_description="Dialog text while waiting for server's signup response">Se creează un cont…</string>
    <plurals name="error_weak_password" translation_description="Inline error for weak password">
        <item quantity="one">Parola nu este suficient de puternică. Folosiți cel puțin %1$d caracter și o combinație de litere și cifre.</item>
        <item quantity="few">Parola nu este suficient de puternică. Folosiți cel puțin %1$d caractere și o combinație de litere și cifre.</item>
        <item quantity="other">Parola nu este suficient de puternică. Folosiți cel puțin %1$d de caractere și o combinație de litere și cifre.</item>
    </plurals>
    <string name="email_account_creation_error" translation_description="Inline error for signup failure">Contul de e-mail nu a fost înregistrat</string>
    <string name="error_user_collision" translation_description="Inline error when user signs up using an existing email account">Există deja un cont cu respectiva adresă de e-mail.</string>
    <string name="terms_of_service" translation_description="Link text to web url containing the app's terms of service">Termeni și condițiile</string>


    <string name="welcome_back_idp_header" translation_description="Inline subtitle to users whose signup was interrupted since an existing account was detected">Aveți deja un cont</string>
    <string name="welcome_back_email_header" translation_description="Message for returning users">Bine ați revenit!</string>
    <string name="welcome_back_idp_prompt" translation_description="Message to users that need to signin using existing IDP accounts">Ați folosit deja %1$s. Pentru a continua, conectați-vă cu %2$s.</string>
    <string name="welcome_back_password_prompt_body" translation_description="Message to users that need to signin using existing email accounts">Ați folosit deja %1$s pentru a vă conecta. Introduceți parola acestui cont.</string>
<<<<<<< HEAD
    <string name="reauth_welcome_back_password_prompt_body" translation_description="Message to enter password for a detected account">Pentru a continua, trebuie să vă autentificați din nou. Introduceți parola contului cu adresa de e-mail %1$s.</string>
    <string name="progress_dialog_signing_in" translation_description="Progress dialog text">Se conectează…</string>
=======
    <string name="progress_dialog_signing_in" translation_description="Progress dialog text">Se conectează...</string>
>>>>>>> 45d18350
    <string name="trouble_signing_in" translation_description="Link leading to forgot password flow">Nu reușiți să vă conectați?</string>
    <string name="title_recover_password_activity" translation_description="Recover password screen title">Recuperați parola</string>
    <string name="title_confirm_recover_password" translation_description="Password recovery confirmation message">Verificați căsuța de e-mail</string>
    <string name="password_recovery_body" translation_description="Password recovery message body">Primiți instrucțiuni de resetare a parolei la această adresă de e-mail.</string>
    <string name="button_text_send" translation_description="Button text to send recovery email">Trimiteți</string>
    <string name="confirm_recovery_body" translation_description="Alert dialog displayed after password recovery email is sent">Urmați instrucțiunile trimise la %1$s pentru a vă recupera parola.</string>
    <string name="progress_dialog_sending" translation_description="Progress dialog while password recovery email is being sent">Se trimite…</string>
    <string name="error_email_does_not_exist" translation_description="Inline error when user attempt signin with invalid account">Adresa de e-mail nu corespunde unui cont existent</string>
    <string name="accessibility_logo" translation_description="Content description for app logo">Sigla aplicației</string>
    <string name="signed_in_with_specific_account" translation_description="Post signin message showing method of authentication">V-ați conectat ca %1$s</string>
    <string name="verify_phone_number_title" translation_description="Phone number entry form title">Introduceți numărul de telefon</string>
    <string name="invalid_phone_number" translation_description="Inline error when phone number entered is invalid">Introduceți un număr valid de telefon</string>
    <string name="enter_confirmation_code" translation_description="Phone number verification code entry form title">Introduceți codul din 6 cifre pe care l-am trimis la</string>
    <string name="resend_code_in" translation_description="Countdown timer text that the user needs to wait for before attempting to resend verification sms">Retrimiteți codul în 00:%02d</string>
    <string name="verify_your_phone_title" translation_description="Button text to complete phone number verification">Confirmați numărul de telefon</string>
    <string name="verifying" translation_description="Progress dialog text while phone number is being verified">Se confirmă…</string>
    <string name="retrieving_sms" translation_description="Progress dialog text when sms is being retrieved before auto-submit">Se obține SMS-ul…</string>
    <string name="incorrect_code_dialog_body" translation_description="Inline error when incorrect sms verification code is being used to verify">Cod greșit. Încercați din nou.</string>
    <string name="incorrect_code_dialog_positive_button_text" translation_description="Text to dismiss error alert dialog">OK</string>
    <string name="error_too_many_attempts" translation_description="Error message when the phone number has been used too many times">Acest număr de telefon a fost folosit de prea multe ori</string>
    <string name="error_quota_exceeded" translation_description="Error message when the Firebase project's quota has been exceeded.">A apărut o problemă la confirmarea numărului de telefon</string>
    <string name="error_session_expired" translation_description="Error message when SMS confirmation code has expired.">Codul nu mai este valid</string>
    <string name="sign_in_with_phone_number" translation_description="Label for phone number input form">Conectați-vă cu numărul de telefon</string>
    <string name="done" translation_description="Progress dialog success transition once sms is sent">Gata</string>
    <string name="verified" translation_description="Progress dialog success transition when phone number was verified">Confirmat!</string>
    <string name="code_sent" translation_description="Progress dialog success transition once sms is sent">Codul a fost trimis!</string>
    <string name="resending" translation_description="Progress dialog text when user clicks on resend sms">Se retrimite…</string>
    <string name="resend_code" translation_description="Link text to resend verification sms">Retrimiteți codul</string>
    <string name="verify_phone_number" translation_description="Button text to submit confirmation code and complete phone verification">Confirmați numărul de telefon</string>
    <string name="continue_phone_login" translation_description="Button text to submit phone number and send sms">Continuați</string>
    <string name="sms_terms_of_service" translation_description="Fine print warning displayed below Verify Phone Number button">Dacă atingeți „%1$s”, poate fi trimis un SMS. Se pot aplica tarife pentru mesaje și date.</string>
</resources><|MERGE_RESOLUTION|>--- conflicted
+++ resolved
@@ -25,7 +25,7 @@
     <string name="title_register_email" translation_description="Title for signup form">Înscrieți-vă</string>
     <string name="name_hint" translation_description="Hint for last name input field">Prenume și nume de familie</string>
     <string name="button_text_save" translation_description="Button text to save input form">Salvați</string>
-    <string name="progress_dialog_signing_up" translation_description="Dialog text while waiting for server's signup response">Se creează un cont…</string>
+    <string name="progress_dialog_signing_up" translation_description="Dialog text while waiting for server's signup response">Se creează un cont...</string>
     <plurals name="error_weak_password" translation_description="Inline error for weak password">
         <item quantity="one">Parola nu este suficient de puternică. Folosiți cel puțin %1$d caracter și o combinație de litere și cifre.</item>
         <item quantity="few">Parola nu este suficient de puternică. Folosiți cel puțin %1$d caractere și o combinație de litere și cifre.</item>
@@ -40,12 +40,7 @@
     <string name="welcome_back_email_header" translation_description="Message for returning users">Bine ați revenit!</string>
     <string name="welcome_back_idp_prompt" translation_description="Message to users that need to signin using existing IDP accounts">Ați folosit deja %1$s. Pentru a continua, conectați-vă cu %2$s.</string>
     <string name="welcome_back_password_prompt_body" translation_description="Message to users that need to signin using existing email accounts">Ați folosit deja %1$s pentru a vă conecta. Introduceți parola acestui cont.</string>
-<<<<<<< HEAD
-    <string name="reauth_welcome_back_password_prompt_body" translation_description="Message to enter password for a detected account">Pentru a continua, trebuie să vă autentificați din nou. Introduceți parola contului cu adresa de e-mail %1$s.</string>
-    <string name="progress_dialog_signing_in" translation_description="Progress dialog text">Se conectează…</string>
-=======
     <string name="progress_dialog_signing_in" translation_description="Progress dialog text">Se conectează...</string>
->>>>>>> 45d18350
     <string name="trouble_signing_in" translation_description="Link leading to forgot password flow">Nu reușiți să vă conectați?</string>
     <string name="title_recover_password_activity" translation_description="Recover password screen title">Recuperați parola</string>
     <string name="title_confirm_recover_password" translation_description="Password recovery confirmation message">Verificați căsuța de e-mail</string>
@@ -61,7 +56,7 @@
     <string name="enter_confirmation_code" translation_description="Phone number verification code entry form title">Introduceți codul din 6 cifre pe care l-am trimis la</string>
     <string name="resend_code_in" translation_description="Countdown timer text that the user needs to wait for before attempting to resend verification sms">Retrimiteți codul în 00:%02d</string>
     <string name="verify_your_phone_title" translation_description="Button text to complete phone number verification">Confirmați numărul de telefon</string>
-    <string name="verifying" translation_description="Progress dialog text while phone number is being verified">Se confirmă…</string>
+    <string name="verifying" translation_description="Progress dialog text while phone number is being verified">Se confirmă...</string>
     <string name="retrieving_sms" translation_description="Progress dialog text when sms is being retrieved before auto-submit">Se obține SMS-ul…</string>
     <string name="incorrect_code_dialog_body" translation_description="Inline error when incorrect sms verification code is being used to verify">Cod greșit. Încercați din nou.</string>
     <string name="incorrect_code_dialog_positive_button_text" translation_description="Text to dismiss error alert dialog">OK</string>
