<resources>
    <string name="app_name">ui_flow</string>

<<<<<<< HEAD
    <string name="progress_dialog_loading" translation_description="Loading text in dialog">લોડ કરી રહ્યું છે…</string>
=======
    <string name="progress_dialog_loading" translation_description="Loading text in dialog">લોડ કરી રહ્યું છે...</string>
>>>>>>> 45d18350
    <string name="sign_in_default" translation_description="Button text to sign in">સાઇન ઇન કરો</string>
    <string name="general_error" translation_description="Toast text flashing general error">એક ભૂલ આવી છે.</string>
    <string name="idp_name_google">Google</string>
    <string name="idp_name_facebook">Facebook</string>
    <string name="idp_name_twitter">Twitter</string>
    <string name="provider_name_email">ઇમેઇલ</string>
    <string name="provider_name_phone">ફોન</string>
    <string name="sign_in_with_google" translation_description="Sign in button text">Google વડે સાઇન ઇન કરો</string>
    <string name="sign_in_with_facebook" translation_description="Sign in button text">Facebook વડે સાઇન ઇન કરો</string>
    <string name="sign_in_with_twitter" translation_description="Sign in button text">Twitter વડે સાઇન ઇન કરો</string>
    <string name="sign_in_with_email" translation_description="Sign in button text">ઇમેઇલ વડે સાઇન ઇન કરો</string>
    <string name="sign_in_with_phone" translation_description="Sign in button text">ફોન વડે સાઇન ઇન કરો</string>
    <string name="next_default" translation_description="Button text to continue">આગળ</string>
    <string name="email_hint" translation_description="Hint in email input field">ઇમેઇલ</string>
    <string name="phone_hint" translation_description="Hint for phone input field">ફોન નંબર</string>
    <string name="password_hint" translation_description="Hint for password input field">પાસવર્ડ</string>
    <string name="required_field" translation_description="Inline error for required field">તમારે આ ફીલ્ડ ભરવું આવશ્યક છે.</string>
    <string name="invalid_email_address" translation_description="Inline error for invalid email address">તે ઇમેઇલ ઍડ્રેસ સાચું નથી</string>
    <string name="missing_email_address" translation_description="Inline error for empty email address in input field">આગળ વધવા માટે તમારું ઇમેઇલ ઍડ્રેસ દાખલ કરો</string>
    <string name="progress_dialog_checking_accounts" translation_description="Progress dialog text while checking for existing accounts">વર્તમાન એકાઉન્ટ તપાસી રહ્યાં છીએ…</string>
    <string name="title_register_email" translation_description="Title for signup form">સાઇન અપ</string>
    <string name="name_hint" translation_description="Hint for last name input field">નામ અને અટક</string>
    <string name="button_text_save" translation_description="Button text to save input form">સાચવો</string>
    <string name="progress_dialog_signing_up" translation_description="Dialog text while waiting for server's signup response">સાઇન અપ કરી રહ્યાં છીએ…</string>
    <plurals name="error_weak_password" translation_description="Inline error for weak password">
        <item quantity="one">પાસવર્ડ પૂરતો સશક્ત નથી. ઓછામાં ઓછા %1$d અક્ષર અને વર્ણ તથા સંખ્યાઓના સંયોજનનો ઉપયોગ કરો</item>
        <item quantity="other">પાસવર્ડ પૂરતો સશક્ત નથી. ઓછામાં ઓછા %1$d અક્ષર અને વર્ણ તથા સંખ્યાઓના સંયોજનનો ઉપયોગ કરો</item>
    </plurals>
    <string name="email_account_creation_error" translation_description="Inline error for signup failure">ઇમેઇલ એકાઉન્ટની નોંધણી અસફળ</string>
    <string name="error_user_collision" translation_description="Inline error when user signs up using an existing email account">તે ઇમેઇલ ઍડ્રેસ ધરાવતું એક એકાઉન્ટ પહેલાંથી જ અસ્તિત્વમાં છે.</string>
    <string name="terms_of_service" translation_description="Link text to web url containing the app's terms of service">સેવાની શરતો</string>


    <string name="welcome_back_idp_header" translation_description="Inline subtitle to users whose signup was interrupted since an existing account was detected">તમારી પાસે પહેલેથી જ એક એકાઉન્ટ છે</string>
    <string name="welcome_back_email_header" translation_description="Message for returning users">ફરી સ્વાગત છે!</string>
    <string name="welcome_back_idp_prompt" translation_description="Message to users that need to signin using existing IDP accounts">તમે પહેલાંથી જ %1$sનો ઉપયોગ કરી લીધો છે.
        આગળ વધવા માટે %2$s વડે સાઇન ઇન કરો.</string>
    <string name="welcome_back_password_prompt_body" translation_description="Message to users that need to signin using existing email accounts">તમે સાઇન ઇન કરવા માટે પહેલેથી %1$sનો
        ઉપયોગ કરી લીધો છે. તે એકાઉન્ટ માટેનો તમારો પાસવર્ડ દાખલ કરો.</string>
    <string name="progress_dialog_signing_in" translation_description="Progress dialog text">સાઇન ઇન કરી રહ્યાં છીએ…</string>
    <string name="trouble_signing_in" translation_description="Link leading to forgot password flow">સાઇન ઇન કરવામાં સમસ્યા આવી રહી છે?</string>
    <string name="title_recover_password_activity" translation_description="Recover password screen title">પાસવર્ડ પુનઃપ્રાપ્ત કરો</string>
    <string name="title_confirm_recover_password" translation_description="Password recovery confirmation message">તમારું ઇમેઇલ ઍડ્રેસ તપાસો</string>
    <string name="password_recovery_body" translation_description="Password recovery message body">આ ઇમેઇલમાં મોકલવામાં આવેલ સૂચનાઓ મેળવો જે તમારો
        પાસવર્ડ કેવી રીતે રીસેટ કરવો તે સમજાવે છે.</string>
    <string name="button_text_send" translation_description="Button text to send recovery email">મોકલો</string>
    <string name="confirm_recovery_body" translation_description="Alert dialog displayed after password recovery email is sent">તમારો પાસવર્ડ પુનઃપ્રાપ્ત કરવા માટે %1$s પર મોકલેલ સૂચનાઓનું પાલન કરો.</string>
    <string name="progress_dialog_sending" translation_description="Progress dialog while password recovery email is being sent">મોકલી રહ્યાં છીએ…</string>
    <string name="error_email_does_not_exist" translation_description="Inline error when user attempt signin with invalid account">તે ઇમેઇલ ઍડ્રેસ અસ્તિત્વમાં છે તે એકાઉન્ટ સાથે મેળ ખાતું નથી</string>
    <string name="accessibility_logo" translation_description="Content description for app logo">ઍપ્લિકેશન લોગો</string>
    <string name="signed_in_with_specific_account" translation_description="Post signin message showing method of authentication">%1$s તરીકે સાઇન ઇન કર્યું</string>
    <string name="verify_phone_number_title" translation_description="Phone number entry form title">તમારો ફોન નંબર દાખલ કરો</string>
    <string name="invalid_phone_number" translation_description="Inline error when phone number entered is invalid">એક માન્ય ફોન નંબર દાખલ કરો</string>
    <string name="enter_confirmation_code" translation_description="Phone number verification code entry form title">અમે આ ફોન નંબર પર મોકલેલ 6-અંકનો કોડ દાખલ કરો</string>
    <string name="resend_code_in" translation_description="Countdown timer text that the user needs to wait for before attempting to resend verification sms">0 માં કોડ ફરીથી મોકલો:%02d</string>
    <string name="verify_your_phone_title" translation_description="Button text to complete phone number verification">તમારો ફોન નંબર ચકાસો</string>
    <string name="verifying" translation_description="Progress dialog text while phone number is being verified">ચકાસી રહ્યાં છીએ …</string>
    <string name="retrieving_sms" translation_description="Progress dialog text when sms is being retrieved before auto-submit">SMS પુનઃપ્રાપ્ત કરી રહ્યાં છીએ…</string>
    <string name="incorrect_code_dialog_body" translation_description="Inline error when incorrect sms verification code is being used to verify">કોડ ખોટો છે. ફરી પ્રયાસ કરો.</string>
    <string name="incorrect_code_dialog_positive_button_text" translation_description="Text to dismiss error alert dialog">ઓકે</string>
    <string name="error_too_many_attempts" translation_description="Error message when the phone number has been used too many times">આ ફોન નંબરનો ઉપયોગ ઘણી બધી વખત થઇ ગયો છે</string>
    <string name="error_quota_exceeded" translation_description="Error message when the Firebase project's quota has been exceeded.">તમારો ફોન નંબર ચકાસવામાં સમસ્યા આવી હતી</string>
    <string name="error_session_expired" translation_description="Error message when SMS confirmation code has expired.">આ કોડ હવે માન્ય નથી</string>
    <string name="sign_in_with_phone_number" translation_description="Label for phone number input form">ફોન નંબર વડે સાઇન ઇન કરો</string>
    <string name="done" translation_description="Progress dialog success transition once sms is sent">થઈ ગયું</string>
    <string name="verified" translation_description="Progress dialog success transition when phone number was verified">ચકાસેલ!</string>
    <string name="code_sent" translation_description="Progress dialog success transition once sms is sent">કોડ મોકલ્યો!</string>
    <string name="resending" translation_description="Progress dialog text when user clicks on resend sms">ફરીથી મોકલી રહ્યાં છીએ…</string>
    <string name="resend_code" translation_description="Link text to resend verification sms">કોડ ફરીથી મોકલો</string>
    <string name="verify_phone_number" translation_description="Button text to submit confirmation code and complete phone verification">ફોન નંબર ચકાસો</string>
    <string name="continue_phone_login" translation_description="Button text to submit phone number and send sms">આગળ વધો</string>
    <string name="sms_terms_of_service" translation_description="Fine print warning displayed below Verify Phone Number button">“%1$s”ને ટૅપ કર્યા બાદ, કદાચ એક SMS મોકલવામાં આવી શકે છે. સંદેશ અને ડેટા શુલ્ક લાગુ થઈ શકે છે.</string>
</resources><|MERGE_RESOLUTION|>--- conflicted
+++ resolved
@@ -1,11 +1,7 @@
 <resources>
     <string name="app_name">ui_flow</string>
 
-<<<<<<< HEAD
-    <string name="progress_dialog_loading" translation_description="Loading text in dialog">લોડ કરી રહ્યું છે…</string>
-=======
     <string name="progress_dialog_loading" translation_description="Loading text in dialog">લોડ કરી રહ્યું છે...</string>
->>>>>>> 45d18350
     <string name="sign_in_default" translation_description="Button text to sign in">સાઇન ઇન કરો</string>
     <string name="general_error" translation_description="Toast text flashing general error">એક ભૂલ આવી છે.</string>
     <string name="idp_name_google">Google</string>
@@ -25,7 +21,7 @@
     <string name="required_field" translation_description="Inline error for required field">તમારે આ ફીલ્ડ ભરવું આવશ્યક છે.</string>
     <string name="invalid_email_address" translation_description="Inline error for invalid email address">તે ઇમેઇલ ઍડ્રેસ સાચું નથી</string>
     <string name="missing_email_address" translation_description="Inline error for empty email address in input field">આગળ વધવા માટે તમારું ઇમેઇલ ઍડ્રેસ દાખલ કરો</string>
-    <string name="progress_dialog_checking_accounts" translation_description="Progress dialog text while checking for existing accounts">વર્તમાન એકાઉન્ટ તપાસી રહ્યાં છીએ…</string>
+    <string name="progress_dialog_checking_accounts" translation_description="Progress dialog text while checking for existing accounts">વર્તમાન એકાઉન્ટ તપાસી રહ્યાં છીએ...</string>
     <string name="title_register_email" translation_description="Title for signup form">સાઇન અપ</string>
     <string name="name_hint" translation_description="Hint for last name input field">નામ અને અટક</string>
     <string name="button_text_save" translation_description="Button text to save input form">સાચવો</string>
@@ -77,5 +73,5 @@
     <string name="resend_code" translation_description="Link text to resend verification sms">કોડ ફરીથી મોકલો</string>
     <string name="verify_phone_number" translation_description="Button text to submit confirmation code and complete phone verification">ફોન નંબર ચકાસો</string>
     <string name="continue_phone_login" translation_description="Button text to submit phone number and send sms">આગળ વધો</string>
-    <string name="sms_terms_of_service" translation_description="Fine print warning displayed below Verify Phone Number button">“%1$s”ને ટૅપ કર્યા બાદ, કદાચ એક SMS મોકલવામાં આવી શકે છે. સંદેશ અને ડેટા શુલ્ક લાગુ થઈ શકે છે.</string>
+    <string name="sms_terms_of_service" translation_description="Fine print warning displayed below Verify Phone Number button">\"%1$s\"ને ટૅપ કર્યા બાદ, કદાચ એક SMS મોકલવામાં આવી શકે છે. સંદેશ અને ડેટા શુલ્ક લાગુ થઈ શકે છે.</string>
 </resources>