<resources xmlns:xliff="urn:oasis:names:tc:xliff:document:1.2">
    <string name="app_name">ui_flow</string>
<<<<<<< HEAD

    <string name="progress_dialog_loading" translation_description="Loading text in dialog">લોડ કરી રહ્યું છે…</string>
=======
    <string name="progress_dialog_loading" translation_description="Loading text in dialog">લોડ કરી રહ્યું છે...</string>
>>>>>>> b30d6213
    <string name="sign_in_default" translation_description="Button text to sign in">સાઇન ઇન કરો</string>
    <string name="general_error" translation_description="Toast text flashing general error">એક ભૂલ આવી છે.</string>
    <string name="idp_name_google">Google</string>
    <string name="idp_name_facebook">Facebook</string>
    <string name="idp_name_twitter">Twitter</string>
    <string name="provider_name_email">ઇમેઇલ</string>
    <string name="provider_name_phone">ફોન</string>
    <string name="sign_in_with_google" translation_description="Sign in button text">Google વડે સાઇન ઇન કરો</string>
    <string name="sign_in_with_facebook" translation_description="Sign in button text">Facebook વડે સાઇન ઇન કરો</string>
    <string name="sign_in_with_twitter" translation_description="Sign in button text">Twitter વડે સાઇન ઇન કરો</string>
    <string name="sign_in_with_email" translation_description="Sign in button text">ઇમેઇલ વડે સાઇન ઇન કરો</string>
    <string name="sign_in_with_phone" translation_description="Sign in button text">ફોન વડે સાઇન ઇન કરો</string>
    <string name="next_default" translation_description="Button text to continue">આગળ</string>
    <string name="email_hint" translation_description="Hint in email input field">ઇમેઇલ</string>
    <string name="phone_hint" translation_description="Hint for phone input field">ફોન નંબર</string>
    <string name="password_hint" translation_description="Hint for password input field">પાસવર્ડ</string>
    <string name="required_field" translation_description="Inline error for required field">તમારે આ ફીલ્ડ ભરવું આવશ્યક છે.</string>
    <string name="invalid_email_address" translation_description="Inline error for invalid email address">તે ઇમેઇલ ઍડ્રેસ સાચું નથી</string>
    <string name="missing_email_address" translation_description="Inline error for empty email address in input field">આગળ વધવા માટે તમારું ઇમેઇલ ઍડ્રેસ દાખલ કરો</string>
    <string name="progress_dialog_checking_accounts" translation_description="Progress dialog text while checking for existing accounts">વર્તમાન એકાઉન્ટ તપાસી રહ્યાં છીએ…</string>
    <string name="title_register_email" translation_description="Title for signup form">સાઇન અપ</string>
    <string name="name_hint" translation_description="Hint for last name input field">નામ અને અટક</string>
    <string name="button_text_save" translation_description="Button text to save input form">સાચવો</string>
    <string name="progress_dialog_signing_up" translation_description="Dialog text while waiting for server's signup response">સાઇન અપ કરી રહ્યાં છીએ…</string>
    <plurals name="error_weak_password" translation_description="Inline error for weak password">
        <item quantity="one">પાસવર્ડ પૂરતો સશક્ત નથી. ઓછામાં ઓછા %1$d અક્ષર અને વર્ણ તથા સંખ્યાઓના સંયોજનનો ઉપયોગ કરો</item>
        <item quantity="other">પાસવર્ડ પૂરતો સશક્ત નથી. ઓછામાં ઓછા %1$d અક્ષર અને વર્ણ તથા સંખ્યાઓના સંયોજનનો ઉપયોગ કરો</item>
    </plurals>
    <string name="email_account_creation_error" translation_description="Inline error for signup failure">ઇમેઇલ એકાઉન્ટની નોંધણી અસફળ</string>
    <string name="error_user_collision" translation_description="Inline error when user signs up using an existing email account">તે ઇમેઇલ ઍડ્રેસ ધરાવતું એક એકાઉન્ટ પહેલાંથી જ અસ્તિત્વમાં છે.</string>
    <string name="create_account_preamble_tos_and_pp" translation_description="Text shown when creating an account with both terms of service and privacy policy.">%1$s ટૅપ કરીને, તમે સૂચવો છો કે તમે %2$s અને %3$s સાથે સંમત થાઓ છો.</string>
    <string name="create_account_preamble_tos_only" translation_description="Text shown when creating an account with only terms of service">%1$s ટૅપ કરીને, તમે સૂચવો છો કે તમે %2$s સાથે સંમત થાઓ છો.</string>
    <string name="create_account_preamble_pp_only" translation_description="Text shown when creating an account with only privacy policy">%1$s ટૅપ કરીને, તમે સૂચવો છો કે તમે %2$s સાથે સંમત થાઓ છો.</string>
    <string name="terms_of_service" translation_description="Link text to web url containing the app's terms of service">સેવાની શરતો</string>
    <string name="privacy_policy" translation_description="Link text to web url containing the app's privacy policy">ગોપનીયતા નીતિ</string>
    <string name="welcome_back_idp_header" translation_description="Inline subtitle to users whose signup was interrupted since an existing account was detected">તમારી પાસે પહેલેથી જ એક એકાઉન્ટ છે</string>
    <string name="welcome_back_email_header" translation_description="Message for returning users">ફરી સ્વાગત છે!</string>
    <string name="welcome_back_idp_prompt" translation_description="Message to users that need to signin using existing IDP accounts">તમે પહેલાંથી જ %1$sનો ઉપયોગ કરી લીધો છે. આગળ વધવા માટે %2$s વડે સાઇન ઇન કરો.</string>
    <string name="welcome_back_password_prompt_body" translation_description="Message to users that need to signin using existing email accounts">તમે સાઇન ઇન કરવા માટે પહેલેથી %1$sનો ઉપયોગ કરી લીધો છે. તે એકાઉન્ટ માટેનો તમારો પાસવર્ડ દાખલ કરો.</string>
    <string name="progress_dialog_signing_in" translation_description="Progress dialog text">સાઇન ઇન કરી રહ્યાં છીએ…</string>
    <string name="trouble_signing_in" translation_description="Link leading to forgot password flow">સાઇન ઇન કરવામાં સમસ્યા આવી રહી છે?</string>
    <string name="title_recover_password_activity" translation_description="Recover password screen title">પાસવર્ડ પુનઃપ્રાપ્ત કરો</string>
    <string name="title_confirm_recover_password" translation_description="Password recovery confirmation message">તમારું ઇમેઇલ ઍડ્રેસ તપાસો</string>
    <string name="password_recovery_body" translation_description="Password recovery message body">આ ઇમેઇલમાં મોકલવામાં આવેલ સૂચનાઓ મેળવો જે તમારો પાસવર્ડ કેવી રીતે રીસેટ કરવો તે સમજાવે છે.</string>
    <string name="button_text_send" translation_description="Button text to send recovery email">મોકલો</string>
    <string name="confirm_recovery_body" translation_description="Alert dialog displayed after password recovery email is sent">તમારો પાસવર્ડ પુનઃપ્રાપ્ત કરવા માટે %1$s પર મોકલેલ સૂચનાઓનું પાલન કરો.</string>
    <string name="progress_dialog_sending" translation_description="Progress dialog while password recovery email is being sent">મોકલી રહ્યાં છીએ…</string>
    <string name="error_email_does_not_exist" translation_description="Inline error when user attempt signin with invalid account">તે ઇમેઇલ ઍડ્રેસ અસ્તિત્વમાં છે તે એકાઉન્ટ સાથે મેળ ખાતું નથી</string>
    <string name="accessibility_logo" translation_description="Content description for app logo">ઍપ્લિકેશન લોગો</string>
    <string name="signed_in_with_specific_account" translation_description="Post signin message showing method of authentication">%1$s તરીકે સાઇન ઇન કર્યું</string>
    <string name="verify_phone_number_title" translation_description="Phone number entry form title">તમારો ફોન નંબર દાખલ કરો</string>
    <string name="invalid_phone_number" translation_description="Inline error when phone number entered is invalid">એક માન્ય ફોન નંબર દાખલ કરો</string>
    <string name="enter_confirmation_code" translation_description="Phone number verification code entry form title">અમે આ ફોન નંબર પર મોકલેલ 6-અંકનો કોડ દાખલ કરો</string>
    <string name="resend_code_in" translation_description="Countdown timer text that the user needs to wait for before attempting to resend verification sms">0 માં કોડ ફરીથી મોકલો:%02d</string>
    <string name="verify_your_phone_title" translation_description="Button text to complete phone number verification">તમારો ફોન નંબર ચકાસો</string>
    <string name="verifying" translation_description="Progress dialog text while phone number is being verified">ચકાસી રહ્યાં છીએ …</string>
    <string name="retrieving_sms" translation_description="Progress dialog text when sms is being retrieved before auto-submit">SMS પુનઃપ્રાપ્ત કરી રહ્યાં છીએ…</string>
    <string name="incorrect_code_dialog_body" translation_description="Inline error when incorrect sms verification code is being used to verify">કોડ ખોટો છે. ફરી પ્રયાસ કરો.</string>
    <string name="incorrect_code_dialog_positive_button_text" translation_description="Text to dismiss error alert dialog">ઓકે</string>
    <string name="error_too_many_attempts" translation_description="Error message when the phone number has been used too many times">આ ફોન નંબરનો ઉપયોગ ઘણી બધી વખત થઇ ગયો છે</string>
    <string name="error_quota_exceeded" translation_description="Error message when the Firebase project's quota has been exceeded.">તમારો ફોન નંબર ચકાસવામાં સમસ્યા આવી હતી</string>
    <string name="error_session_expired" translation_description="Error message when SMS confirmation code has expired.">આ કોડ હવે માન્ય નથી</string>
    <string name="sign_in_with_phone_number" translation_description="Label for phone number input form">ફોન નંબર વડે સાઇન ઇન કરો</string>
    <string name="done" translation_description="Progress dialog success transition once sms is sent">થઈ ગયું</string>
    <string name="verified" translation_description="Progress dialog success transition when phone number was verified">ચકાસેલ!</string>
    <string name="code_sent" translation_description="Progress dialog success transition once sms is sent">કોડ મોકલ્યો!</string>
    <string name="resending" translation_description="Progress dialog text when user clicks on resend sms">ફરીથી મોકલી રહ્યાં છીએ…</string>
    <string name="resend_code" translation_description="Link text to resend verification sms">કોડ ફરીથી મોકલો</string>
    <string name="verify_phone_number" translation_description="Button text to submit confirmation code and complete phone verification">ફોન નંબર ચકાસો</string>
    <string name="continue_phone_login" translation_description="Button text to submit phone number and send sms">આગળ વધો</string>
<<<<<<< HEAD
    <string name="sms_terms_of_service" translation_description="Fine print warning displayed below Verify Phone Number button">“%1$s”ને ટૅપ કર્યા બાદ, કદાચ એક SMS મોકલવામાં આવી શકે છે. સંદેશ અને ડેટા શુલ્ક લાગુ થઈ શકે છે.</string>
=======
    <string name="sms_terms_of_service" translation_description="Fine print warning displayed below Verify Phone Number button">“%1$s“ને ટૅપ કરવાથી, કદાચ એક SMS મોકલવામાં આવી શકે છે. સંદેશ અને ડેટા શુલ્ક લાગુ થઈ શકે છે.</string>
>>>>>>> b30d6213
</resources><|MERGE_RESOLUTION|>--- conflicted
+++ resolved
@@ -1,11 +1,6 @@
 <resources xmlns:xliff="urn:oasis:names:tc:xliff:document:1.2">
     <string name="app_name">ui_flow</string>
-<<<<<<< HEAD
-
-    <string name="progress_dialog_loading" translation_description="Loading text in dialog">લોડ કરી રહ્યું છે…</string>
-=======
     <string name="progress_dialog_loading" translation_description="Loading text in dialog">લોડ કરી રહ્યું છે...</string>
->>>>>>> b30d6213
     <string name="sign_in_default" translation_description="Button text to sign in">સાઇન ઇન કરો</string>
     <string name="general_error" translation_description="Toast text flashing general error">એક ભૂલ આવી છે.</string>
     <string name="idp_name_google">Google</string>
@@ -25,7 +20,7 @@
     <string name="required_field" translation_description="Inline error for required field">તમારે આ ફીલ્ડ ભરવું આવશ્યક છે.</string>
     <string name="invalid_email_address" translation_description="Inline error for invalid email address">તે ઇમેઇલ ઍડ્રેસ સાચું નથી</string>
     <string name="missing_email_address" translation_description="Inline error for empty email address in input field">આગળ વધવા માટે તમારું ઇમેઇલ ઍડ્રેસ દાખલ કરો</string>
-    <string name="progress_dialog_checking_accounts" translation_description="Progress dialog text while checking for existing accounts">વર્તમાન એકાઉન્ટ તપાસી રહ્યાં છીએ…</string>
+    <string name="progress_dialog_checking_accounts" translation_description="Progress dialog text while checking for existing accounts">વર્તમાન એકાઉન્ટ તપાસી રહ્યાં છીએ...</string>
     <string name="title_register_email" translation_description="Title for signup form">સાઇન અપ</string>
     <string name="name_hint" translation_description="Hint for last name input field">નામ અને અટક</string>
     <string name="button_text_save" translation_description="Button text to save input form">સાચવો</string>
@@ -43,13 +38,16 @@
     <string name="privacy_policy" translation_description="Link text to web url containing the app's privacy policy">ગોપનીયતા નીતિ</string>
     <string name="welcome_back_idp_header" translation_description="Inline subtitle to users whose signup was interrupted since an existing account was detected">તમારી પાસે પહેલેથી જ એક એકાઉન્ટ છે</string>
     <string name="welcome_back_email_header" translation_description="Message for returning users">ફરી સ્વાગત છે!</string>
-    <string name="welcome_back_idp_prompt" translation_description="Message to users that need to signin using existing IDP accounts">તમે પહેલાંથી જ %1$sનો ઉપયોગ કરી લીધો છે. આગળ વધવા માટે %2$s વડે સાઇન ઇન કરો.</string>
-    <string name="welcome_back_password_prompt_body" translation_description="Message to users that need to signin using existing email accounts">તમે સાઇન ઇન કરવા માટે પહેલેથી %1$sનો ઉપયોગ કરી લીધો છે. તે એકાઉન્ટ માટેનો તમારો પાસવર્ડ દાખલ કરો.</string>
+    <string name="welcome_back_idp_prompt" translation_description="Message to users that need to signin using existing IDP accounts">તમે પહેલાંથી જ %1$sનો ઉપયોગ કરી લીધો છે.
+        આગળ વધવા માટે %2$s વડે સાઇન ઇન કરો.</string>
+    <string name="welcome_back_password_prompt_body" translation_description="Message to users that need to signin using existing email accounts">તમે સાઇન ઇન કરવા માટે પહેલેથી %1$sનો
+        ઉપયોગ કરી લીધો છે. તે એકાઉન્ટ માટેનો તમારો પાસવર્ડ દાખલ કરો.</string>
     <string name="progress_dialog_signing_in" translation_description="Progress dialog text">સાઇન ઇન કરી રહ્યાં છીએ…</string>
     <string name="trouble_signing_in" translation_description="Link leading to forgot password flow">સાઇન ઇન કરવામાં સમસ્યા આવી રહી છે?</string>
     <string name="title_recover_password_activity" translation_description="Recover password screen title">પાસવર્ડ પુનઃપ્રાપ્ત કરો</string>
     <string name="title_confirm_recover_password" translation_description="Password recovery confirmation message">તમારું ઇમેઇલ ઍડ્રેસ તપાસો</string>
-    <string name="password_recovery_body" translation_description="Password recovery message body">આ ઇમેઇલમાં મોકલવામાં આવેલ સૂચનાઓ મેળવો જે તમારો પાસવર્ડ કેવી રીતે રીસેટ કરવો તે સમજાવે છે.</string>
+    <string name="password_recovery_body" translation_description="Password recovery message body">આ ઇમેઇલમાં મોકલવામાં આવેલ સૂચનાઓ મેળવો જે તમારો
+        પાસવર્ડ કેવી રીતે રીસેટ કરવો તે સમજાવે છે.</string>
     <string name="button_text_send" translation_description="Button text to send recovery email">મોકલો</string>
     <string name="confirm_recovery_body" translation_description="Alert dialog displayed after password recovery email is sent">તમારો પાસવર્ડ પુનઃપ્રાપ્ત કરવા માટે %1$s પર મોકલેલ સૂચનાઓનું પાલન કરો.</string>
     <string name="progress_dialog_sending" translation_description="Progress dialog while password recovery email is being sent">મોકલી રહ્યાં છીએ…</string>
@@ -76,9 +74,5 @@
     <string name="resend_code" translation_description="Link text to resend verification sms">કોડ ફરીથી મોકલો</string>
     <string name="verify_phone_number" translation_description="Button text to submit confirmation code and complete phone verification">ફોન નંબર ચકાસો</string>
     <string name="continue_phone_login" translation_description="Button text to submit phone number and send sms">આગળ વધો</string>
-<<<<<<< HEAD
-    <string name="sms_terms_of_service" translation_description="Fine print warning displayed below Verify Phone Number button">“%1$s”ને ટૅપ કર્યા બાદ, કદાચ એક SMS મોકલવામાં આવી શકે છે. સંદેશ અને ડેટા શુલ્ક લાગુ થઈ શકે છે.</string>
-=======
     <string name="sms_terms_of_service" translation_description="Fine print warning displayed below Verify Phone Number button">“%1$s“ને ટૅપ કરવાથી, કદાચ એક SMS મોકલવામાં આવી શકે છે. સંદેશ અને ડેટા શુલ્ક લાગુ થઈ શકે છે.</string>
->>>>>>> b30d6213
 </resources>