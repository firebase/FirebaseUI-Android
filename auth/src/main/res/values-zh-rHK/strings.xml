<resources xmlns:xliff="urn:oasis:names:tc:xliff:document:1.2">
    <string name="app_name">ui_flow</string>
<<<<<<< HEAD

=======
>>>>>>> 45d18350
    <string name="progress_dialog_loading" translation_description="Loading text in dialog">載入中…</string>
    <string name="sign_in_default" translation_description="Button text to sign in">登入</string>
    <string name="general_error" translation_description="Toast text flashing general error">發生錯誤。</string>
    <string name="idp_name_google">Google</string>
    <string name="idp_name_facebook">Facebook</string>
    <string name="idp_name_twitter">Twitter</string>
    <string name="provider_name_email">電子郵件</string>
    <string name="provider_name_phone">電話號碼</string>
    <string name="sign_in_with_google" translation_description="Sign in button text">使用 Google 帳戶登入</string>
    <string name="sign_in_with_facebook" translation_description="Sign in button text">使用 Facebook 帳戶登入</string>
    <string name="sign_in_with_twitter" translation_description="Sign in button text">使用 Twitter 帳戶登入</string>
    <string name="sign_in_with_email" translation_description="Sign in button text">使用電子郵件地址登入</string>
    <string name="sign_in_with_phone" translation_description="Sign in button text">使用電話號碼登入</string>
    <string name="next_default" translation_description="Button text to continue">繼續</string>
    <string name="email_hint" translation_description="Hint in email input field">電子郵件</string>
    <string name="phone_hint" translation_description="Hint for phone input field">電話號碼</string>
    <string name="password_hint" translation_description="Hint for password input field">密碼</string>
    <string name="required_field" translation_description="Inline error for required field">此欄位不可留空。</string>
    <string name="invalid_email_address" translation_description="Inline error for invalid email address">電子郵件地址不正確</string>
    <string name="missing_email_address" translation_description="Inline error for empty email address in input field">如要繼續，請輸入您的電子郵件地址</string>
    <string name="progress_dialog_checking_accounts" translation_description="Progress dialog text while checking for existing accounts">正在檢查是否已有帳戶…</string>
    <string name="title_register_email" translation_description="Title for signup form">註冊</string>
    <string name="name_hint" translation_description="Hint for last name input field">姓氏和名字</string>
    <string name="button_text_save" translation_description="Button text to save input form">儲存</string>
    <string name="progress_dialog_signing_up" translation_description="Dialog text while waiting for server's signup response">註冊中…</string>
    <plurals name="error_weak_password" translation_description="Inline error for weak password">
        <item quantity="one">密碼安全強度不足。請使用至少 %1$d 個字元並混用字母和數字</item>
        <item quantity="other">密碼安全強度不足。請使用至少 %1$d 個字元並混用字母和數字</item>
    </plurals>
    <string name="email_account_creation_error" translation_description="Inline error for signup failure">電子郵件帳戶註冊失敗</string>
    <string name="error_user_collision" translation_description="Inline error when user signs up using an existing email account">這個電子郵件地址已連結一個帳戶。</string>
    <string name="create_account_preamble_tos_and_pp" translation_description="Text shown when creating an account with both terms of service and privacy policy.">輕觸 [%1$s] 即表示您同意《%2$s》和《%3$s》。</string>
    <string name="create_account_preamble_tos_only" translation_description="Text shown when creating an account with only terms of service">輕觸 [%1$s] 即表示您同意《%2$s》。</string>
    <string name="create_account_preamble_pp_only" translation_description="Text shown when creating an account with only privacy policy">輕觸 [%1$s] 即表示您同意《%2$s》。</string>
    <string name="terms_of_service" translation_description="Link text to web url containing the app's terms of service">服務條款</string>
<<<<<<< HEAD


=======
    <string name="privacy_policy" translation_description="Link text to web url containing the app's privacy policy">隱私權政策</string>
>>>>>>> 45d18350
    <string name="welcome_back_idp_header" translation_description="Inline subtitle to users whose signup was interrupted since an existing account was detected">您已經有帳戶</string>
    <string name="welcome_back_email_header" translation_description="Message for returning users">歡迎回來！</string>
    <string name="welcome_back_idp_prompt" translation_description="Message to users that need to signin using existing IDP accounts">目前您用於登入的帳戶是 %1$s。
        如要繼續，請使用 %2$s 帳戶登入。</string>
    <string name="welcome_back_password_prompt_body" translation_description="Message to users that need to signin using existing email accounts">您已使用 %1$s
        登入。請輸入這個帳戶的密碼。</string>
    <string name="progress_dialog_signing_in" translation_description="Progress dialog text">登入中…</string>
    <string name="trouble_signing_in" translation_description="Link leading to forgot password flow">無法登入嗎？</string>
    <string name="title_recover_password_activity" translation_description="Recover password screen title">重新取得密碼</string>
    <string name="title_confirm_recover_password" translation_description="Password recovery confirmation message">請查看您的電子郵件信箱</string>
    <string name="password_recovery_body" translation_description="Password recovery message body">這個電子郵件會收到重設密碼的
        操作說明。</string>
    <string name="button_text_send" translation_description="Button text to send recovery email">傳送</string>
    <string name="confirm_recovery_body" translation_description="Alert dialog displayed after password recovery email is sent">請依照傳送至 %1$s 的操作說明，重新取得密碼。</string>
    <string name="progress_dialog_sending" translation_description="Progress dialog while password recovery email is being sent">傳送中…</string>
    <string name="error_email_does_not_exist" translation_description="Inline error when user attempt signin with invalid account">找不到與這個電子郵件地址相符的帳戶</string>
    <string name="accessibility_logo" translation_description="Content description for app logo">應用程式標誌</string>
    <string name="signed_in_with_specific_account" translation_description="Post signin message showing method of authentication">以 %1$s 的身分登入</string>
    <string name="verify_phone_number_title" translation_description="Phone number entry form title">請輸入您的電話號碼</string>
    <string name="invalid_phone_number" translation_description="Inline error when phone number entered is invalid">請輸入有效的電話號碼</string>
    <string name="enter_confirmation_code" translation_description="Phone number verification code entry form title">請輸入傳送至以下電話號碼的 6 位數驗證碼</string>
    <string name="resend_code_in" translation_description="Countdown timer text that the user needs to wait for before attempting to resend verification sms">0:%02d 秒後將重新發送驗證碼</string>
    <string name="verify_your_phone_title" translation_description="Button text to complete phone number verification">驗證您的電話號碼</string>
    <string name="verifying" translation_description="Progress dialog text while phone number is being verified">驗證中…</string>
    <string name="retrieving_sms" translation_description="Progress dialog text when sms is being retrieved before auto-submit">擷取簡訊中…</string>
    <string name="incorrect_code_dialog_body" translation_description="Inline error when incorrect sms verification code is being used to verify">驗證碼錯誤，請再試一次。</string>
    <string name="incorrect_code_dialog_positive_button_text" translation_description="Text to dismiss error alert dialog">確定</string>
    <string name="error_too_many_attempts" translation_description="Error message when the phone number has been used too many times">使用這個電話號碼的次數過多</string>
    <string name="error_quota_exceeded" translation_description="Error message when the Firebase project's quota has been exceeded.">驗證電話號碼時發生問題</string>
    <string name="error_session_expired" translation_description="Error message when SMS confirmation code has expired.">這個代碼已經失效</string>
    <string name="sign_in_with_phone_number" translation_description="Label for phone number input form">使用電話號碼登入</string>
    <string name="done" translation_description="Progress dialog success transition once sms is sent">完成</string>
    <string name="verified" translation_description="Progress dialog success transition when phone number was verified">已驗證！</string>
    <string name="code_sent" translation_description="Progress dialog success transition once sms is sent">已發送驗證碼！</string>
    <string name="resending" translation_description="Progress dialog text when user clicks on resend sms">重新發送中…</string>
    <string name="resend_code" translation_description="Link text to resend verification sms">重新傳送驗證碼</string>
    <string name="verify_phone_number" translation_description="Button text to submit confirmation code and complete phone verification">驗證電話號碼</string>
    <string name="continue_phone_login" translation_description="Button text to submit phone number and send sms">繼續</string>
    <string name="sms_terms_of_service" translation_description="Fine print warning displayed below Verify Phone Number button">輕觸 [%1$s] 後，系統將會傳送簡訊。您可能需支付簡訊和數據傳輸費用。</string>
</resources><|MERGE_RESOLUTION|>--- conflicted
+++ resolved
@@ -1,9 +1,5 @@
 <resources xmlns:xliff="urn:oasis:names:tc:xliff:document:1.2">
     <string name="app_name">ui_flow</string>
-<<<<<<< HEAD
-
-=======
->>>>>>> 45d18350
     <string name="progress_dialog_loading" translation_description="Loading text in dialog">載入中…</string>
     <string name="sign_in_default" translation_description="Button text to sign in">登入</string>
     <string name="general_error" translation_description="Toast text flashing general error">發生錯誤。</string>
@@ -39,19 +35,14 @@
     <string name="create_account_preamble_tos_only" translation_description="Text shown when creating an account with only terms of service">輕觸 [%1$s] 即表示您同意《%2$s》。</string>
     <string name="create_account_preamble_pp_only" translation_description="Text shown when creating an account with only privacy policy">輕觸 [%1$s] 即表示您同意《%2$s》。</string>
     <string name="terms_of_service" translation_description="Link text to web url containing the app's terms of service">服務條款</string>
-<<<<<<< HEAD
-
-
-=======
     <string name="privacy_policy" translation_description="Link text to web url containing the app's privacy policy">隱私權政策</string>
->>>>>>> 45d18350
     <string name="welcome_back_idp_header" translation_description="Inline subtitle to users whose signup was interrupted since an existing account was detected">您已經有帳戶</string>
     <string name="welcome_back_email_header" translation_description="Message for returning users">歡迎回來！</string>
     <string name="welcome_back_idp_prompt" translation_description="Message to users that need to signin using existing IDP accounts">目前您用於登入的帳戶是 %1$s。
         如要繼續，請使用 %2$s 帳戶登入。</string>
     <string name="welcome_back_password_prompt_body" translation_description="Message to users that need to signin using existing email accounts">您已使用 %1$s
         登入。請輸入這個帳戶的密碼。</string>
-    <string name="progress_dialog_signing_in" translation_description="Progress dialog text">登入中…</string>
+    <string name="progress_dialog_signing_in" translation_description="Progress dialog text">登入中...</string>
     <string name="trouble_signing_in" translation_description="Link leading to forgot password flow">無法登入嗎？</string>
     <string name="title_recover_password_activity" translation_description="Recover password screen title">重新取得密碼</string>
     <string name="title_confirm_recover_password" translation_description="Password recovery confirmation message">請查看您的電子郵件信箱</string>
