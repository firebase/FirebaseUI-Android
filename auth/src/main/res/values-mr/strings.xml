--- conflicted
+++ resolved
@@ -1,11 +1,6 @@
 <resources xmlns:xliff="urn:oasis:names:tc:xliff:document:1.2">
     <string name="app_name">ui_flow</string>
-<<<<<<< HEAD
-
-    <string name="progress_dialog_loading" translation_description="Loading text in dialog">लोड करत आहे…</string>
-=======
     <string name="progress_dialog_loading" translation_description="Loading text in dialog">लोड करत आहे...</string>
->>>>>>> b30d6213
     <string name="sign_in_default" translation_description="Button text to sign in">साइन इन करा</string>
     <string name="general_error" translation_description="Toast text flashing general error">एक एरर आला आहे.</string>
     <string name="idp_name_google">Google</string>
@@ -25,7 +20,7 @@
     <string name="required_field" translation_description="Inline error for required field">तुम्ही हे रिक्त सोडू शकत नाही.</string>
     <string name="invalid_email_address" translation_description="Inline error for invalid email address">तो ईमेल अॅड्रेस चुकीचा आहे</string>
     <string name="missing_email_address" translation_description="Inline error for empty email address in input field">सुरू ठेवण्यासाठी तुमचा ईमेल अॅड्रेस टाका</string>
-    <string name="progress_dialog_checking_accounts" translation_description="Progress dialog text while checking for existing accounts">सध्याच्या खात्यांसाठी तपासत आहे…</string>
+    <string name="progress_dialog_checking_accounts" translation_description="Progress dialog text while checking for existing accounts">सध्याच्या खात्यांसाठी तपासत आहे...</string>
     <string name="title_register_email" translation_description="Title for signup form">साइन अप करा</string>
     <string name="name_hint" translation_description="Hint for last name input field">नाव आणि आडनाव</string>
     <string name="button_text_save" translation_description="Button text to save input form">सेव्ह करा</string>
@@ -45,14 +40,14 @@
     <string name="welcome_back_email_header" translation_description="Message for returning users">पुन्हा एकदा स्वागत आहे!</string>
     <string name="welcome_back_idp_prompt" translation_description="Message to users that need to signin using existing IDP accounts">तुम्ही %1$s आधीच वापरला आहे. सुरू ठेवण्यासाठी %2$s ने साइन इन करा.</string>
     <string name="welcome_back_password_prompt_body" translation_description="Message to users that need to signin using existing email accounts">तुम्ही %1$s आधीच वापरला आहे. साइन इन करण्यासाठी तुमचा त्या खात्याचा पासवर्ड टाका.</string>
-    <string name="progress_dialog_signing_in" translation_description="Progress dialog text">साइन इन करत आहे…</string>
+    <string name="progress_dialog_signing_in" translation_description="Progress dialog text">साइन इन करत आहे...</string>
     <string name="trouble_signing_in" translation_description="Link leading to forgot password flow">साइन इन करताना समस्या आली?</string>
     <string name="title_recover_password_activity" translation_description="Recover password screen title">पासवर्ड पुन्हा मिळवा</string>
     <string name="title_confirm_recover_password" translation_description="Password recovery confirmation message">तुमचा ईमेल तपासा</string>
     <string name="password_recovery_body" translation_description="Password recovery message body">तुमचा पासवर्ड रीसेट कसा करावा यासंबंधित या ईमेलवर पाठवलेल्या सूचना मिळवा.</string>
     <string name="button_text_send" translation_description="Button text to send recovery email">पाठवा</string>
     <string name="confirm_recovery_body" translation_description="Alert dialog displayed after password recovery email is sent">तुमचा पासवर्ड परत मिळवण्यासाठी %1$sवर पाठवलेल्या सूचनांचे पालन करा.</string>
-    <string name="progress_dialog_sending" translation_description="Progress dialog while password recovery email is being sent">पाठवत आहे…</string>
+    <string name="progress_dialog_sending" translation_description="Progress dialog while password recovery email is being sent">पाठवत आहे...</string>
     <string name="error_email_does_not_exist" translation_description="Inline error when user attempt signin with invalid account">तो ईमेल अॅड्रेस सध्याच्या खात्याशी जुळत नाही</string>
     <string name="accessibility_logo" translation_description="Content description for app logo">अ‍ॅप लोगो</string>
     <string name="signed_in_with_specific_account" translation_description="Post signin message showing method of authentication">%1$s म्हणून साइन इन केले</string>
@@ -76,9 +71,5 @@
     <string name="resend_code" translation_description="Link text to resend verification sms">कोड पुन्हा पाठवा</string>
     <string name="verify_phone_number" translation_description="Button text to submit confirmation code and complete phone verification">फोन नंबरची पडताळणी करा</string>
     <string name="continue_phone_login" translation_description="Button text to submit phone number and send sms">सुरू ठेवा</string>
-<<<<<<< HEAD
-    <string name="sms_terms_of_service" translation_description="Fine print warning displayed below Verify Phone Number button">“%1$s” टॅप करून, कदाचित एक SMS पाठविला जाईल. मेसेज आणि डेटा शुल्‍क आकारले जाऊ शकतात.</string>
-=======
     <string name="sms_terms_of_service" translation_description="Fine print warning displayed below Verify Phone Number button">“%1$s“टॅप केल्याने, एक SMS पाठवला जाऊ शकतो. संदेश आणि डेटा शुल्क लागू होऊ शकते.</string>
->>>>>>> b30d6213
 </resources>