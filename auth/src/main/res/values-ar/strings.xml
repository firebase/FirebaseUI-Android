<<<<<<< HEAD
﻿<resources>
=======
<resources xmlns:xliff="urn:oasis:names:tc:xliff:document:1.2">
>>>>>>> b30d6213
    <string name="app_name">ui_flow</string>
    <string name="progress_dialog_loading" translation_description="Loading text in dialog">جارٍ التحميل…</string>
    <string name="sign_in_default" translation_description="Button text to sign in">تسجيل الدخول</string>
    <string name="general_error" translation_description="Toast text flashing general error">حدث خطأ.</string>
    <string name="idp_name_google">Google</string>
    <string name="idp_name_facebook">Facebook</string>
    <string name="idp_name_twitter">Twitter</string>
    <string name="provider_name_email">البريد الإلكتروني</string>
    <string name="provider_name_phone">الهاتف</string>
    <string name="sign_in_with_google" translation_description="Sign in button text">تسجيل الدخول عبر Google</string>
    <string name="sign_in_with_facebook" translation_description="Sign in button text">تسجيل الدخول عبر Facebook</string>
    <string name="sign_in_with_twitter" translation_description="Sign in button text">تسجيل الدخول عبر Twitter</string>
    <string name="sign_in_with_email" translation_description="Sign in button text">تسجيل الدخول عبر البريد الإلكتروني</string>
    <string name="sign_in_with_phone" translation_description="Sign in button text">تسجيل الدخول عبر رقم الهاتف</string>
    <string name="next_default" translation_description="Button text to continue">التالي</string>
    <string name="email_hint" translation_description="Hint in email input field">البريد الإلكتروني</string>
    <string name="phone_hint" translation_description="Hint for phone input field">رقم الهاتف</string>
    <string name="password_hint" translation_description="Hint for password input field">كلمة المرور</string>
    <string name="required_field" translation_description="Inline error for required field">يجب ملء هذا الحقل.</string>
    <string name="invalid_email_address" translation_description="Inline error for invalid email address">عنوان البريد الإلكتروني هذا غير صحيح</string>
    <string name="missing_email_address" translation_description="Inline error for empty email address in input field">يجب إدخال عنوان بريدك الإلكتروني للمتابعة</string>
    <string name="progress_dialog_checking_accounts" translation_description="Progress dialog text while checking for existing accounts">جارٍ البحث عن حسابات حالية…</string>
    <string name="title_register_email" translation_description="Title for signup form">اشتراك</string>
    <string name="name_hint" translation_description="Hint for last name input field">الاسم الأول واسم العائلة</string>
    <string name="button_text_save" translation_description="Button text to save input form">حفظ</string>
    <string name="progress_dialog_signing_up" translation_description="Dialog text while waiting for server's signup response">جارٍ الاشتراك…</string>
    <plurals name="error_weak_password" translation_description="Inline error for weak password">
        <item quantity="zero">كلمة المرور ليست قوية بما فيه الكفاية. يجب استخدام %1$d رقم على الأقل ومزيج من الأحرف والأرقام</item>
        <item quantity="one">كلمة المرور ليست قوية بما فيه الكفاية. يجب استخدام رقم واحد (%1$d) على الأقل ومزيج من الأحرف والأرقام</item>
        <item quantity="two">كلمة المرور ليست قوية بما فيه الكفاية. يجب استخدام رقمين (%1$d) على الأقل ومزيج من الأحرف والأرقام</item>
        <item quantity="few">كلمة المرور ليست قوية بما فيه الكفاية. يجب استخدام %1$d أرقام على الأقل ومزيج من الأحرف والأرقام</item>
        <item quantity="many">كلمة المرور ليست قوية بما فيه الكفاية. يجب استخدام %1$d رقمًا على الأقل ومزيج من الأحرف والأرقام</item>
        <item quantity="other">كلمة المرور ليست قوية بما فيه الكفاية. يجب استخدام %1$d رقم على الأقل ومزيج من الأحرف والأرقام</item>
    </plurals>
    <string name="email_account_creation_error" translation_description="Inline error for signup failure">فشل تسجيل حساب البريد الإلكتروني</string>
    <string name="error_user_collision" translation_description="Inline error when user signs up using an existing email account">ثمة حساب يستخدم عنوان البريد الإلكتروني هذا.</string>
    <string name="create_account_preamble_tos_and_pp" translation_description="Text shown when creating an account with both terms of service and privacy policy.">يُعد النقر على %1$s دليلاً على أنك توافق على %2$s و%3$s.</string>
    <string name="create_account_preamble_tos_only" translation_description="Text shown when creating an account with only terms of service">يُعد النقر على %1$s دليلاً على أنك توافق على %2$s.</string>
    <string name="create_account_preamble_pp_only" translation_description="Text shown when creating an account with only privacy policy">يُعد النقر على %1$s دليلاً على أنك توافق على %2$s.</string>
    <string name="terms_of_service" translation_description="Link text to web url containing the app's terms of service">بنود الخدمة</string>
    <string name="privacy_policy" translation_description="Link text to web url containing the app's privacy policy">سياسة الخصوصية</string>
    <string name="welcome_back_idp_header" translation_description="Inline subtitle to users whose signup was interrupted since an existing account was detected">لديك حساب حاليًا</string>
    <string name="welcome_back_email_header" translation_description="Message for returning users">تسرّنا عودتك!</string>
    <string name="welcome_back_idp_prompt" translation_description="Message to users that need to signin using existing IDP accounts">لقد سبق أن استخدمت %1$s. سجّل الدخول باستخدام %2$s للمتابعة.</string>
    <string name="welcome_back_password_prompt_body" translation_description="Message to users that need to signin using existing email accounts">لقد سبق أن استخدمت %1$s لتسجيل الدخول. يُرجى إدخال كلمة المرور لهذا الحساب.</string>
    <string name="progress_dialog_signing_in" translation_description="Progress dialog text">جارٍ تسجيل الدخول…</string>
    <string name="trouble_signing_in" translation_description="Link leading to forgot password flow">هل تواجه مشكلة في تسجيل الدخول؟</string>
    <string name="title_recover_password_activity" translation_description="Recover password screen title">استرداد كلمة المرور</string>
    <string name="title_confirm_recover_password" translation_description="Password recovery confirmation message">إثبات ملكية بريدك الإلكتروني</string>
    <string name="password_recovery_body" translation_description="Password recovery message body">تم إرسال تعليمات إلى البريد الإلكتروني هذا تشرح كيفية إعادة تعيين كلمة المرور.</string>
    <string name="button_text_send" translation_description="Button text to send recovery email">إرسال</string>
    <string name="confirm_recovery_body" translation_description="Alert dialog displayed after password recovery email is sent">اتبع التعليمات التي تم إرسالها إلى %1$s لاسترداد كلمة المرور.</string>
    <string name="progress_dialog_sending" translation_description="Progress dialog while password recovery email is being sent">جارٍ الإرسال…</string>
    <string name="error_email_does_not_exist" translation_description="Inline error when user attempt signin with invalid account">لا يتطابق عنوان البريد الإلكتروني هذا مع حساب حالي</string>
    <string name="accessibility_logo" translation_description="Content description for app logo">شعار التطبيق</string>
    <string name="signed_in_with_specific_account" translation_description="Post signin message showing method of authentication">تم تسجيل الدخول من حساب %1$s</string>
    <string name="verify_phone_number_title" translation_description="Phone number entry form title">أدخل رقم هاتفك</string>
    <string name="invalid_phone_number" translation_description="Inline error when phone number entered is invalid">يُرجى إدخال رقم هاتف صالح</string>
    <string name="enter_confirmation_code" translation_description="Phone number verification code entry form title">أدخل الرمز المكوّن من 6 أرقام الذي أرسلناه إلى</string>
    <string name="resend_code_in" translation_description="Countdown timer text that the user needs to wait for before attempting to resend verification sms">إعادة إرسال الرمز بعد 0:%02d</string>
    <string name="verify_your_phone_title" translation_description="Button text to complete phone number verification">إثبات ملكية رقم هاتفك</string>
    <string name="verifying" translation_description="Progress dialog text while phone number is being verified">جارٍ إثبات الملكية …</string>
    <string name="retrieving_sms" translation_description="Progress dialog text when sms is being retrieved before auto-submit">جارٍ استرداد الرسائل القصيرة SMS…</string>
    <string name="incorrect_code_dialog_body" translation_description="Inline error when incorrect sms verification code is being used to verify">الرمز غير صحيح. يُرجى المحاولة مجددًا.</string>
    <string name="incorrect_code_dialog_positive_button_text" translation_description="Text to dismiss error alert dialog">موافق</string>
    <string name="error_too_many_attempts" translation_description="Error message when the phone number has been used too many times">تم استخدام رقم الهاتف هذا لعدد كبير جدًا من المرات</string>
    <string name="error_quota_exceeded" translation_description="Error message when the Firebase project's quota has been exceeded.">حدثت مشكلة أثناء إثبات ملكية رقم هاتفك</string>
    <string name="error_session_expired" translation_description="Error message when SMS confirmation code has expired.">لم يعد هذا الرمز صالحًا</string>
    <string name="sign_in_with_phone_number" translation_description="Label for phone number input form">تسجيل الدخول عبر رقم الهاتف</string>
    <string name="done" translation_description="Progress dialog success transition once sms is sent">تم</string>
    <string name="verified" translation_description="Progress dialog success transition when phone number was verified">اكتملت عملية إثبات الملكية!</string>
    <string name="code_sent" translation_description="Progress dialog success transition once sms is sent">تم إرسال الرمز!</string>
    <string name="resending" translation_description="Progress dialog text when user clicks on resend sms">جارٍ إعادة الإرسال…</string>
    <string name="resend_code" translation_description="Link text to resend verification sms">إعادة إرسال الرمز</string>
    <string name="verify_phone_number" translation_description="Button text to submit confirmation code and complete phone verification">تأكيد ملكية رقم الهاتف</string>
    <string name="continue_phone_login" translation_description="Button text to submit phone number and send sms">متابعة</string>
<<<<<<< HEAD
    <string name="sms_terms_of_service" translation_description="Fine print warning displayed below Verify Phone Number button">يشير النقر على “%1$s” إلى احتمال إرسال رسالة قصيرة SMS. وقد يتم تطبيق رسوم على الرسائل والبيانات.</string>
=======
    <string name="sms_terms_of_service" translation_description="Fine print warning displayed below Verify Phone Number button">قد يتم إرسال رسالة قصيرة SMS من خلال النقر على \"%1$s\". وقد يتم تطبيق رسوم الرسائل والبيانات.</string>
>>>>>>> b30d6213
</resources><|MERGE_RESOLUTION|>--- conflicted
+++ resolved
@@ -1,8 +1,4 @@
-<<<<<<< HEAD
-﻿<resources>
-=======
 <resources xmlns:xliff="urn:oasis:names:tc:xliff:document:1.2">
->>>>>>> b30d6213
     <string name="app_name">ui_flow</string>
     <string name="progress_dialog_loading" translation_description="Loading text in dialog">جارٍ التحميل…</string>
     <string name="sign_in_default" translation_description="Button text to sign in">تسجيل الدخول</string>
@@ -28,7 +24,7 @@
     <string name="title_register_email" translation_description="Title for signup form">اشتراك</string>
     <string name="name_hint" translation_description="Hint for last name input field">الاسم الأول واسم العائلة</string>
     <string name="button_text_save" translation_description="Button text to save input form">حفظ</string>
-    <string name="progress_dialog_signing_up" translation_description="Dialog text while waiting for server's signup response">جارٍ الاشتراك…</string>
+    <string name="progress_dialog_signing_up" translation_description="Dialog text while waiting for server's signup response">جارٍ الاشتراك...</string>
     <plurals name="error_weak_password" translation_description="Inline error for weak password">
         <item quantity="zero">كلمة المرور ليست قوية بما فيه الكفاية. يجب استخدام %1$d رقم على الأقل ومزيج من الأحرف والأرقام</item>
         <item quantity="one">كلمة المرور ليست قوية بما فيه الكفاية. يجب استخدام رقم واحد (%1$d) على الأقل ومزيج من الأحرف والأرقام</item>
@@ -46,13 +42,16 @@
     <string name="privacy_policy" translation_description="Link text to web url containing the app's privacy policy">سياسة الخصوصية</string>
     <string name="welcome_back_idp_header" translation_description="Inline subtitle to users whose signup was interrupted since an existing account was detected">لديك حساب حاليًا</string>
     <string name="welcome_back_email_header" translation_description="Message for returning users">تسرّنا عودتك!</string>
-    <string name="welcome_back_idp_prompt" translation_description="Message to users that need to signin using existing IDP accounts">لقد سبق أن استخدمت %1$s. سجّل الدخول باستخدام %2$s للمتابعة.</string>
-    <string name="welcome_back_password_prompt_body" translation_description="Message to users that need to signin using existing email accounts">لقد سبق أن استخدمت %1$s لتسجيل الدخول. يُرجى إدخال كلمة المرور لهذا الحساب.</string>
-    <string name="progress_dialog_signing_in" translation_description="Progress dialog text">جارٍ تسجيل الدخول…</string>
+    <string name="welcome_back_idp_prompt" translation_description="Message to users that need to signin using existing IDP accounts">لقد سبق أن استخدمت %1$s.
+        سجّل الدخول باستخدام %2$s للمتابعة.</string>
+    <string name="welcome_back_password_prompt_body" translation_description="Message to users that need to signin using existing email accounts">لقد سبق أن استخدمت %1$s
+        لتسجيل الدخول. يُرجى إدخال كلمة المرور لهذا الحساب.</string>
+    <string name="progress_dialog_signing_in" translation_description="Progress dialog text">جارٍ تسجيل الدخول...</string>
     <string name="trouble_signing_in" translation_description="Link leading to forgot password flow">هل تواجه مشكلة في تسجيل الدخول؟</string>
     <string name="title_recover_password_activity" translation_description="Recover password screen title">استرداد كلمة المرور</string>
     <string name="title_confirm_recover_password" translation_description="Password recovery confirmation message">إثبات ملكية بريدك الإلكتروني</string>
-    <string name="password_recovery_body" translation_description="Password recovery message body">تم إرسال تعليمات إلى البريد الإلكتروني هذا تشرح كيفية إعادة تعيين كلمة المرور.</string>
+    <string name="password_recovery_body" translation_description="Password recovery message body">تم إرسال تعليمات إلى البريد الإلكتروني هذا تشرح كيفية
+        إعادة تعيين كلمة المرور.</string>
     <string name="button_text_send" translation_description="Button text to send recovery email">إرسال</string>
     <string name="confirm_recovery_body" translation_description="Alert dialog displayed after password recovery email is sent">اتبع التعليمات التي تم إرسالها إلى %1$s لاسترداد كلمة المرور.</string>
     <string name="progress_dialog_sending" translation_description="Progress dialog while password recovery email is being sent">جارٍ الإرسال…</string>
@@ -64,7 +63,7 @@
     <string name="enter_confirmation_code" translation_description="Phone number verification code entry form title">أدخل الرمز المكوّن من 6 أرقام الذي أرسلناه إلى</string>
     <string name="resend_code_in" translation_description="Countdown timer text that the user needs to wait for before attempting to resend verification sms">إعادة إرسال الرمز بعد 0:%02d</string>
     <string name="verify_your_phone_title" translation_description="Button text to complete phone number verification">إثبات ملكية رقم هاتفك</string>
-    <string name="verifying" translation_description="Progress dialog text while phone number is being verified">جارٍ إثبات الملكية …</string>
+    <string name="verifying" translation_description="Progress dialog text while phone number is being verified">جارٍ إثبات الملكية ...</string>
     <string name="retrieving_sms" translation_description="Progress dialog text when sms is being retrieved before auto-submit">جارٍ استرداد الرسائل القصيرة SMS…</string>
     <string name="incorrect_code_dialog_body" translation_description="Inline error when incorrect sms verification code is being used to verify">الرمز غير صحيح. يُرجى المحاولة مجددًا.</string>
     <string name="incorrect_code_dialog_positive_button_text" translation_description="Text to dismiss error alert dialog">موافق</string>
@@ -79,9 +78,5 @@
     <string name="resend_code" translation_description="Link text to resend verification sms">إعادة إرسال الرمز</string>
     <string name="verify_phone_number" translation_description="Button text to submit confirmation code and complete phone verification">تأكيد ملكية رقم الهاتف</string>
     <string name="continue_phone_login" translation_description="Button text to submit phone number and send sms">متابعة</string>
-<<<<<<< HEAD
-    <string name="sms_terms_of_service" translation_description="Fine print warning displayed below Verify Phone Number button">يشير النقر على “%1$s” إلى احتمال إرسال رسالة قصيرة SMS. وقد يتم تطبيق رسوم على الرسائل والبيانات.</string>
-=======
     <string name="sms_terms_of_service" translation_description="Fine print warning displayed below Verify Phone Number button">قد يتم إرسال رسالة قصيرة SMS من خلال النقر على \"%1$s\". وقد يتم تطبيق رسوم الرسائل والبيانات.</string>
->>>>>>> b30d6213
 </resources>