--- conflicted
+++ resolved
@@ -35,15 +35,7 @@
             android:label="@string/title_sign_in_activity"
             android:theme="@style/FirebaseUI" />
         <activity
-<<<<<<< HEAD
-            android:name="com.firebase.ui.auth.ui.account_link.WelcomeBackIDPPrompt"
-=======
-            android:name="com.firebase.ui.auth.ui.account_link.SaveCredentialsActivity"
-            android:label="@string/default_toolbar_title"
-            android:theme="@style/FirebaseUI.Translucent" />
-        <activity
             android:name="com.firebase.ui.auth.ui.account_link.WelcomeBackIdpPrompt"
->>>>>>> 068899c0
             android:label="@string/title_welcome_back_idp_prompt"
             android:theme="@style/FirebaseUI" />
         <activity
