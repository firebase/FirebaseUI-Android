--- conflicted
+++ resolved
@@ -55,7 +55,6 @@
     }
 
     @Implementation
-<<<<<<< HEAD
     public static boolean canLinkAccounts() {
         return sCanLinkAccounts;
     }
@@ -66,17 +65,6 @@
     }
 
     @Implementation
-    public static SaveSmartLock getSaveSmartLockInstance(HelperActivityBase activity) {
-        if (sSaveSmartLock == null) {
-            sSaveSmartLock = Mockito.mock(SaveSmartLock.class);
-        }
-
-        return sSaveSmartLock;
-    }
-
-    @Implementation
-=======
->>>>>>> 83e6a76b
     public static PhoneAuthProvider getPhoneAuthProvider() {
         if (sPhoneAuthProvider == null) {
             sPhoneAuthProvider = Mockito.mock(PhoneAuthProvider.class);
