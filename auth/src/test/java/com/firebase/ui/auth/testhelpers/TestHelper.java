--- conflicted
+++ resolved
@@ -80,15 +80,6 @@
         if (!org.mockito.Mockito.mockingDetails(CONTEXT).isSpy()) {
             CONTEXT = spy(CONTEXT);
         }
-<<<<<<< HEAD
-        when(CONTEXT.getApplicationContext())
-                .thenReturn(CONTEXT);
-        Resources resources = CONTEXT.getResources();
-        if (!org.mockito.Mockito.mockingDetails(resources).isSpy()) {
-            Resources spiedResources = spy(resources);
-            when(CONTEXT.getResources()).thenReturn(spiedResources);
-        }
-=======
         doReturn(CONTEXT).when(CONTEXT).getApplicationContext();
 
         Resources resources = CONTEXT.getResources();
@@ -96,7 +87,6 @@
             resources = spy(resources);
         }
         doReturn(resources).when(CONTEXT).getResources();
->>>>>>> 2d6fa270
     }
 
     private static void initializeApp(Context context) {
