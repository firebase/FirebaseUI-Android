package com.firebase.ui.auth.viewmodel;

import android.app.Activity;
import android.arch.lifecycle.Observer;

import com.firebase.ui.auth.data.model.FlowParameters;
import com.firebase.ui.auth.data.model.PendingIntentRequiredException;
import com.firebase.ui.auth.data.model.Resource;
import com.firebase.ui.auth.testhelpers.AutoCompleteTask;
import com.firebase.ui.auth.testhelpers.ResourceMatchers;
import com.firebase.ui.auth.testhelpers.TestConstants;
import com.firebase.ui.auth.testhelpers.TestHelper;
import com.firebase.ui.auth.viewmodel.smartlock.SmartLockHandler;
import com.google.android.gms.auth.api.credentials.Credential;
import com.google.android.gms.auth.api.credentials.CredentialsClient;
import com.google.android.gms.common.api.ResolvableApiException;
import com.google.firebase.auth.EmailAuthProvider;
import com.google.firebase.auth.FirebaseAuth;

import org.junit.Before;
import org.junit.Test;
import org.junit.runner.RunWith;
import org.mockito.ArgumentCaptor;
import org.mockito.InOrder;
import org.mockito.Mock;
import org.mockito.MockitoAnnotations;
import org.robolectric.RobolectricTestRunner;
import org.robolectric.RuntimeEnvironment;

import java.util.Collections;

import static org.mockito.ArgumentMatchers.any;
import static org.mockito.ArgumentMatchers.argThat;
import static org.mockito.Mockito.inOrder;
import static org.mockito.Mockito.mock;
import static org.mockito.Mockito.verify;
import static org.mockito.Mockito.when;

/**
 * Unit tests for {@link SmartLockHandler}.
 */
@RunWith(RobolectricTestRunner.class)
public class SmartLockHandlerTest {

    @Mock FirebaseAuth mMockAuth;
    @Mock CredentialsClient mMockCredentials;
    @Mock Observer<Resource<Void>> mResultObserver;

    private SmartLockHandler mHandler;

    @Before
    public void setUp() {
        TestHelper.initialize();
        MockitoAnnotations.initMocks(this);

        mHandler = new SmartLockHandler(RuntimeEnvironment.application);

        FlowParameters testParams = TestHelper.getFlowParameters(Collections.singletonList(
                EmailAuthProvider.PROVIDER_ID));

        mHandler.initializeForTesting(testParams, mMockAuth, mMockCredentials, null);
    }

    @Test
    public void testSaveCredentials_success() {
        mHandler.getOperation().observeForever(mResultObserver);

        when(mMockCredentials.save(any(Credential.class)))
                .thenReturn(AutoCompleteTask.<Void>forSuccess(null));

        mHandler.saveCredentials(TestHelper.getMockFirebaseUser(), TestConstants.PASSWORD, null);

        verify(mResultObserver).onChanged(argThat(ResourceMatchers.<Void>isLoading()));
        verify(mResultObserver).onChanged(argThat(ResourceMatchers.<Void>isSuccess()));
    }

    @Test
    public void testSaveCredentials_resolution() {
        mHandler.getOperation().observeForever(mResultObserver);
<<<<<<< HEAD
        mHandler.getPendingResolution().observeForever(mResolutionObserver);
=======
>>>>>>> 39c85f02

        // Mock credentials to throw an RAE
        ResolvableApiException mockRae = mock(ResolvableApiException.class);
        when(mMockCredentials.save(any(Credential.class)))
                .thenReturn(AutoCompleteTask.<Void>forFailure(mockRae));

        // Kick off save
        mHandler.saveCredentials(TestHelper.getMockFirebaseUser(), TestConstants.PASSWORD, null);

        InOrder inOrder = inOrder(mResultObserver);

        inOrder.verify(mResultObserver).onChanged(argThat(ResourceMatchers.<Void>isLoading()));

        // Make sure we get a resolution
        ArgumentCaptor<Resource<Void>> resolveCaptor = ArgumentCaptor.forClass(Resource.class);
        inOrder.verify(mResultObserver).onChanged(resolveCaptor.capture());

        // Call activity result
        PendingIntentRequiredException e =
                ((PendingIntentRequiredException) resolveCaptor.getValue().getException());
        mHandler.onActivityResult(e.getRequestCode(), Activity.RESULT_OK);

        // Make sure we get success
        inOrder.verify(mResultObserver).onChanged(argThat(ResourceMatchers.<Void>isSuccess()));
    }

    @Test
    public void testSaveCredentials_failure() {
        mHandler.getOperation().observeForever(mResultObserver);

        when(mMockCredentials.save(any(Credential.class)))
                .thenReturn(AutoCompleteTask.<Void>forFailure(new Exception("FAILED")));

        mHandler.saveCredentials(TestHelper.getMockFirebaseUser(), TestConstants.PASSWORD, null);

        verify(mResultObserver).onChanged(argThat(ResourceMatchers.<Void>isLoading()));
        verify(mResultObserver).onChanged(argThat(ResourceMatchers.<Void>isFailure()));
    }

}<|MERGE_RESOLUTION|>--- conflicted
+++ resolved
@@ -77,10 +77,6 @@
     @Test
     public void testSaveCredentials_resolution() {
         mHandler.getOperation().observeForever(mResultObserver);
-<<<<<<< HEAD
-        mHandler.getPendingResolution().observeForever(mResolutionObserver);
-=======
->>>>>>> 39c85f02
 
         // Mock credentials to throw an RAE
         ResolvableApiException mockRae = mock(ResolvableApiException.class);
