/*
 * Copyright 2016 Google Inc. All Rights Reserved.
 *
 * Licensed under the Apache License, Version 2.0 (the "License"); you may not use this file except
 * in compliance with the License. You may obtain a copy of the License at
 *
 * http://www.apache.org/licenses/LICENSE-2.0
 *
 * Unless required by applicable law or agreed to in writing, software distributed under the
 * License is distributed on an "AS IS" BASIS, WITHOUT WARRANTIES OR CONDITIONS OF ANY KIND, either
 * express or implied. See the License for the specific language governing permissions and
 * limitations under the License.
 */

package com.firebase.ui.auth.testhelpers;

import com.google.firebase.auth.AuthResult;
import com.google.firebase.auth.FirebaseUser;

<<<<<<< HEAD
public enum FakeAuthResult implements AuthResult {
    INSTANCE;
=======
public final class FakeAuthResult implements AuthResult {
    public static final AuthResult INSTANCE = new FakeAuthResult();

    private FakeAuthResult() {
        // Singleton
    }
>>>>>>> f2a78b2f

    @Override
    public FirebaseUser getUser() {
        return BaseHelperShadow.sFirebaseUser;
    }
}<|MERGE_RESOLUTION|>--- conflicted
+++ resolved
@@ -17,17 +17,12 @@
 import com.google.firebase.auth.AuthResult;
 import com.google.firebase.auth.FirebaseUser;
 
-<<<<<<< HEAD
-public enum FakeAuthResult implements AuthResult {
-    INSTANCE;
-=======
 public final class FakeAuthResult implements AuthResult {
     public static final AuthResult INSTANCE = new FakeAuthResult();
 
     private FakeAuthResult() {
         // Singleton
     }
->>>>>>> f2a78b2f
 
     @Override
     public FirebaseUser getUser() {
