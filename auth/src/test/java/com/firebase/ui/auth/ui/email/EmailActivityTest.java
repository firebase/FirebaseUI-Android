--- conflicted
+++ resolved
@@ -82,45 +82,4 @@
                 ),
                 passwordLayout.getError().toString());
     }
-<<<<<<< HEAD
-
-    @Test
-    @Config(shadows = {AuthHelperShadow.class})
-    public void testSignUpButton_successfulRegistrationShouldContinueToSaveCredentials() {
-        EmailActivity emailActivity = createActivity();
-
-        // Trigger new user UI (bypassing check email)
-        emailActivity.onNewUser(
-                new User.Builder(EmailAuthProvider.PROVIDER_ID, TestConstants.EMAIL)
-                        .setName(TestConstants.NAME)
-                        .setPhotoUri(TestConstants.PHOTO_URI)
-                        .build());
-
-        EditText email = emailActivity.findViewById(R.id.email);
-        EditText name = emailActivity.findViewById(R.id.name);
-        EditText password = emailActivity.findViewById(R.id.password);
-
-        email.setText(TestConstants.EMAIL);
-        name.setText(TestConstants.NAME);
-        password.setText(TestConstants.PASSWORD);
-
-        AuthHelperShadow.sCanLinkAccounts = true;
-        when(AuthHelperShadow.getCurrentUser().linkWithCredential(any(EmailAuthCredential.class)))
-                .thenReturn(new AutoCompleteTask<>(FakeAuthResult.INSTANCE, true, null));
-        when(AuthHelperShadow.getCurrentUser().updateProfile(any(UserProfileChangeRequest.class)))
-                .thenReturn(new AutoCompleteTask<Void>(null, true, null));
-
-        Button button = emailActivity.findViewById(R.id.button_create);
-        button.performClick();
-
-        // Verify create user request
-        verify(AuthHelperShadow.getCurrentUser())
-                .linkWithCredential(any(EmailAuthCredential.class));
-
-        // Check that Smart Lock is kicked off
-        TestHelper.verifyCredentialSaveStarted(emailActivity,
-                null, TestConstants.EMAIL, TestConstants.PASSWORD, null);
-    }
-=======
->>>>>>> 88c52da1
 }