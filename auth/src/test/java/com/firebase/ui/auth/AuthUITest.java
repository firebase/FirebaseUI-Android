/*
 * Copyright 2016 Google Inc. All Rights Reserved.
 *
 * Licensed under the Apache License, Version 2.0 (the "License"); you may not use this file except
 * in compliance with the License. You may obtain a copy of the License at
 *
 * http://www.apache.org/licenses/LICENSE-2.0
 *
 * Unless required by applicable law or agreed to in writing, software distributed under the
 * License is distributed on an "AS IS" BASIS, WITHOUT WARRANTIES OR CONDITIONS OF ANY KIND, either
 * express or implied. See the License for the specific language governing permissions and
 * limitations under the License.
 */

package com.firebase.ui.auth;

import com.firebase.ui.auth.AuthUI.IdpConfig;
import com.firebase.ui.auth.AuthUI.SignInIntentBuilder;
import com.firebase.ui.auth.data.model.FlowParameters;
import com.firebase.ui.auth.testhelpers.TestConstants;
import com.firebase.ui.auth.testhelpers.TestHelper;
import com.firebase.ui.auth.util.ExtraConstants;
import com.google.firebase.auth.ActionCodeSettings;
import com.google.firebase.auth.EmailAuthProvider;

import org.junit.Before;
import org.junit.Test;
import org.junit.runner.RunWith;
import org.robolectric.RobolectricTestRunner;

import java.util.ArrayList;
import java.util.Arrays;
import java.util.List;

import static com.google.common.truth.Truth.assertThat;
import static junit.framework.Assert.assertEquals;

@RunWith(RobolectricTestRunner.class)
public class AuthUITest {
    private static final String URL = "url";
    private AuthUI mAuthUi;

    @Before
    public void setUp() {
        TestHelper.initialize();
        mAuthUi = AuthUI.getInstance(TestHelper.MOCK_APP);
    }

    @Test
    public void testCreateStartIntent_shouldHaveEmailAsDefaultProvider() {
        FlowParameters flowParameters = mAuthUi
                .createSignInIntentBuilder()
                .build()
                .getParcelableExtra(ExtraConstants.FLOW_PARAMS);
        assertEquals(1, flowParameters.providers.size());
        assertEquals(EmailAuthProvider.PROVIDER_ID,
                flowParameters.providers.get(0).getProviderId());
    }

    @Test(expected = IllegalArgumentException.class)
    public void testCreateStartIntent_shouldOnlyAllowOneInstanceOfAnIdp() {
        SignInIntentBuilder startIntent = mAuthUi.createSignInIntentBuilder();
        startIntent.setAvailableProviders(Arrays.asList(
                new IdpConfig.EmailBuilder().build(),
                new IdpConfig.EmailBuilder().build()));
    }

    @Test
    public void testCreatingStartIntent() {
        FlowParameters flowParameters = mAuthUi
                .createSignInIntentBuilder()
                .setAvailableProviders(Arrays.asList(
                        new IdpConfig.EmailBuilder().build(),
                        new IdpConfig.GoogleBuilder().build(),
                        new IdpConfig.FacebookBuilder().build(),
                        new IdpConfig.AnonymousBuilder().build()))
                .setTosAndPrivacyPolicyUrls(TestConstants.TOS_URL, TestConstants.PRIVACY_URL)
                .build()
                .getParcelableExtra(ExtraConstants.FLOW_PARAMS);

        assertEquals(4, flowParameters.providers.size());
        assertEquals(TestHelper.MOCK_APP.getName(), flowParameters.appName);
        assertEquals(TestConstants.TOS_URL, flowParameters.termsOfServiceUrl);
        assertEquals(TestConstants.PRIVACY_URL, flowParameters.privacyPolicyUrl);
        assertEquals(AuthUI.getDefaultTheme(), flowParameters.themeId);
    }

    @Test(expected = NullPointerException.class)
    public void testCreatingStartIntent_withNullTos_expectEnforcesNonNullTosUrl() {
        SignInIntentBuilder startIntent = mAuthUi.createSignInIntentBuilder();
        startIntent.setTosAndPrivacyPolicyUrls(null, TestConstants.PRIVACY_URL);
    }

    @Test(expected = NullPointerException.class)
    public void testCreatingStartIntent_withNullPp_expectEnforcesNonNullPpUrl() {
        SignInIntentBuilder startIntent = mAuthUi.createSignInIntentBuilder();
        startIntent.setTosAndPrivacyPolicyUrls(TestConstants.TOS_URL, null);
    }

    @Test(expected = IllegalStateException.class)
    public void testCreatingStartIntent_withOnlyAnonymousProvider_expectIllegalStateException() {
        SignInIntentBuilder startIntent = mAuthUi.createSignInIntentBuilder();
        startIntent.setAvailableProviders(Arrays.asList(new IdpConfig.AnonymousBuilder().build()));
    }

    @Test(expected = IllegalArgumentException.class)
    public void testPhoneBuilder_withBlacklistedDefaultNumberCode_expectIllegalArgumentException() {
        new IdpConfig.PhoneBuilder()
                .setDefaultNumber("+1123456789")
                .setBlacklistedCountries(Arrays.asList("+1"))
                .build();
    }

    @Test(expected = IllegalArgumentException.class)
    public void testPhoneBuilder_withBlacklistedDefaultIso_expectIllegalArgumentException() {
        new IdpConfig.PhoneBuilder()
                .setDefaultNumber("us", "123456789")
                .setBlacklistedCountries(Arrays.asList("us"))
                .build();
    }

    @Test
    public void testPhoneBuilder_withWhitelistedDefaultIso_expectSuccess() {
        new IdpConfig.PhoneBuilder()
                .setDefaultNumber("us", "123456789")
                .setWhitelistedCountries(Arrays.asList("us"))
                .build();
    }

    @Test
    public void testPhoneBuilder_withWhitelistedDefaultNumberCode_expectSuccess() {
        new IdpConfig.PhoneBuilder()
                .setDefaultNumber("+1123456789")
                .setWhitelistedCountries(Arrays.asList("+1"))
                .build();
    }

    @Test(expected = IllegalArgumentException.class)
    public void testPhoneBuilder_whiteInvalidDefaultNumberCode_expectIllegalArgumentException() {
        new IdpConfig.PhoneBuilder()
                .setDefaultNumber("+1123456789")
                .setWhitelistedCountries(Arrays.asList("gr"))
                .build();
    }

    @Test
    public void testPhoneBuilder_withValidDefaultNumberCode_expectSuccess() {
        new IdpConfig.PhoneBuilder()
                .setDefaultNumber("+1123456789")
                .setWhitelistedCountries(Arrays.asList("ca"))
                .build();
    }

    @Test
    public void testPhoneBuilder_withBlacklistedCountryWithSameCountryCode_expectSucess() {
        new IdpConfig.PhoneBuilder()
                .setDefaultNumber("+1123456789")
                .setBlacklistedCountries(Arrays.asList("ca"))
                .build();
    }

    @Test(expected = IllegalArgumentException.class)
    public void testPhoneBuilder_withInvalidDefaultIso_expectIllegalArgumentException() {
        new IdpConfig.PhoneBuilder()
                .setDefaultNumber("us", "123456789")
                .setWhitelistedCountries(Arrays.asList("ca"))
                .build();
    }

    @Test
    public void testPhoneBuilder_withValidDefaultIso_expectSucess() {
        new IdpConfig.PhoneBuilder()
                .setDefaultNumber("us", "123456789")
                .setBlacklistedCountries(Arrays.asList("ca"))
                .build();
    }

    @Test(expected = IllegalStateException.class)
    public void
    testPhoneBuilder_setBothBlacklistedAndWhitelistedCountries_expectIllegalStateException() {
        List<String> countries = Arrays.asList("ca");
        new IdpConfig.PhoneBuilder()
                .setBlacklistedCountries(countries)
                .setWhitelistedCountries(countries)
                .build();
    }

    @Test(expected = IllegalArgumentException.class)
    public void
    testPhoneBuilder_passEmptyListForWhitelistedCountries_expectIllegalArgumentException() {
        new IdpConfig.PhoneBuilder()
                .setWhitelistedCountries(new ArrayList<String>())
                .build();
    }

    @Test(expected = NullPointerException.class)
    public void testPhoneBuilder_passNullForWhitelistedCountries_expectNullPointerException() {
        new IdpConfig.PhoneBuilder()
                .setWhitelistedCountries(null)
                .build();
    }


    @Test(expected = IllegalArgumentException.class)
    public void
    testPhoneBuilder_passEmptyListForBlacklistedCountries_expectIllegalArgumentException() {
        new IdpConfig.PhoneBuilder()
                .setBlacklistedCountries(new ArrayList<String>())
                .build();
    }

    @Test(expected = NullPointerException.class)
    public void testPhoneBuilder_passNullForBlacklistedCountries_expectNullPointerException() {
        new IdpConfig.PhoneBuilder()
                .setBlacklistedCountries(null)
                .build();
    }

    @Test
    public void testAnonymousBuilder_expectSucess() {
        new IdpConfig.AnonymousBuilder()
                .build();
    }

    @Test
<<<<<<< HEAD
    public void testCustomAuthMethodPickerLayout() {
        //Testing with some random layout res
        AuthMethodPickerLayout customLayout = new AuthMethodPickerLayout
                .Builder(R.layout.fui_phone_layout)
                .build();

        FlowParameters flowParameters = mAuthUi
                .createSignInIntentBuilder()
                .setAuthMethodPickerLayout(customLayout)
                .build()
                .getParcelableExtra(ExtraConstants.FLOW_PARAMS);

        assert flowParameters.authMethodPickerLayout != null;
        assertEquals(customLayout.getMainLayout(), flowParameters.authMethodPickerLayout.getMainLayout());
=======
    public void
    testEmailBuilder_withValidActionCodeSettings_expectSuccess() {
        ActionCodeSettings actionCodeSettings = ActionCodeSettings.newBuilder().setUrl(URL)
                .setHandleCodeInApp(true)
                .build();
        IdpConfig config = new IdpConfig.EmailBuilder().enableEmailLinkSignIn()
                .setActionCodeSettings
                        (actionCodeSettings).build();
        assertThat(config.getParams().getParcelable(ExtraConstants.ACTION_CODE_SETTINGS)).isEqualTo
                (actionCodeSettings);
        assertThat(config.getProviderId()).isEqualTo(AuthUI.EMAIL_LINK_PROVIDER);

    }

    @Test(expected = NullPointerException.class)
    public void testEmailBuilder_withoutActionCodeSettings_expectThrows() {
        new IdpConfig.EmailBuilder().enableEmailLinkSignIn().build();
    }

    @Test(expected = IllegalArgumentException.class)
    public void
    testEmailBuilder_withActionCodeSettingsAndHandleCodeInAppFalse_expectThrows() {
        ActionCodeSettings actionCodeSettings = ActionCodeSettings.newBuilder().setUrl(URL)
                .build();
        new IdpConfig.EmailBuilder().enableEmailLinkSignIn().setActionCodeSettings
                (actionCodeSettings).build();
>>>>>>> a9469ba2
    }
}<|MERGE_RESOLUTION|>--- conflicted
+++ resolved
@@ -223,7 +223,6 @@
     }
 
     @Test
-<<<<<<< HEAD
     public void testCustomAuthMethodPickerLayout() {
         //Testing with some random layout res
         AuthMethodPickerLayout customLayout = new AuthMethodPickerLayout
@@ -238,9 +237,10 @@
 
         assert flowParameters.authMethodPickerLayout != null;
         assertEquals(customLayout.getMainLayout(), flowParameters.authMethodPickerLayout.getMainLayout());
-=======
-    public void
-    testEmailBuilder_withValidActionCodeSettings_expectSuccess() {
+    }
+
+    @Test
+    public void testEmailBuilder_withValidActionCodeSettings_expectSuccess() {
         ActionCodeSettings actionCodeSettings = ActionCodeSettings.newBuilder().setUrl(URL)
                 .setHandleCodeInApp(true)
                 .build();
@@ -265,6 +265,5 @@
                 .build();
         new IdpConfig.EmailBuilder().enableEmailLinkSignIn().setActionCodeSettings
                 (actionCodeSettings).build();
->>>>>>> a9469ba2
     }
 }