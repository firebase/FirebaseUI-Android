/*
 * Copyright 2016 Google Inc. All Rights Reserved.
 *
 * Licensed under the Apache License, Version 2.0 (the "License"); you may not use this file except
 * in compliance with the License. You may obtain a copy of the License at
 *
 * http://www.apache.org/licenses/LICENSE-2.0
 *
 * Unless required by applicable law or agreed to in writing, software distributed under the
 * License is distributed on an "AS IS" BASIS, WITHOUT WARRANTIES OR CONDITIONS OF ANY KIND, either
 * express or implied. See the License for the specific language governing permissions and
 * limitations under the License.
 */

package com.firebase.ui.auth;

import com.firebase.ui.auth.AuthUI.IdpConfig;
import com.firebase.ui.auth.AuthUI.SignInIntentBuilder;
import com.firebase.ui.auth.testhelpers.CustomRobolectricGradleTestRunner;
import com.firebase.ui.auth.testhelpers.TestConstants;
import com.firebase.ui.auth.testhelpers.TestHelper;
import com.firebase.ui.auth.ui.ExtraConstants;
import com.firebase.ui.auth.ui.FlowParameters;
import com.google.firebase.FirebaseApp;

import org.junit.Before;
import org.junit.Test;
import org.junit.runner.RunWith;
import org.robolectric.RuntimeEnvironment;
import org.robolectric.annotation.Config;

import java.util.Arrays;

import static junit.framework.Assert.assertEquals;

@RunWith(CustomRobolectricGradleTestRunner.class)
@Config(constants = BuildConfig.class, sdk = 25)
public class AuthUITest {
    private FirebaseApp mFirebaseApp;

    @Before
    public void setUp() {
        mFirebaseApp = TestHelper.initializeApp(RuntimeEnvironment.application);
    }

    @Test
<<<<<<< HEAD
=======
    public void testCreateStartIntent_deprecatedSetProvidersShouldStillWork() {
        FlowParameters flowParameters = AuthUI
                .getInstance(mFirebaseApp)
                .createSignInIntentBuilder()
                .setProviders(new String[]{AuthUI.EMAIL_PROVIDER, AuthUI.TWITTER_PROVIDER})
                .build()
                .getParcelableExtra(ExtraConstants.EXTRA_FLOW_PARAMS);
        assertEquals(2, flowParameters.providerInfo.size());
        assertEquals(AuthUI.EMAIL_PROVIDER, flowParameters.providerInfo.get(0).getProviderId());
    }

    @Test
>>>>>>> 7c2f4369
    public void testCreateStartIntent_shouldHaveEmailAsDefaultProvider() {
        FlowParameters flowParameters = AuthUI
                .getInstance(mFirebaseApp)
                .createSignInIntentBuilder()
                .build()
                .getParcelableExtra(ExtraConstants.EXTRA_FLOW_PARAMS);
        assertEquals(1, flowParameters.providerInfo.size());
        assertEquals(AuthUI.EMAIL_PROVIDER, flowParameters.providerInfo.get(0).getProviderId());
    }

    @Test(expected = IllegalArgumentException.class)
    public void testCreateStartIntent_shouldOnlyAllowOneInstanceOfAnIdp() {
        SignInIntentBuilder startIntent =
                AuthUI.getInstance(mFirebaseApp).createSignInIntentBuilder();
        startIntent.setProviders(
                Arrays.asList(new IdpConfig.Builder(AuthUI.EMAIL_PROVIDER).build(),
                              new IdpConfig.Builder(AuthUI.EMAIL_PROVIDER).build()));
    }

    @Test
    public void testCreatingStartIntent() {
        FlowParameters flowParameters = AuthUI.getInstance(mFirebaseApp).createSignInIntentBuilder()
                .setProviders(Arrays.asList(new IdpConfig.Builder(AuthUI.EMAIL_PROVIDER).build(),
                                            new IdpConfig.Builder(AuthUI.GOOGLE_PROVIDER).build(),
                                            new IdpConfig.Builder(AuthUI.FACEBOOK_PROVIDER).build()))
                .setTosUrl(TestConstants.TOS_URL)
                .build()
                .getParcelableExtra(ExtraConstants.EXTRA_FLOW_PARAMS);

        assertEquals(3, flowParameters.providerInfo.size());
        assertEquals(mFirebaseApp.getName(), flowParameters.appName);
        assertEquals(TestConstants.TOS_URL, flowParameters.termsOfServiceUrl);
        assertEquals(AuthUI.getDefaultTheme(), flowParameters.themeId);
    }
}<|MERGE_RESOLUTION|>--- conflicted
+++ resolved
@@ -44,21 +44,6 @@
     }
 
     @Test
-<<<<<<< HEAD
-=======
-    public void testCreateStartIntent_deprecatedSetProvidersShouldStillWork() {
-        FlowParameters flowParameters = AuthUI
-                .getInstance(mFirebaseApp)
-                .createSignInIntentBuilder()
-                .setProviders(new String[]{AuthUI.EMAIL_PROVIDER, AuthUI.TWITTER_PROVIDER})
-                .build()
-                .getParcelableExtra(ExtraConstants.EXTRA_FLOW_PARAMS);
-        assertEquals(2, flowParameters.providerInfo.size());
-        assertEquals(AuthUI.EMAIL_PROVIDER, flowParameters.providerInfo.get(0).getProviderId());
-    }
-
-    @Test
->>>>>>> 7c2f4369
     public void testCreateStartIntent_shouldHaveEmailAsDefaultProvider() {
         FlowParameters flowParameters = AuthUI
                 .getInstance(mFirebaseApp)
