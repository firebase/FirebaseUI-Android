--- conflicted
+++ resolved
@@ -26,11 +26,6 @@
 import android.support.design.widget.TextInputLayout;
 import android.widget.Button;
 import android.widget.EditText;
-<<<<<<< HEAD
-
-import com.firebase.ui.auth.AuthUI;
-=======
->>>>>>> 42fa51cd
 import com.firebase.ui.auth.BuildConfig;
 import com.firebase.ui.auth.R;
 import com.firebase.ui.auth.test_helpers.ActivityHelperShadow;
@@ -53,19 +48,6 @@
 import org.robolectric.annotation.Config;
 import org.robolectric.shadows.ShadowActivity;
 
-<<<<<<< HEAD
-import java.util.Arrays;
-import java.util.Collections;
-
-import static junit.framework.Assert.assertTrue;
-import static org.junit.Assert.assertEquals;
-import static org.junit.Assert.assertNull;
-import static org.mockito.Mockito.mock;
-import static org.mockito.Mockito.verify;
-import static org.mockito.Mockito.when;
-
-=======
->>>>>>> 42fa51cd
 @RunWith(CustomRobolectricGradleTestRunner.class)
 @Config(constants = BuildConfig.class, sdk = 23)
 public class SignInActivityTest {
@@ -135,16 +117,6 @@
         when(mockFirebaseUser.getEmail()).thenReturn(TestConstants.EMAIL);
         when(mockFirebaseUser.getPhotoUrl()).thenReturn(TestConstants.PHOTO_URI);
 
-<<<<<<< HEAD
-        SmartLockResult result = SmartLockResult.newInstance(signInActivity,
-                                                             TestHelper.getFlowParameters(Arrays.asList(
-                                                                     AuthUI.EMAIL_PROVIDER)),
-                                                             "SignInActivity",
-                                                             TestConstants.PASSWORD,
-                                                             null);
-
-=======
->>>>>>> 42fa51cd
         Button signIn = (Button) signInActivity.findViewById(R.id.button_done);
         signIn.performClick();
 
