--- conflicted
+++ resolved
@@ -86,17 +86,11 @@
                 registerEmailActivity.getString(R.string.required_field),
                 nameLayout.getError().toString());
         assertEquals(
-<<<<<<< HEAD
-                passwordLayout.getError().toString(),
-                String.format(registerEmailActivity.getString(R.string.password_length),
-                              registerEmailActivity.getResources().getInteger(R.integer.min_password_length)));
-=======
                 String.format(
                         registerEmailActivity.getString(R.string.password_length),
                         registerEmailActivity.getResources().getInteger(R.integer.min_password_length)
                 ),
                 passwordLayout.getError().toString());
->>>>>>> 9b98c128
     }
 
     @Test
@@ -118,11 +112,10 @@
                 .thenReturn(new AutoCompleteTask<Void>(null, true, null));
 
         when(ActivityHelperShadow.firebaseAuth
-<<<<<<< HEAD
                      .createUserWithEmailAndPassword(
                              TestConstants.EMAIL,
                              TestConstants.PASSWORD))
-                .thenReturn(new AutoCompleteTask<>(new FakeAuthResult(mockFirebaseUser),
+                .thenReturn(new AutoCompleteTask<AuthResult>(new FakeAuthResult(mockFirebaseUser),
                                                    true,
                                                    null));
 
@@ -130,46 +123,14 @@
                                                              "RegisterEmailActivity",
                                                              TestConstants.PASSWORD,
                                                              null);
-=======
-                .createUserWithEmailAndPassword(
-                        TestConstants.EMAIL,
-                        TestConstants.PASSWORD))
-                .thenReturn(
-                        new AutoCompleteTask<AuthResult>(
-                                new FakeAuthResult(mockFirebaseUser),
-                                true,
-                                null));
-
->>>>>>> 9b98c128
 
         Button button = (Button) registerEmailActivity.findViewById(R.id.button_create);
         button.performClick();
 
-<<<<<<< HEAD
         try {
             result.await();
         } catch (InterruptedException e) {
             assertTrue("Interrupted waiting for result", false);
         }
-=======
-        ShadowActivity shadowActivity = Shadows.shadowOf(registerEmailActivity);
-
-        ShadowActivity.IntentForResult nextIntent =
-                shadowActivity.getNextStartedActivityForResult();
-
-        assertNotNull(nextIntent);
-        assertEquals(
-                SaveCredentialsActivity.class.getName(),
-                nextIntent.intent.getComponent().getClassName());
-        assertEquals(
-                TestConstants.EMAIL,
-                nextIntent.intent.getExtras().getString(ExtraConstants.EXTRA_EMAIL));
-        assertEquals(
-                TestConstants.PASSWORD,
-                nextIntent.intent.getExtras().getString(ExtraConstants.EXTRA_PASSWORD));
-        assertEquals(
-                TestConstants.NAME,
-                nextIntent.intent.getExtras().getString(ExtraConstants.EXTRA_NAME));
->>>>>>> 9b98c128
     }
 }