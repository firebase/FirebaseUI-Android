--- conflicted
+++ resolved
@@ -128,13 +128,9 @@
         Button button = (Button) registerEmailActivity.findViewById(R.id.button_create);
         button.performClick();
 
-<<<<<<< HEAD
-        TestHelper.verifySmartLockSave(EmailAuthProvider.PROVIDER_ID, TestConstants.EMAIL, TestConstants.PASSWORD);
-=======
         TestHelper.verifySmartLockSave(
                 EmailAuthProvider.PROVIDER_ID,
                 TestConstants.EMAIL,
                 TestConstants.PASSWORD);
->>>>>>> 44a4f27a
     }
 }