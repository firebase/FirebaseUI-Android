--- conflicted
+++ resolved
@@ -98,7 +98,7 @@
         // init mocks
         new ActivityHelperShadow();
         reset(ActivityHelperShadow.smartLock);
-        
+
         TestHelper.initializeApp(RuntimeEnvironment.application);
         RegisterEmailActivity registerEmailActivity = createActivity(TestConstants.EMAIL);
 
@@ -118,22 +118,10 @@
                      .createUserWithEmailAndPassword(
                              TestConstants.EMAIL,
                              TestConstants.PASSWORD))
-<<<<<<< HEAD
-                .thenReturn(new AutoCompleteTask<AuthResult>(new FakeAuthResult(mockFirebaseUser),
-                                                             true,
-                                                             null));
-
-        SmartLockResult result = SmartLockResult.newInstance(registerEmailActivity,
-                                                             TestHelper.getFlowParameters(Arrays.asList(AuthUI.EMAIL_PROVIDER)),
-                                                             "RegisterEmailActivity",
-                                                             TestConstants.PASSWORD,
-                                                             null);
-=======
                 .thenReturn(new AutoCompleteTask<AuthResult>(
                         new FakeAuthResult(mockFirebaseUser),
                         true,
                         null));
->>>>>>> 42fa51cd
 
         Button button = (Button) registerEmailActivity.findViewById(R.id.button_create);
         button.performClick();
