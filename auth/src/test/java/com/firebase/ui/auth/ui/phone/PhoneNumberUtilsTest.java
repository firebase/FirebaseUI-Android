/*
 * Copyright (C) 2015 Twitter, Inc.
 *
 * Licensed under the Apache License, Version 2.0 (the "License");
 * you may not use this file except in compliance with the License.
 * You may obtain a copy of the License at
 *
 *      http://www.apache.org/licenses/LICENSE-2.0
 *
 * Unless required by applicable law or agreed to in writing, software
 * distributed under the License is distributed on an "AS IS" BASIS,
 * WITHOUT WARRANTIES OR CONDITIONS OF ANY KIND, either express or implied.
 * See the License for the specific language governing permissions and
 * limitations under the License.
 *
 * Modifications copyright (C) 2017 Google Inc
 */

package com.firebase.ui.auth.ui.phone;

import android.content.Context;
import android.telephony.TelephonyManager;

import com.firebase.ui.auth.BuildConfig;
import com.firebase.ui.auth.data.model.CountryInfo;
import com.firebase.ui.auth.data.model.PhoneNumber;
import com.firebase.ui.auth.util.data.PhoneNumberUtils;

import org.junit.Test;
import org.junit.runner.RunWith;
import org.robolectric.RobolectricTestRunner;
import org.robolectric.annotation.Config;

import java.util.Locale;

import static com.firebase.ui.auth.ui.phone.PhoneTestConstants.RAW_PHONE;
<<<<<<< HEAD
import static com.firebase.ui.auth.util.data.PhoneNumberUtils.format;
=======
import static com.firebase.ui.auth.util.data.PhoneNumberUtils.formatPhoneNumber;
>>>>>>> a9bda8bc
import static com.firebase.ui.auth.util.data.PhoneNumberUtils.getCountryCode;
import static com.firebase.ui.auth.util.data.PhoneNumberUtils.getCurrentCountryInfo;
import static com.firebase.ui.auth.util.data.PhoneNumberUtils.getPhoneNumber;
import static org.junit.Assert.assertEquals;
import static org.mockito.Mockito.mock;
import static org.mockito.Mockito.when;

@RunWith(RobolectricTestRunner.class)
@Config(constants = BuildConfig.class, sdk = 21)
public class PhoneNumberUtilsTest {
    @Test
    public void testGetPhoneNumber() {
        final PhoneNumber number = getPhoneNumber(RAW_PHONE);
        assertEquals(PhoneTestConstants.PHONE_NO_COUNTRY_CODE, number.getPhoneNumber());
        assertEquals(PhoneTestConstants.US_COUNTRY_CODE, number.getCountryCode());
        assertEquals(PhoneTestConstants.US_ISO2, number.getCountryIso());
    }

    @Test
    public void testGetPhoneNumber_withLongestCountryCode() {
        final PhoneNumber phoneNumber = getPhoneNumber(PhoneTestConstants.YE_RAW_PHONE);
        assertEquals(PhoneTestConstants.PHONE_NO_COUNTRY_CODE, phoneNumber.getPhoneNumber());
        assertEquals(PhoneTestConstants.YE_COUNTRY_CODE, phoneNumber.getCountryCode());
        assertEquals(PhoneTestConstants.YE_ISO2, phoneNumber.getCountryIso());
    }

    @Test
    public void testGetPhoneNumber_withPhoneWithoutPlusSign() {
        final PhoneNumber phoneNumber = getPhoneNumber(PhoneTestConstants.PHONE);
        assertEquals(PhoneTestConstants.PHONE, phoneNumber.getPhoneNumber());
        assertEquals(PhoneTestConstants.US_COUNTRY_CODE, phoneNumber.getCountryCode());
        assertEquals(PhoneTestConstants.US_ISO2, phoneNumber.getCountryIso());
    }

    @Test
    public void testGetPhoneNumber_noCountryCode() {
        final PhoneNumber number = getPhoneNumber("0" + PhoneTestConstants
                .PHONE_NO_COUNTRY_CODE);
        assertEquals("0" + PhoneTestConstants.PHONE_NO_COUNTRY_CODE, number.getPhoneNumber());
        assertEquals(PhoneTestConstants.US_COUNTRY_CODE, number.getCountryCode());
        assertEquals(PhoneTestConstants.US_ISO2, number.getCountryIso());
    }

    @Test
    public void testGetCountryCode() {
        assertEquals(Integer.valueOf(86), getCountryCode(Locale.CHINA.getCountry()));
        assertEquals(null, getCountryCode(null));
        assertEquals(null, getCountryCode(new Locale("", "DJJZ").getCountry()));
    }

    @Test
    @Config(constants = BuildConfig.class, sdk = 16)
    public void testFormatNumberToE164_belowApi21() {
        String validPhoneNumber = "+919994947354";
        CountryInfo indiaCountryInfo = new CountryInfo(new Locale("", "IN"), 91);
        // no leading plus
        assertEquals(validPhoneNumber, format("9994947354", indiaCountryInfo));
        // fully formatted
        assertEquals(validPhoneNumber, format("+919994947354", indiaCountryInfo));
        // parantheses and hyphens
        assertEquals(validPhoneNumber, format("(99949) 47-354", indiaCountryInfo));

        // The following cases would fail for lower api versions.
        // Leaving tests in place to formally identify cases

        // no leading +
        // assertEquals(validPhoneNumber, format("919994947354", indiaCountryInfo));

        // with hyphens
        // assertEquals(validPhoneNumber, format("+91-(999)-(49)-(47354)",
        // indiaCountryInfo));

        // with spaces leading plus
        // assertEquals(validPhoneNumber, format("+91 99949 47354", indiaCountryInfo));

        // space formatting
        // assertEquals(validPhoneNumber, format("91 99949 47354", indiaCountryInfo));

        // invalid phone number
        // assertNull(format("999474735", indiaCountryInfo));
    }

    @Test
    public void testGetCurrentCountryInfo_fromSim() {
        Context context = mock(Context.class);
        TelephonyManager telephonyManager = mock(TelephonyManager.class);

        when(context.getSystemService(Context.TELEPHONY_SERVICE)).thenReturn(telephonyManager);
        when(telephonyManager.getSimCountryIso()).thenReturn("IN");
        assertEquals(new CountryInfo(new Locale("", "IN"), 91), getCurrentCountryInfo(context));
    }

    @Test
    public void testGetCurrentCountryInfo_noTelephonyReturnsDefaultLocale() {
        Context context = mock(Context.class);
        assertEquals(new CountryInfo(
                             Locale.getDefault(),
                             PhoneNumberUtils.getCountryCode(Locale.getDefault().getCountry())),
                     getCurrentCountryInfo(context));
    }
}<|MERGE_RESOLUTION|>--- conflicted
+++ resolved
@@ -34,11 +34,7 @@
 import java.util.Locale;
 
 import static com.firebase.ui.auth.ui.phone.PhoneTestConstants.RAW_PHONE;
-<<<<<<< HEAD
-import static com.firebase.ui.auth.util.data.PhoneNumberUtils.format;
-=======
 import static com.firebase.ui.auth.util.data.PhoneNumberUtils.formatPhoneNumber;
->>>>>>> a9bda8bc
 import static com.firebase.ui.auth.util.data.PhoneNumberUtils.getCountryCode;
 import static com.firebase.ui.auth.util.data.PhoneNumberUtils.getCurrentCountryInfo;
 import static com.firebase.ui.auth.util.data.PhoneNumberUtils.getPhoneNumber;
@@ -95,11 +91,11 @@
         String validPhoneNumber = "+919994947354";
         CountryInfo indiaCountryInfo = new CountryInfo(new Locale("", "IN"), 91);
         // no leading plus
-        assertEquals(validPhoneNumber, format("9994947354", indiaCountryInfo));
+        assertEquals(validPhoneNumber, formatPhoneNumber("9994947354", indiaCountryInfo));
         // fully formatted
-        assertEquals(validPhoneNumber, format("+919994947354", indiaCountryInfo));
+        assertEquals(validPhoneNumber, formatPhoneNumber("+919994947354", indiaCountryInfo));
         // parantheses and hyphens
-        assertEquals(validPhoneNumber, format("(99949) 47-354", indiaCountryInfo));
+        assertEquals(validPhoneNumber, formatPhoneNumber("(99949) 47-354", indiaCountryInfo));
 
         // The following cases would fail for lower api versions.
         // Leaving tests in place to formally identify cases
