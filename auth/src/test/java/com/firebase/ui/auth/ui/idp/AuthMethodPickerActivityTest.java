/*
 * Copyright 2016 Google Inc. All Rights Reserved.
 *
 * Licensed under the Apache License, Version 2.0 (the "License"); you may not use this file except
 * in compliance with the License. You may obtain a copy of the License at
 *
 * http://www.apache.org/licenses/LICENSE-2.0
 *
 * Unless required by applicable law or agreed to in writing, software distributed under the
 * License is distributed on an "AS IS" BASIS, WITHOUT WARRANTIES OR CONDITIONS OF ANY KIND, either
 * express or implied. See the License for the specific language governing permissions and
 * limitations under the License.
 */

package com.firebase.ui.auth.ui.idp;

import android.app.Activity;
import android.content.Intent;
import android.view.View;
import android.widget.Button;
import android.widget.LinearLayout;

import com.firebase.ui.auth.AuthUI;
import com.firebase.ui.auth.BuildConfig;
import com.firebase.ui.auth.R;
import com.firebase.ui.auth.test_helpers.ActivityHelperShadow;
import com.firebase.ui.auth.test_helpers.AutoCompleteTask;
import com.firebase.ui.auth.test_helpers.CustomRobolectricGradleTestRunner;
import com.firebase.ui.auth.test_helpers.FacebookProviderShadow;
import com.firebase.ui.auth.test_helpers.FakeAuthResult;
import com.firebase.ui.auth.test_helpers.FirebaseAuthWrapperImplShadow;
import com.firebase.ui.auth.test_helpers.GoogleProviderShadow;
import com.firebase.ui.auth.test_helpers.LoginManagerShadow;
import com.firebase.ui.auth.test_helpers.TestConstants;
import com.firebase.ui.auth.test_helpers.TestHelper;
import com.firebase.ui.auth.ui.ExtraConstants;
import com.firebase.ui.auth.ui.email.EmailHintContainerActivity;
import com.firebase.ui.auth.util.PlayServicesHelper;
import com.google.firebase.auth.AuthCredential;
import com.google.firebase.auth.AuthResult;
import com.google.firebase.auth.FacebookAuthProvider;
import com.google.firebase.auth.FirebaseUser;
import com.google.firebase.auth.GoogleAuthProvider;
import com.google.firebase.auth.TwitterAuthProvider;

import org.junit.Before;
import org.junit.Test;
import org.junit.runner.RunWith;
import org.robolectric.Robolectric;
import org.robolectric.RuntimeEnvironment;
import org.robolectric.Shadows;
import org.robolectric.annotation.Config;
import org.robolectric.shadows.ShadowActivity;

import java.util.Arrays;
import java.util.List;

import static junit.framework.Assert.assertEquals;
import static junit.framework.Assert.assertNotNull;
import static junit.framework.Assert.assertTrue;
import static org.mockito.Matchers.anyObject;
import static org.mockito.Mockito.when;

@RunWith(CustomRobolectricGradleTestRunner.class)
@Config(constants = BuildConfig.class,
        shadows = {
                FirebaseAuthWrapperImplShadow.class,
                GoogleProviderShadow.class,
                FacebookProviderShadow.class,
                LoginManagerShadow.class
        }, sdk = 23)
public class AuthMethodPickerActivityTest {

    @Before
    public void setUp() {
        PlayServicesHelper.sApiAvailability = TestHelper.makeMockGoogleApiAvailability();
    }

    @Test
    public void testAllProvidersArePopulated() {
        List<String> providers = Arrays.asList(
                AuthUI.FACEBOOK_PROVIDER,
                AuthUI.GOOGLE_PROVIDER,
                AuthUI.EMAIL_PROVIDER);

        AuthMethodPickerActivity authMethodPickerActivity =
                createActivity(providers);

        assertEquals(providers.size(),
                ((LinearLayout) authMethodPickerActivity.findViewById(R.id.btn_holder))
                        .getChildCount());
        Button emailButton = (Button) authMethodPickerActivity.findViewById(R.id.email_provider);
        assertEquals(View.VISIBLE, emailButton.getVisibility());
    }


    @Test
    public void testEmailIsHidden() {
        List<String> providers = Arrays.asList(
                AuthUI.FACEBOOK_PROVIDER,
                AuthUI.GOOGLE_PROVIDER);

        AuthMethodPickerActivity authMethodPickerActivity =
                createActivity(providers);

        assertEquals(providers.size() + 1, // plus one due to the invisible email button
                ((LinearLayout) authMethodPickerActivity.findViewById(R.id.btn_holder))
                        .getChildCount());
        Button emailButton = (Button) authMethodPickerActivity.findViewById(R.id.email_provider);
        assertEquals(View.GONE, emailButton.getVisibility());
    }

    @Test
    public void testEmailLoginFlow() {
        List<String> providers = Arrays.asList(AuthUI.EMAIL_PROVIDER);

        AuthMethodPickerActivity authMethodPickerActivity =
                createActivity(providers);

        Button emailButton = (Button) authMethodPickerActivity.findViewById(R.id.email_provider);
        emailButton.performClick();
        ShadowActivity.IntentForResult nextIntent =
                Shadows.shadowOf(authMethodPickerActivity).getNextStartedActivityForResult();

        assertEquals(
                EmailHintContainerActivity.class.getName(),
                nextIntent.intent.getComponent().getClassName());
    }


    @Test
    @Config(shadows = {ActivityHelperShadow.class})
    public void testFacebookLoginFlow() {
        List<String> providers = Arrays.asList(AuthUI.FACEBOOK_PROVIDER);

        AuthMethodPickerActivity authMethodPickerActivity =
                createActivity(providers);

        FirebaseUser mockFirebaseUser = TestHelper.makeMockFirebaseUser();
        when(mockFirebaseUser.getProviders())
                .thenReturn(Arrays.asList(FacebookAuthProvider.PROVIDER_ID));
        when(ActivityHelperShadow.firebaseAuth.signInWithCredential((AuthCredential) anyObject()))
                .thenReturn(new AutoCompleteTask<AuthResult>(
                        new FakeAuthResult(mockFirebaseUser), true, null));

        Button facebookButton =
                (Button) authMethodPickerActivity.findViewById(R.id.facebook_button);
        assertNotNull(facebookButton);
        facebookButton.performClick();

//        Intent smartLockIntent = SmartLock.getInstance(authMethodPickerActivity).getIntentForTest();
//        verifySaveCredentialIntent(smartLockIntent, FacebookAuthProvider.PROVIDER_ID);
    }

    @Test
    @Config(shadows = {GoogleProviderShadow.class, ActivityHelperShadow.class})
    public void testGoogleLoginFlow() {
        List<String> providers = Arrays.asList(AuthUI.GOOGLE_PROVIDER);

        AuthMethodPickerActivity authMethodPickerActivity = createActivity(providers);
        TestHelper.initializeApp(authMethodPickerActivity);

        FirebaseUser mockFirebaseUser = TestHelper.makeMockFirebaseUser();
        when(mockFirebaseUser.getProviders())
                .thenReturn(Arrays.asList(GoogleAuthProvider.PROVIDER_ID));

        when(ActivityHelperShadow.firebaseAuth.signInWithCredential((AuthCredential) anyObject()))
                .thenReturn(new AutoCompleteTask<AuthResult>(
                        new FakeAuthResult(mockFirebaseUser), true, null));
        Button googleButton =
                (Button) authMethodPickerActivity.findViewById(R.id.google_button);

        assertNotNull(googleButton);
        googleButton.performClick();

        assertEquals(
                Shadows.shadowOf(authMethodPickerActivity).getResultCode(),
                Activity.RESULT_OK);
    }

<<<<<<< HEAD
    private static void verifySaveCredentialIntent(Intent smartLockIntent, String provider) {
=======
    @Test
    @Config(shadows = {ActivityHelperShadow.class})
    public void testTwitterLoginFlowStarts() {
        List<String> providers = Arrays.asList(AuthUI.TWITTER_PROVIDER);

        AuthMethodPickerActivity authMethodPickerActivity = createActivity(providers);

        FirebaseUser mockFirebaseUser = TestHelper.makeMockFirebaseUser();

        when(mockFirebaseUser.getProviders())
                .thenReturn(Arrays.asList(TwitterAuthProvider.PROVIDER_ID));

        when(ActivityHelperShadow.firebaseAuth.signInWithCredential((AuthCredential) anyObject()))
                .thenReturn(new AutoCompleteTask<AuthResult>(
                        new FakeAuthResult(mockFirebaseUser), true, null));
        Button twitterButton =
                (Button) authMethodPickerActivity.findViewById(R.id.twitter_button);

        assertNotNull(twitterButton);
        twitterButton.performClick();
        ShadowActivity.IntentForResult nextIntent =
                Shadows.shadowOf(authMethodPickerActivity).getNextStartedActivityForResult();

        assertTrue(nextIntent.intent.getComponent().getClassName().contains("com.twitter.sdk"));
    }


    private static void verifySaveCredentialIntent(
            ShadowActivity.IntentForResult nextIntent,
            String provider) {
        assertEquals(
                SaveCredentialsActivity.class.getName(),
                nextIntent.intent.getComponent().getClassName());
>>>>>>> 897b4552
        assertEquals(
                smartLockIntent.getExtras().getString(ExtraConstants.EXTRA_EMAIL),
                TestConstants.EMAIL);
        assertEquals(
                smartLockIntent.getExtras().getString(ExtraConstants.EXTRA_NAME),
                TestConstants.NAME);
        assertEquals(
                smartLockIntent.getExtras().getString(ExtraConstants.EXTRA_PROFILE_PICTURE_URI),
                TestConstants.PHOTO_URL);
        assertEquals(
                smartLockIntent.getExtras().getString(ExtraConstants.EXTRA_PROVIDER),
                provider);
        assertEquals(
                smartLockIntent.getExtras().getString(ExtraConstants.EXTRA_PASSWORD),
                null);
    }

    private AuthMethodPickerActivity createActivity(List<String> providers) {
        Intent startIntent = AuthMethodPickerActivity.createIntent(
                RuntimeEnvironment.application,
                TestHelper.getFlowParameters(providers));

        return Robolectric
                .buildActivity(AuthMethodPickerActivity.class)
                .withIntent(startIntent)
                .create()
                .visible()
                .get();
    }
}<|MERGE_RESOLUTION|>--- conflicted
+++ resolved
@@ -14,7 +14,6 @@
 
 package com.firebase.ui.auth.ui.idp;
 
-import android.app.Activity;
 import android.content.Intent;
 import android.view.View;
 import android.widget.Button;
@@ -34,6 +33,7 @@
 import com.firebase.ui.auth.test_helpers.TestConstants;
 import com.firebase.ui.auth.test_helpers.TestHelper;
 import com.firebase.ui.auth.ui.ExtraConstants;
+import com.firebase.ui.auth.ui.account_link.SaveCredentialsActivity;
 import com.firebase.ui.auth.ui.email.EmailHintContainerActivity;
 import com.firebase.ui.auth.util.PlayServicesHelper;
 import com.google.firebase.auth.AuthCredential;
@@ -148,8 +148,9 @@
         assertNotNull(facebookButton);
         facebookButton.performClick();
 
-//        Intent smartLockIntent = SmartLock.getInstance(authMethodPickerActivity).getIntentForTest();
-//        verifySaveCredentialIntent(smartLockIntent, FacebookAuthProvider.PROVIDER_ID);
+        ShadowActivity.IntentForResult nextIntent =
+                Shadows.shadowOf(authMethodPickerActivity).getNextStartedActivityForResult();
+        verifySaveCredentialIntent(nextIntent, FacebookAuthProvider.PROVIDER_ID);
     }
 
     @Test
@@ -157,8 +158,8 @@
     public void testGoogleLoginFlow() {
         List<String> providers = Arrays.asList(AuthUI.GOOGLE_PROVIDER);
 
-        AuthMethodPickerActivity authMethodPickerActivity = createActivity(providers);
-        TestHelper.initializeApp(authMethodPickerActivity);
+        AuthMethodPickerActivity authMethodPickerActivity =
+                createActivity(providers);
 
         FirebaseUser mockFirebaseUser = TestHelper.makeMockFirebaseUser();
         when(mockFirebaseUser.getProviders())
@@ -172,15 +173,12 @@
 
         assertNotNull(googleButton);
         googleButton.performClick();
-
-        assertEquals(
-                Shadows.shadowOf(authMethodPickerActivity).getResultCode(),
-                Activity.RESULT_OK);
-    }
-
-<<<<<<< HEAD
-    private static void verifySaveCredentialIntent(Intent smartLockIntent, String provider) {
-=======
+        ShadowActivity.IntentForResult nextIntent =
+                Shadows.shadowOf(authMethodPickerActivity).getNextStartedActivityForResult();
+
+        verifySaveCredentialIntent(nextIntent, GoogleAuthProvider.PROVIDER_ID);
+    }
+
     @Test
     @Config(shadows = {ActivityHelperShadow.class})
     public void testTwitterLoginFlowStarts() {
@@ -214,21 +212,20 @@
         assertEquals(
                 SaveCredentialsActivity.class.getName(),
                 nextIntent.intent.getComponent().getClassName());
->>>>>>> 897b4552
-        assertEquals(
-                smartLockIntent.getExtras().getString(ExtraConstants.EXTRA_EMAIL),
+        assertEquals(
+                nextIntent.intent.getExtras().getString(ExtraConstants.EXTRA_EMAIL),
                 TestConstants.EMAIL);
         assertEquals(
-                smartLockIntent.getExtras().getString(ExtraConstants.EXTRA_NAME),
+                nextIntent.intent.getExtras().getString(ExtraConstants.EXTRA_NAME),
                 TestConstants.NAME);
         assertEquals(
-                smartLockIntent.getExtras().getString(ExtraConstants.EXTRA_PROFILE_PICTURE_URI),
+                nextIntent.intent.getExtras().getString(ExtraConstants.EXTRA_PROFILE_PICTURE_URI),
                 TestConstants.PHOTO_URL);
         assertEquals(
-                smartLockIntent.getExtras().getString(ExtraConstants.EXTRA_PROVIDER),
+                nextIntent.intent.getExtras().getString(ExtraConstants.EXTRA_PROVIDER),
                 provider);
         assertEquals(
-                smartLockIntent.getExtras().getString(ExtraConstants.EXTRA_PASSWORD),
+                nextIntent.intent.getExtras().getString(ExtraConstants.EXTRA_PASSWORD),
                 null);
     }
 
