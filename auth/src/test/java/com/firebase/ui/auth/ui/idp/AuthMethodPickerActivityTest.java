--- conflicted
+++ resolved
@@ -140,12 +140,8 @@
         assertNotNull(facebookButton);
         facebookButton.performClick();
 
-<<<<<<< HEAD
-        verifySmartLockSave(FacebookAuthProvider.PROVIDER_ID, TestConstants.EMAIL, null, null);
-=======
         verifySmartLockSave(authMethodPickerActivity,
-                FacebookAuthProvider.PROVIDER_ID, TestConstants.EMAIL, null);
->>>>>>> 83e6a76b
+                FacebookAuthProvider.PROVIDER_ID, TestConstants.EMAIL, null, null);
     }
 
     @Test
@@ -168,12 +164,8 @@
         assertNotNull(googleButton);
         googleButton.performClick();
 
-<<<<<<< HEAD
-        verifySmartLockSave(GoogleAuthProvider.PROVIDER_ID, TestConstants.EMAIL, null, null);
-=======
         verifySmartLockSave(authMethodPickerActivity,
-                GoogleAuthProvider.PROVIDER_ID, TestConstants.EMAIL, null);
->>>>>>> 83e6a76b
+                GoogleAuthProvider.PROVIDER_ID, TestConstants.EMAIL, null, null);
     }
 
     @Test
