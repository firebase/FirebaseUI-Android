/*
 * Copyright 2016 Google Inc. All Rights Reserved.
 *
 * Licensed under the Apache License, Version 2.0 (the "License"); you may not use this file except
 * in compliance with the License. You may obtain a copy of the License at
 *
 * http://www.apache.org/licenses/LICENSE-2.0
 *
 * Unless required by applicable law or agreed to in writing, software distributed under the
 * License is distributed on an "AS IS" BASIS, WITHOUT WARRANTIES OR CONDITIONS OF ANY KIND, either
 * express or implied. See the License for the specific language governing permissions and
 * limitations under the License.
 */

package com.firebase.ui.auth.ui.idp;

import static com.firebase.ui.auth.test_helpers.TestHelper.verifySmartLockSave;
import static junit.framework.Assert.assertEquals;
import static junit.framework.Assert.assertNotNull;
import static junit.framework.Assert.assertTrue;
import static org.mockito.ArgumentMatchers.any;
import static org.mockito.Mockito.reset;
import static org.mockito.Mockito.when;

import android.content.Intent;
import android.view.View;
import android.widget.Button;
import android.widget.LinearLayout;
import com.firebase.ui.auth.AuthUI;
import com.firebase.ui.auth.BuildConfig;
import com.firebase.ui.auth.R;
import com.firebase.ui.auth.test_helpers.ActivityHelperShadow;
import com.firebase.ui.auth.test_helpers.AutoCompleteTask;
import com.firebase.ui.auth.test_helpers.CustomRobolectricGradleTestRunner;
import com.firebase.ui.auth.test_helpers.FacebookProviderShadow;
import com.firebase.ui.auth.test_helpers.FakeAuthResult;
import com.firebase.ui.auth.test_helpers.FirebaseAuthWrapperImplShadow;
import com.firebase.ui.auth.test_helpers.GoogleProviderShadow;
import com.firebase.ui.auth.test_helpers.LoginManagerShadow;
import com.firebase.ui.auth.test_helpers.TestConstants;
import com.firebase.ui.auth.test_helpers.TestHelper;
import com.firebase.ui.auth.ui.email.EmailHintContainerActivity;
import com.firebase.ui.auth.util.PlayServicesHelper;
import com.google.firebase.auth.AuthCredential;
import com.google.firebase.auth.AuthResult;
import com.google.firebase.auth.FacebookAuthProvider;
import com.google.firebase.auth.FirebaseUser;
import com.google.firebase.auth.GoogleAuthProvider;
import com.google.firebase.auth.TwitterAuthProvider;
import java.util.Arrays;
import java.util.List;
import org.junit.Before;
import org.junit.Test;
import org.junit.runner.RunWith;
import org.robolectric.Robolectric;
import org.robolectric.RuntimeEnvironment;
import org.robolectric.Shadows;
import org.robolectric.annotation.Config;
import org.robolectric.shadows.ShadowActivity;

@RunWith(CustomRobolectricGradleTestRunner.class)
@Config(constants = BuildConfig.class,
        shadows = {
                FirebaseAuthWrapperImplShadow.class,
                GoogleProviderShadow.class,
                FacebookProviderShadow.class,
                LoginManagerShadow.class
        }, sdk = 23)
public class AuthMethodPickerActivityTest {

    @Before
    public void setUp() {
        PlayServicesHelper.sApiAvailability = TestHelper.makeMockGoogleApiAvailability();
    }

    @Test
    public void testAllProvidersArePopulated() {
        List<String> providers = Arrays.asList(
                AuthUI.FACEBOOK_PROVIDER,
                AuthUI.GOOGLE_PROVIDER,
                AuthUI.TWITTER_PROVIDER,
                AuthUI.EMAIL_PROVIDER);

        AuthMethodPickerActivity authMethodPickerActivity =
                createActivity(providers);

        assertEquals(providers.size(),
                ((LinearLayout) authMethodPickerActivity.findViewById(R.id.btn_holder))
                        .getChildCount());
        Button emailButton = (Button) authMethodPickerActivity.findViewById(R.id.email_provider);
        assertEquals(View.VISIBLE, emailButton.getVisibility());
    }


    @Test
    public void testEmailIsHidden() {
        List<String> providers = Arrays.asList(
                AuthUI.FACEBOOK_PROVIDER,
                AuthUI.GOOGLE_PROVIDER);

        AuthMethodPickerActivity authMethodPickerActivity =
                createActivity(providers);

        assertEquals(providers.size() + 1, // plus one due to the invisible email button
                ((LinearLayout) authMethodPickerActivity.findViewById(R.id.btn_holder))
                        .getChildCount());
        Button emailButton = (Button) authMethodPickerActivity.findViewById(R.id.email_provider);
        assertEquals(View.GONE, emailButton.getVisibility());
    }

    @Test
    public void testEmailLoginFlow() {
        List<String> providers = Arrays.asList(AuthUI.EMAIL_PROVIDER);

        AuthMethodPickerActivity authMethodPickerActivity =
                createActivity(providers);

        Button emailButton = (Button) authMethodPickerActivity.findViewById(R.id.email_provider);
        emailButton.performClick();
        ShadowActivity.IntentForResult nextIntent =
                Shadows.shadowOf(authMethodPickerActivity).getNextStartedActivityForResult();

        assertEquals(
                EmailHintContainerActivity.class.getName(),
                nextIntent.intent.getComponent().getClassName());
    }


    @Test
    @Config(shadows = {ActivityHelperShadow.class})
    public void testFacebookLoginFlow() {
        // initialize mocks
        new ActivityHelperShadow();
        reset(ActivityHelperShadow.smartLock);

        FirebaseUser mockFirebaseUser = TestHelper.makeMockFirebaseUser();
        when(mockFirebaseUser.getProviders())
                .thenReturn(Arrays.asList(FacebookAuthProvider.PROVIDER_ID));
        when(ActivityHelperShadow.firebaseAuth.signInWithCredential((AuthCredential) any()))
                .thenReturn(new AutoCompleteTask<AuthResult>(
                        new FakeAuthResult(mockFirebaseUser), true, null));

        List<String> providers = Arrays.asList(AuthUI.FACEBOOK_PROVIDER);

<<<<<<< HEAD
        SmartLockResult result = SmartLockResult.newInstance(authMethodPickerActivity,
                                                             TestHelper.getFlowParameters(Arrays.asList(AuthUI.EMAIL_PROVIDER)),
                                                             "AuthMethodPicker",
                                                             null,
                                                             FacebookAuthProvider.PROVIDER_ID);
=======
        AuthMethodPickerActivity authMethodPickerActivity = createActivity(providers);
>>>>>>> 42fa51cd

        Button facebookButton =
                (Button) authMethodPickerActivity.findViewById(R.id.facebook_button);
        assertNotNull(facebookButton);
        facebookButton.performClick();

        verifySmartLockSave(AuthUI.FACEBOOK_PROVIDER, TestConstants.EMAIL, null);
    }

    @Test
    @Config(shadows = {GoogleProviderShadow.class, ActivityHelperShadow.class})
    public void testGoogleLoginFlow() {
        // initialize mocks
        new ActivityHelperShadow();
        reset(ActivityHelperShadow.smartLock);

        List<String> providers = Arrays.asList(AuthUI.GOOGLE_PROVIDER);

        AuthMethodPickerActivity authMethodPickerActivity = createActivity(providers);

        FirebaseUser mockFirebaseUser = TestHelper.makeMockFirebaseUser();
        when(mockFirebaseUser.getProviders())
                .thenReturn(Arrays.asList(GoogleAuthProvider.PROVIDER_ID));

        when(ActivityHelperShadow.firebaseAuth.signInWithCredential((AuthCredential) any()))
                .thenReturn(new AutoCompleteTask<AuthResult>(
                        new FakeAuthResult(mockFirebaseUser), true, null));

<<<<<<< HEAD
        SmartLockResult result = SmartLockResult.newInstance(authMethodPickerActivity,
                                                             TestHelper.getFlowParameters(Arrays.asList(AuthUI.EMAIL_PROVIDER)),
                                                             "AuthMethodPicker",
                                                             null,
                                                             GoogleAuthProvider.PROVIDER_ID);

=======
>>>>>>> 42fa51cd
        Button googleButton =
                (Button) authMethodPickerActivity.findViewById(R.id.google_button);

        assertNotNull(googleButton);
        googleButton.performClick();

        verifySmartLockSave(AuthUI.GOOGLE_PROVIDER, TestConstants.EMAIL, null);
    }



    @Test
    @Config(shadows = {ActivityHelperShadow.class})
    public void testTwitterLoginFlowStarts() {
        List<String> providers = Arrays.asList(AuthUI.TWITTER_PROVIDER);

        AuthMethodPickerActivity authMethodPickerActivity = createActivity(providers);

        FirebaseUser mockFirebaseUser = TestHelper.makeMockFirebaseUser();

        when(mockFirebaseUser.getProviders())
                .thenReturn(Arrays.asList(TwitterAuthProvider.PROVIDER_ID));

        when(ActivityHelperShadow.firebaseAuth.signInWithCredential((AuthCredential) any()))
                .thenReturn(new AutoCompleteTask<AuthResult>(
                        new FakeAuthResult(mockFirebaseUser), true, null));
        Button twitterButton =
                (Button) authMethodPickerActivity.findViewById(R.id.twitter_button);

        assertNotNull(twitterButton);
        twitterButton.performClick();
        ShadowActivity.IntentForResult nextIntent =
                Shadows.shadowOf(authMethodPickerActivity).getNextStartedActivityForResult();

        assertTrue(nextIntent.intent.getComponent().getClassName().contains("com.twitter.sdk"));
    }

    private AuthMethodPickerActivity createActivity(List<String> providers) {
        Intent startIntent = AuthMethodPickerActivity.createIntent(
                RuntimeEnvironment.application,
                TestHelper.getFlowParameters(providers));

        return Robolectric
                .buildActivity(AuthMethodPickerActivity.class)
                .withIntent(startIntent)
                .create()
                .visible()
                .get();
    }
}<|MERGE_RESOLUTION|>--- conflicted
+++ resolved
@@ -142,15 +142,7 @@
 
         List<String> providers = Arrays.asList(AuthUI.FACEBOOK_PROVIDER);
 
-<<<<<<< HEAD
-        SmartLockResult result = SmartLockResult.newInstance(authMethodPickerActivity,
-                                                             TestHelper.getFlowParameters(Arrays.asList(AuthUI.EMAIL_PROVIDER)),
-                                                             "AuthMethodPicker",
-                                                             null,
-                                                             FacebookAuthProvider.PROVIDER_ID);
-=======
         AuthMethodPickerActivity authMethodPickerActivity = createActivity(providers);
->>>>>>> 42fa51cd
 
         Button facebookButton =
                 (Button) authMethodPickerActivity.findViewById(R.id.facebook_button);
@@ -179,15 +171,6 @@
                 .thenReturn(new AutoCompleteTask<AuthResult>(
                         new FakeAuthResult(mockFirebaseUser), true, null));
 
-<<<<<<< HEAD
-        SmartLockResult result = SmartLockResult.newInstance(authMethodPickerActivity,
-                                                             TestHelper.getFlowParameters(Arrays.asList(AuthUI.EMAIL_PROVIDER)),
-                                                             "AuthMethodPicker",
-                                                             null,
-                                                             GoogleAuthProvider.PROVIDER_ID);
-
-=======
->>>>>>> 42fa51cd
         Button googleButton =
                 (Button) authMethodPickerActivity.findViewById(R.id.google_button);
 
