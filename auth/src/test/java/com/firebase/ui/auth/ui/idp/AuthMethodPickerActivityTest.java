--- conflicted
+++ resolved
@@ -86,8 +86,8 @@
                 createActivity(providers);
 
         assertEquals(providers.size(),
-                     ((LinearLayout) authMethodPickerActivity.findViewById(R.id.btn_holder))
-                             .getChildCount());
+                ((LinearLayout) authMethodPickerActivity.findViewById(R.id.btn_holder))
+                        .getChildCount());
         Button emailButton = (Button) authMethodPickerActivity.findViewById(R.id.email_provider);
         assertEquals(View.VISIBLE, emailButton.getVisibility());
     }
@@ -103,8 +103,8 @@
                 createActivity(providers);
 
         assertEquals(providers.size() + 1, // plus one due to the invisible email button
-                     ((LinearLayout) authMethodPickerActivity.findViewById(R.id.btn_holder))
-                             .getChildCount());
+                ((LinearLayout) authMethodPickerActivity.findViewById(R.id.btn_holder))
+                        .getChildCount());
         Button emailButton = (Button) authMethodPickerActivity.findViewById(R.id.email_provider);
         assertEquals(View.GONE, emailButton.getVisibility());
     }
@@ -208,36 +208,6 @@
         assertTrue(nextIntent.intent.getComponent().getClassName().contains("com.twitter.sdk"));
     }
 
-<<<<<<< HEAD
-=======
-
-    private static void verifySaveCredentialIntent(
-            ShadowActivity.IntentForResult nextIntent,
-            String provider) {
-        assertEquals(
-                SaveCredentialsActivity.class.getName(),
-                nextIntent.intent.getComponent().getClassName());
-        assertEquals(
-                nextIntent.intent.getExtras().getString(ExtraConstants.EXTRA_EMAIL),
-                TestConstants.EMAIL);
-        assertEquals(
-                nextIntent.intent.getExtras().getString(ExtraConstants.EXTRA_NAME),
-                TestConstants.NAME);
-        assertEquals(
-                nextIntent.intent.getExtras().getString(ExtraConstants.EXTRA_PROFILE_PICTURE_URI),
-                TestConstants.PHOTO_URL);
-        assertEquals(
-                ((IdpResponse) nextIntent
-                        .intent
-                        .getExtras()
-                        .getParcelable(ExtraConstants.EXTRA_IDP_RESPONSE)).getProviderType(),
-                provider);
-        assertEquals(
-                nextIntent.intent.getExtras().getString(ExtraConstants.EXTRA_PASSWORD),
-                null);
-    }
-
->>>>>>> 068899c0
     private AuthMethodPickerActivity createActivity(List<String> providers) {
         Intent startIntent = AuthMethodPickerActivity.createIntent(
                 RuntimeEnvironment.application,
