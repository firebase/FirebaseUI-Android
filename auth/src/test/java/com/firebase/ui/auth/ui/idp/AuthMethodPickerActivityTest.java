/*
 * Copyright 2016 Google Inc. All Rights Reserved.
 *
 * Licensed under the Apache License, Version 2.0 (the "License"); you may not use this file except
 * in compliance with the License. You may obtain a copy of the License at
 *
 * http://www.apache.org/licenses/LICENSE-2.0
 *
 * Unless required by applicable law or agreed to in writing, software distributed under the
 * License is distributed on an "AS IS" BASIS, WITHOUT WARRANTIES OR CONDITIONS OF ANY KIND, either
 * express or implied. See the License for the specific language governing permissions and
 * limitations under the License.
 */

package com.firebase.ui.auth.ui.idp;

import android.content.Intent;
import android.view.View;
import android.widget.Button;
import android.widget.LinearLayout;

import com.firebase.ui.auth.R;
import com.firebase.ui.auth.testhelpers.AuthHelperShadow;
import com.firebase.ui.auth.testhelpers.AutoCompleteTask;
import com.firebase.ui.auth.testhelpers.FacebookProviderShadow;
import com.firebase.ui.auth.testhelpers.FakeAuthResult;
import com.firebase.ui.auth.testhelpers.GoogleProviderShadow;
import com.firebase.ui.auth.testhelpers.LoginManagerShadow;
import com.firebase.ui.auth.testhelpers.TestConstants;
import com.firebase.ui.auth.testhelpers.TestHelper;
import com.firebase.ui.auth.ui.email.EmailActivity;
import com.firebase.ui.auth.ui.phone.PhoneActivity;
import com.google.firebase.auth.AuthCredential;
<<<<<<< HEAD
import com.google.firebase.auth.FacebookAuthCredential;
=======
import com.google.firebase.auth.EmailAuthProvider;
>>>>>>> ba16d754
import com.google.firebase.auth.FacebookAuthProvider;
import com.google.firebase.auth.GoogleAuthCredential;
import com.google.firebase.auth.GoogleAuthProvider;
import com.google.firebase.auth.PhoneAuthProvider;
import com.google.firebase.auth.TwitterAuthProvider;

import org.junit.Before;
import org.junit.Test;
import org.junit.runner.RunWith;
import org.robolectric.Robolectric;
import org.robolectric.RobolectricTestRunner;
import org.robolectric.RuntimeEnvironment;
import org.robolectric.Shadows;
import org.robolectric.annotation.Config;
import org.robolectric.shadows.ShadowActivity;

import java.util.Arrays;
import java.util.List;

import static com.firebase.ui.auth.testhelpers.TestHelper.verifySmartLockSave;
import static junit.framework.Assert.assertEquals;
import static junit.framework.Assert.assertNotNull;
import static junit.framework.Assert.assertTrue;
import static org.mockito.ArgumentMatchers.any;
import static org.mockito.Mockito.reset;
import static org.mockito.Mockito.when;

@RunWith(RobolectricTestRunner.class)
@Config(shadows = {
        GoogleProviderShadow.class,
        FacebookProviderShadow.class,
        LoginManagerShadow.class
})
public class AuthMethodPickerActivityTest {
    @Before
    public void setUp() {
        TestHelper.initialize();
    }

    @Test
    public void testAllProvidersArePopulated() {
        List<String> providers = Arrays.asList(
                FacebookAuthProvider.PROVIDER_ID,
                GoogleAuthProvider.PROVIDER_ID,
                TwitterAuthProvider.PROVIDER_ID,
                EmailAuthProvider.PROVIDER_ID,
                PhoneAuthProvider.PROVIDER_ID);

        AuthMethodPickerActivity authMethodPickerActivity = createActivity(providers);

        assertEquals(providers.size(),
                     ((LinearLayout) authMethodPickerActivity.findViewById(R.id.btn_holder))
                             .getChildCount());
        Button emailButton = authMethodPickerActivity.findViewById(R.id.email_button);
        assertEquals(View.VISIBLE, emailButton.getVisibility());
    }

    @Test
    public void testEmailLoginFlow() {
        List<String> providers = Arrays.asList(EmailAuthProvider.PROVIDER_ID);

        AuthMethodPickerActivity authMethodPickerActivity = createActivity(providers);

        Button emailButton = authMethodPickerActivity.findViewById(R.id.email_button);
        emailButton.performClick();
        ShadowActivity.IntentForResult nextIntent =
                Shadows.shadowOf(authMethodPickerActivity).getNextStartedActivityForResult();

        assertEquals(
                EmailActivity.class.getName(),
                nextIntent.intent.getComponent().getClassName());
    }

    @Test
    public void testPhoneLoginFlow() {
        List<String> providers = Arrays.asList(PhoneAuthProvider.PROVIDER_ID);

        AuthMethodPickerActivity authMethodPickerActivity = createActivity(providers);

        Button phoneButton = authMethodPickerActivity.findViewById(R.id.phone_button);
        phoneButton.performClick();
        ShadowActivity.IntentForResult nextIntent =
                Shadows.shadowOf(authMethodPickerActivity).getNextStartedActivityForResult();

        assertEquals(
                PhoneActivity.class.getName(),
                nextIntent.intent.getComponent().getClassName());
    }

    @Test
    @Config(shadows = {AuthHelperShadow.class, AuthHelperShadow.class})
    public void testFacebookLoginFlow() {
        // initialize mocks
        reset(AuthHelperShadow.getSaveSmartLockInstance(null));

        when(AuthHelperShadow.getCurrentUser().getProviders())
                .thenReturn(Arrays.asList(FacebookAuthProvider.PROVIDER_ID));
        when(AuthHelperShadow.getCurrentUser()
                     .linkWithCredential(any(FacebookAuthCredential.class)))
                .thenReturn(new AutoCompleteTask<>(FakeAuthResult.INSTANCE, true, null));

        List<String> providers = Arrays.asList(FacebookAuthProvider.PROVIDER_ID);

        AuthMethodPickerActivity authMethodPickerActivity = createActivity(providers);

        Button facebookButton = authMethodPickerActivity.findViewById(R.id.facebook_button);
        assertNotNull(facebookButton);
        facebookButton.performClick();

<<<<<<< HEAD
        verifySmartLockSave(AuthUI.FACEBOOK_PROVIDER, TestConstants.EMAIL, null, null);
=======
        verifySmartLockSave(FacebookAuthProvider.PROVIDER_ID, TestConstants.EMAIL, null);
>>>>>>> ba16d754
    }

    @Test
    @Config(shadows = {GoogleProviderShadow.class, AuthHelperShadow.class, AuthHelperShadow.class})
    public void testGoogleLoginFlow() {
        // initialize mocks
        reset(AuthHelperShadow.getSaveSmartLockInstance(null));

        List<String> providers = Arrays.asList(GoogleAuthProvider.PROVIDER_ID);

        AuthMethodPickerActivity authMethodPickerActivity = createActivity(providers);

        when(AuthHelperShadow.getCurrentUser().getProviders())
                .thenReturn(Arrays.asList(GoogleAuthProvider.PROVIDER_ID));

        when(AuthHelperShadow.getCurrentUser()
                     .linkWithCredential(any(GoogleAuthCredential.class)))
                .thenReturn(new AutoCompleteTask<>(FakeAuthResult.INSTANCE, true, null));

        Button googleButton = authMethodPickerActivity.findViewById(R.id.google_button);

        assertNotNull(googleButton);
        googleButton.performClick();

<<<<<<< HEAD
        verifySmartLockSave(AuthUI.GOOGLE_PROVIDER, TestConstants.EMAIL, null, null);
=======
        verifySmartLockSave(GoogleAuthProvider.PROVIDER_ID, TestConstants.EMAIL, null);
>>>>>>> ba16d754
    }

    @Test
    @Config(shadows = {AuthHelperShadow.class})
    public void testTwitterLoginFlowStarts() {
        List<String> providers = Arrays.asList(TwitterAuthProvider.PROVIDER_ID);

        AuthMethodPickerActivity authMethodPickerActivity = createActivity(providers);

        when(AuthHelperShadow.getCurrentUser().getProviders())
                .thenReturn(Arrays.asList(TwitterAuthProvider.PROVIDER_ID));

        when(AuthHelperShadow.getFirebaseAuth().signInWithCredential(any(AuthCredential.class)))
                .thenReturn(new AutoCompleteTask<>(FakeAuthResult.INSTANCE, true, null));
        Button twitterButton =
                authMethodPickerActivity.findViewById(R.id.twitter_button);

        assertNotNull(twitterButton);
        twitterButton.performClick();
        ShadowActivity.IntentForResult nextIntent =
                Shadows.shadowOf(authMethodPickerActivity).getNextStartedActivityForResult();

        assertTrue(nextIntent.intent.getComponent().getClassName().contains("com.twitter.sdk"));
    }

    private AuthMethodPickerActivity createActivity(List<String> providers) {
        Intent startIntent = AuthMethodPickerActivity.createIntent(
                RuntimeEnvironment.application,
                TestHelper.getFlowParameters(providers));

        return Robolectric
                .buildActivity(AuthMethodPickerActivity.class, startIntent)
                .create()
                .visible()
                .get();
    }
}<|MERGE_RESOLUTION|>--- conflicted
+++ resolved
@@ -31,11 +31,8 @@
 import com.firebase.ui.auth.ui.email.EmailActivity;
 import com.firebase.ui.auth.ui.phone.PhoneActivity;
 import com.google.firebase.auth.AuthCredential;
-<<<<<<< HEAD
+import com.google.firebase.auth.EmailAuthProvider;
 import com.google.firebase.auth.FacebookAuthCredential;
-=======
-import com.google.firebase.auth.EmailAuthProvider;
->>>>>>> ba16d754
 import com.google.firebase.auth.FacebookAuthProvider;
 import com.google.firebase.auth.GoogleAuthCredential;
 import com.google.firebase.auth.GoogleAuthProvider;
@@ -145,11 +142,7 @@
         assertNotNull(facebookButton);
         facebookButton.performClick();
 
-<<<<<<< HEAD
-        verifySmartLockSave(AuthUI.FACEBOOK_PROVIDER, TestConstants.EMAIL, null, null);
-=======
-        verifySmartLockSave(FacebookAuthProvider.PROVIDER_ID, TestConstants.EMAIL, null);
->>>>>>> ba16d754
+        verifySmartLockSave(FacebookAuthProvider.PROVIDER_ID, TestConstants.EMAIL, null, null);
     }
 
     @Test
@@ -174,11 +167,7 @@
         assertNotNull(googleButton);
         googleButton.performClick();
 
-<<<<<<< HEAD
-        verifySmartLockSave(AuthUI.GOOGLE_PROVIDER, TestConstants.EMAIL, null, null);
-=======
-        verifySmartLockSave(GoogleAuthProvider.PROVIDER_ID, TestConstants.EMAIL, null);
->>>>>>> ba16d754
+        verifySmartLockSave(GoogleAuthProvider.PROVIDER_ID, TestConstants.EMAIL, null, null);
     }
 
     @Test
