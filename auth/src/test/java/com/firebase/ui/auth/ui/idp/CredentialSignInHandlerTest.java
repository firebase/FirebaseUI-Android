/*
 * Copyright 2016 Google Inc. All Rights Reserved.
 *
 * Licensed under the Apache License, Version 2.0 (the "License"); you may not use this file except
 * in compliance with the License. You may obtain a copy of the License at
 *
 * http://www.apache.org/licenses/LICENSE-2.0
 *
 * Unless required by applicable law or agreed to in writing, software distributed under the
 * License is distributed on an "AS IS" BASIS, WITHOUT WARRANTIES OR CONDITIONS OF ANY KIND, either
 * express or implied. See the License for the specific language governing permissions and
 * limitations under the License.
 */

package com.firebase.ui.auth.ui.idp;

import android.app.Activity;
import android.content.Intent;

import com.firebase.ui.auth.AuthUI;
import com.firebase.ui.auth.BuildConfig;
import com.firebase.ui.auth.IdpResponse;
import com.firebase.ui.auth.testhelpers.ActivityHelperShadow;
import com.firebase.ui.auth.testhelpers.AutoCompleteTask;
import com.firebase.ui.auth.testhelpers.BaseHelperShadow;
import com.firebase.ui.auth.testhelpers.CustomRobolectricGradleTestRunner;
import com.firebase.ui.auth.testhelpers.FakeAuthResult;
import com.firebase.ui.auth.testhelpers.FakeProviderQueryResult;
import com.firebase.ui.auth.testhelpers.TestConstants;
import com.firebase.ui.auth.testhelpers.TestHelper;
import com.firebase.ui.auth.ui.ActivityHelper;
import com.firebase.ui.auth.ui.AppCompatBase;
import com.firebase.ui.auth.ui.FlowParameters;
import com.firebase.ui.auth.ui.User;
import com.firebase.ui.auth.ui.accountlink.WelcomeBackIdpPrompt;
import com.firebase.ui.auth.ui.accountlink.WelcomeBackPasswordPrompt;
import com.firebase.ui.auth.util.signincontainer.SaveSmartLock;
import com.google.android.gms.tasks.Task;
import com.google.android.gms.tasks.Tasks;
import com.google.firebase.auth.FacebookAuthProvider;
import com.google.firebase.auth.FirebaseAuth;
import com.google.firebase.auth.FirebaseAuthUserCollisionException;
import com.google.firebase.auth.FirebaseUser;
import com.google.firebase.auth.ProviderQueryResult;

import org.junit.Before;
import org.junit.Test;
import org.junit.runner.RunWith;
import org.mockito.ArgumentCaptor;
import org.mockito.MockitoAnnotations;
import org.robolectric.RuntimeEnvironment;
import org.robolectric.annotation.Config;

import java.util.Arrays;
import java.util.Collections;

import static junit.framework.Assert.assertEquals;
import static org.mockito.Mockito.mock;
import static org.mockito.Mockito.verify;
import static org.mockito.Mockito.when;

@RunWith(CustomRobolectricGradleTestRunner.class)
@Config(constants = BuildConfig.class, sdk = 25, shadows = {ActivityHelperShadow.class})
public class CredentialSignInHandlerTest {
    private static final int RC_ACCOUNT_LINK = 3;
    private static final String LINKING_ERROR = "ERROR_TEST_LINKING";
    private static final String LINKING_EXPLANATION = "Test explanation";

    @Before
    public void setUp() {
        MockitoAnnotations.initMocks(this);
        TestHelper.initializeApp(RuntimeEnvironment.application);
    }

    @Test
    @Config(shadows = {BaseHelperShadow.class})
    public void testSignInSucceeded() {
        AppCompatBase mockActivity = mock(AppCompatBase.class);
        ActivityHelper mockActivityHelper = mock(ActivityHelper.class);
        IdpResponse idpResponse =
<<<<<<< HEAD
                new IdpResponse.Builder(AuthUI.GOOGLE_PROVIDER, TestConstants.EMAIL)
=======
                new IdpResponse.Builder(GoogleAuthProvider.PROVIDER_ID, TestConstants.EMAIL)
>>>>>>> f2a78b2f
                        .setToken(TestConstants.TOKEN)
                        .build();
        SaveSmartLock smartLock = mock(SaveSmartLock.class);
        CredentialSignInHandler credentialSignInHandler = new CredentialSignInHandler(
                mockActivity,
                mockActivityHelper,
                smartLock,
                RC_ACCOUNT_LINK,
                idpResponse);

<<<<<<< HEAD
        Task signInTask = Tasks.forResult(FakeAuthResult.INSTANCE);
=======
>>>>>>> f2a78b2f
        when(mockActivityHelper.getFlowParams()).thenReturn(
                TestHelper.getFlowParameters(Collections.<String>emptyList()));
        credentialSignInHandler.onComplete(Tasks.forResult(FakeAuthResult.INSTANCE));

        ArgumentCaptor<SaveSmartLock> smartLockCaptor = ArgumentCaptor.forClass(SaveSmartLock.class);
        ArgumentCaptor<Activity> activityCaptor = ArgumentCaptor.forClass(Activity.class);
        ArgumentCaptor<FirebaseUser> firebaseUserCaptor = ArgumentCaptor.forClass(FirebaseUser.class);
        ArgumentCaptor<IdpResponse> idpResponseCaptor = ArgumentCaptor.forClass(IdpResponse.class);
        ArgumentCaptor<String> passwordCaptor = ArgumentCaptor.forClass(String.class);

        verify(mockActivityHelper).saveCredentialsOrFinish(
                smartLockCaptor.capture(),
                activityCaptor.capture(),
                firebaseUserCaptor.capture(),
                passwordCaptor.capture(), // Needed to make Mockito happy
                idpResponseCaptor.capture());

        assertEquals(smartLock, smartLockCaptor.getValue());
        assertEquals(mockActivity, activityCaptor.getValue());
        assertEquals(BaseHelperShadow.sFirebaseUser, firebaseUserCaptor.getValue());

        IdpResponse response = idpResponseCaptor.getValue();
        assertEquals(idpResponse.getProviderType(), response.getProviderType());
        assertEquals(idpResponse.getEmail(), response.getEmail());
        assertEquals(idpResponse.getIdpToken(), response.getIdpToken());
        assertEquals(idpResponse.getIdpSecret(), response.getIdpSecret());
    }

    @Test
    public void testSignInFailed_withFacebookAlreadyLinked() {
        AppCompatBase mockActivity = mock(AppCompatBase.class);
        ActivityHelper mockActivityHelper = mock(ActivityHelper.class);
        FirebaseAuth mockFirebaseAuth = mock(FirebaseAuth.class);
        IdpResponse idpResponse =
<<<<<<< HEAD
                new IdpResponse.Builder(AuthUI.GOOGLE_PROVIDER, TestConstants.EMAIL)
=======
                new IdpResponse.Builder(GoogleAuthProvider.PROVIDER_ID, TestConstants.EMAIL)
>>>>>>> f2a78b2f
                        .setToken(TestConstants.TOKEN)
                        .build();
        CredentialSignInHandler credentialSignInHandler = new CredentialSignInHandler(
                mockActivity,
                mockActivityHelper,
                null,
                RC_ACCOUNT_LINK,
                idpResponse);

        FlowParameters mockFlowParams = mock(FlowParameters.class);
        when(mockActivityHelper.getFirebaseAuth()).thenReturn(mockFirebaseAuth);
        when(mockActivityHelper.getFlowParams()).thenReturn(mockFlowParams);

        // pretend the account has Facebook linked already
        when(mockFirebaseAuth.fetchProvidersForEmail(TestConstants.EMAIL)).thenReturn(
                new AutoCompleteTask<ProviderQueryResult>(
                        new FakeProviderQueryResult(
                                Arrays.asList(FacebookAuthProvider.PROVIDER_ID)), true, null));

        // pretend there was already an account with this email
        Task exceptionTask = Tasks.forException(
                new FirebaseAuthUserCollisionException(LINKING_ERROR, LINKING_EXPLANATION));
        credentialSignInHandler.onComplete(exceptionTask);
        ArgumentCaptor<Intent> intentCaptor = ArgumentCaptor.forClass(Intent.class);
        ArgumentCaptor<Integer> intCaptor = ArgumentCaptor.forClass(Integer.class);
        verify(mockActivity).startActivityForResult(intentCaptor.capture(), intCaptor.capture());
        Intent capturedIntent = intentCaptor.getValue();
        User capturedUser = User.getUser(capturedIntent);
        assertEquals(RC_ACCOUNT_LINK, (int) intCaptor.getValue());
        assertEquals(
                WelcomeBackIdpPrompt.class.getName(),
                capturedIntent.getComponent().getClassName());
        assertEquals(
                TestConstants.EMAIL,
                capturedUser.getEmail());
        assertEquals(
                FacebookAuthProvider.PROVIDER_ID,
                capturedUser.getProvider());

    }

    @Test
    public void testSignInFailed_withPasswordAccountAlreadyLinked() {
        AppCompatBase mockActivity = mock(AppCompatBase.class);
        ActivityHelper mockActivityHelper = mock(ActivityHelper.class);
        FirebaseAuth mockFirebaseAuth = mock(FirebaseAuth.class);
        IdpResponse idpResponse =
<<<<<<< HEAD
                new IdpResponse.Builder(AuthUI.GOOGLE_PROVIDER, TestConstants.EMAIL)
=======
                new IdpResponse.Builder(GoogleAuthProvider.PROVIDER_ID, TestConstants.EMAIL)
>>>>>>> f2a78b2f
                        .setToken(TestConstants.TOKEN)
                        .build();
        CredentialSignInHandler credentialSignInHandler = new CredentialSignInHandler(
                mockActivity,
                mockActivityHelper,
                null,
                RC_ACCOUNT_LINK,
                idpResponse);

        Task mockTask = mock(Task.class);
        FlowParameters mockFlowParams = mock(FlowParameters.class);

        // pretend there was already an account with this email
        when(mockTask.getException()).thenReturn(
                new FirebaseAuthUserCollisionException(LINKING_ERROR, LINKING_EXPLANATION));
        when(mockActivityHelper.getFirebaseAuth()).thenReturn(mockFirebaseAuth);
        when(mockActivityHelper.getFlowParams()).thenReturn(mockFlowParams);

        // pretend the account has a Password account linked already
        when(mockFirebaseAuth.fetchProvidersForEmail(TestConstants.EMAIL)).thenReturn(
                new AutoCompleteTask<ProviderQueryResult>(
                        new FakeProviderQueryResult(
                                Arrays.asList(AuthUI.EMAIL_PROVIDER)), true, null));


        credentialSignInHandler.onComplete(mockTask);
        ArgumentCaptor<Intent> intentCaptor = ArgumentCaptor.forClass(Intent.class);
        ArgumentCaptor<Integer> intCaptor = ArgumentCaptor.forClass(Integer.class);
        verify(mockActivity).startActivityForResult(intentCaptor.capture(), intCaptor.capture());
        Intent capturedIntent = intentCaptor.getValue();
        assertEquals(RC_ACCOUNT_LINK, (int) intCaptor.getValue());
        assertEquals(
                WelcomeBackPasswordPrompt.class.getName(),
                capturedIntent.getComponent().getClassName());
        assertEquals(
                TestConstants.EMAIL,
                IdpResponse.fromResultIntent(capturedIntent).getEmail());
    }
}<|MERGE_RESOLUTION|>--- conflicted
+++ resolved
@@ -78,11 +78,7 @@
         AppCompatBase mockActivity = mock(AppCompatBase.class);
         ActivityHelper mockActivityHelper = mock(ActivityHelper.class);
         IdpResponse idpResponse =
-<<<<<<< HEAD
                 new IdpResponse.Builder(AuthUI.GOOGLE_PROVIDER, TestConstants.EMAIL)
-=======
-                new IdpResponse.Builder(GoogleAuthProvider.PROVIDER_ID, TestConstants.EMAIL)
->>>>>>> f2a78b2f
                         .setToken(TestConstants.TOKEN)
                         .build();
         SaveSmartLock smartLock = mock(SaveSmartLock.class);
@@ -93,10 +89,6 @@
                 RC_ACCOUNT_LINK,
                 idpResponse);
 
-<<<<<<< HEAD
-        Task signInTask = Tasks.forResult(FakeAuthResult.INSTANCE);
-=======
->>>>>>> f2a78b2f
         when(mockActivityHelper.getFlowParams()).thenReturn(
                 TestHelper.getFlowParameters(Collections.<String>emptyList()));
         credentialSignInHandler.onComplete(Tasks.forResult(FakeAuthResult.INSTANCE));
@@ -131,11 +123,7 @@
         ActivityHelper mockActivityHelper = mock(ActivityHelper.class);
         FirebaseAuth mockFirebaseAuth = mock(FirebaseAuth.class);
         IdpResponse idpResponse =
-<<<<<<< HEAD
                 new IdpResponse.Builder(AuthUI.GOOGLE_PROVIDER, TestConstants.EMAIL)
-=======
-                new IdpResponse.Builder(GoogleAuthProvider.PROVIDER_ID, TestConstants.EMAIL)
->>>>>>> f2a78b2f
                         .setToken(TestConstants.TOKEN)
                         .build();
         CredentialSignInHandler credentialSignInHandler = new CredentialSignInHandler(
@@ -183,11 +171,7 @@
         ActivityHelper mockActivityHelper = mock(ActivityHelper.class);
         FirebaseAuth mockFirebaseAuth = mock(FirebaseAuth.class);
         IdpResponse idpResponse =
-<<<<<<< HEAD
                 new IdpResponse.Builder(AuthUI.GOOGLE_PROVIDER, TestConstants.EMAIL)
-=======
-                new IdpResponse.Builder(GoogleAuthProvider.PROVIDER_ID, TestConstants.EMAIL)
->>>>>>> f2a78b2f
                         .setToken(TestConstants.TOKEN)
                         .build();
         CredentialSignInHandler credentialSignInHandler = new CredentialSignInHandler(
