/*
 * Copyright 2016 Google Inc. All Rights Reserved.
 *
 * Licensed under the Apache License, Version 2.0 (the "License"); you may not use this file except
 * in compliance with the License. You may obtain a copy of the License at
 *
 * http://www.apache.org/licenses/LICENSE-2.0
 *
 * Unless required by applicable law or agreed to in writing, software distributed under the
 * License is distributed on an "AS IS" BASIS, WITHOUT WARRANTIES OR CONDITIONS OF ANY KIND, either
 * express or implied. See the License for the specific language governing permissions and
 * limitations under the License.
 */

package com.firebase.ui.auth.ui.idp;

import android.content.Context;
import android.content.Intent;

import com.firebase.ui.auth.AuthUI;
import com.firebase.ui.auth.BuildConfig;
import com.firebase.ui.auth.IdpResponse;
import com.firebase.ui.auth.test_helpers.ActivityHelperShadow;
import com.firebase.ui.auth.test_helpers.AutoCompleteTask;
import com.firebase.ui.auth.test_helpers.CustomRobolectricGradleTestRunner;
import com.firebase.ui.auth.test_helpers.FakeAuthResult;
import com.firebase.ui.auth.test_helpers.FakeProviderQueryResult;
import com.firebase.ui.auth.test_helpers.TestConstants;
import com.firebase.ui.auth.test_helpers.TestHelper;
import com.firebase.ui.auth.ui.ActivityHelper;
import com.firebase.ui.auth.ui.AppCompatBase;
import com.firebase.ui.auth.ui.ExtraConstants;
import com.firebase.ui.auth.ui.FlowParameters;
import com.firebase.ui.auth.ui.account_link.WelcomeBackIdpPrompt;
import com.firebase.ui.auth.ui.account_link.WelcomeBackPasswordPrompt;
import com.firebase.ui.auth.util.PlayServicesHelper;
import com.firebase.ui.auth.util.smartlock.SaveSmartLock;
import com.google.android.gms.tasks.Task;
import com.google.android.gms.tasks.Tasks;
import com.google.firebase.FirebaseApp;
import com.google.firebase.auth.EmailAuthProvider;
import com.google.firebase.auth.FacebookAuthProvider;
import com.google.firebase.auth.FirebaseAuth;
import com.google.firebase.auth.FirebaseAuthUserCollisionException;
import com.google.firebase.auth.FirebaseUser;
import com.google.firebase.auth.GoogleAuthProvider;
import com.google.firebase.auth.ProviderQueryResult;

import org.junit.Before;
import org.junit.Test;
import org.junit.runner.RunWith;
import org.mockito.ArgumentCaptor;
import org.mockito.MockitoAnnotations;
import org.robolectric.RuntimeEnvironment;
import org.robolectric.annotation.Config;

import java.util.Arrays;

import static junit.framework.Assert.assertEquals;
import static org.mockito.Mockito.mock;
import static org.mockito.Mockito.verify;
import static org.mockito.Mockito.when;

@RunWith(CustomRobolectricGradleTestRunner.class)
@Config(constants = BuildConfig.class, sdk = 23, shadows = {ActivityHelperShadow.class})
public class CredentialSignInHandlerTest {
    private static final int RC_ACCOUNT_LINK = 3;
    private static final String LINKING_ERROR = "ERROR_TEST_LINKING";
    private static final String LINKING_EXPLANATION = "Test explanation";

    private FirebaseApp mFirebaseApp;

    @Before
    public void setUp() {
        MockitoAnnotations.initMocks(this);
        mFirebaseApp = TestHelper.initializeApp(RuntimeEnvironment.application);
//        when(mCredentialsAPI.isPlayServicesAvailable()).thenReturn(true);
//        when(mCredentialsAPI.isCredentialsAvailable()).thenReturn(true);
//        when(mCredentialsAPI.isAutoSignInAvailable()).thenReturn(true);

        PlayServicesHelper.sApiAvailability = TestHelper.makeMockGoogleApiAvailability();
    }

    @Test
    public void testSignInSucceeded() {
        AppCompatBase mockActivity = mock(AppCompatBase.class);
        ActivityHelper mockActivityHelper = mock(ActivityHelper.class);
        FirebaseUser mockFirebaseUser = TestHelper.makeMockFirebaseUser();
        IdpResponse idpResponse = new IdpResponse(
                GoogleAuthProvider.PROVIDER_ID,
                TestConstants.EMAIL);
        SaveSmartLock smartLock = mock(SaveSmartLock.class);
        CredentialSignInHandler credentialSignInHandler = new CredentialSignInHandler(
                mockActivity,
                mockActivityHelper,
                smartLock,
                RC_ACCOUNT_LINK,
                idpResponse);
        Context mockContext = mock(Context.class);

        // Build basic flow parameters
        FlowParameters flowParams = AuthUI.getInstance(mFirebaseApp)
                .createSignInIntentBuilder()
                .getFlowParams();

        Task signInTask = Tasks.forResult(new FakeAuthResult(mockFirebaseUser));
        when(mockActivityHelper.getApplicationContext()).thenReturn(mockContext);
        when(mockActivityHelper.getFlowParams()).thenReturn(flowParams);
        credentialSignInHandler.onComplete(signInTask);

<<<<<<< HEAD
        verify(smartLock).saveCredentialsOrFinish(mockActivity,
                                                  mockActivityHelper.getFlowParams(),
                                                  mockFirebaseUser,
                                                  null,
                                                  GoogleAuthProvider.PROVIDER_ID);
=======
        verify(mockActivityHelper).saveCredentialsOrFinish(
                smartLock,
                mockActivity,
                mockFirebaseUser,
                idpResponse);
>>>>>>> 42fa51cd
    }

    @Test
    public void testSignInFailed_withFacebookAlreadyLinked() {
        AppCompatBase mockActivity = mock(AppCompatBase.class);
        ActivityHelper mockActivityHelper = mock(ActivityHelper.class);
        FirebaseAuth mockFirebaseAuth = mock(FirebaseAuth.class);
        IdpResponse idpResponse = new IdpResponse(
                GoogleAuthProvider.PROVIDER_ID,
                TestConstants.EMAIL);
        CredentialSignInHandler credentialSignInHandler = new CredentialSignInHandler(
                mockActivity,
                mockActivityHelper,
                null,
                RC_ACCOUNT_LINK,
                idpResponse);

        Context mockContext = mock(Context.class);
        FlowParameters mockFlowParams = mock(FlowParameters.class);
        when(mockActivityHelper.getFirebaseAuth()).thenReturn(mockFirebaseAuth);
        when(mockActivityHelper.getApplicationContext()).thenReturn(mockContext);
        when(mockActivityHelper.getFlowParams()).thenReturn(mockFlowParams);

        // pretend the account has Facebook linked already
        when(mockFirebaseAuth.fetchProvidersForEmail(TestConstants.EMAIL)).thenReturn(
                new AutoCompleteTask<ProviderQueryResult>(
                        new FakeProviderQueryResult(
                                Arrays.asList(FacebookAuthProvider.PROVIDER_ID)), true, null));

        // pretend there was already an account with this email
        Task exceptionTask = Tasks.forException(
                new FirebaseAuthUserCollisionException(LINKING_ERROR, LINKING_EXPLANATION));
        credentialSignInHandler.onComplete(exceptionTask);
        ArgumentCaptor<Intent> intentCaptor = ArgumentCaptor.forClass(Intent.class);
        ArgumentCaptor<Integer> intCaptor = ArgumentCaptor.forClass(Integer.class);
        verify(mockActivity).startActivityForResult(intentCaptor.capture(), intCaptor.capture());
        Intent capturedIntent = intentCaptor.getValue();
        assertEquals(RC_ACCOUNT_LINK, (int) intCaptor.getValue());
        assertEquals(
                WelcomeBackIdpPrompt.class.getName(),
                capturedIntent.getComponent().getClassName());
        assertEquals(
                TestConstants.EMAIL,
                capturedIntent.getExtras().getString(ExtraConstants.EXTRA_EMAIL));
        assertEquals(
                FacebookAuthProvider.PROVIDER_ID,
                capturedIntent.getExtras().getString(ExtraConstants.EXTRA_PROVIDER));

    }

    @Test
    public void testSignInFailed_withPasswordAccountAlreadyLinked() {
        AppCompatBase mockActivity = mock(AppCompatBase.class);
        ActivityHelper mockActivityHelper = mock(ActivityHelper.class);
        FirebaseAuth mockFirebaseAuth = mock(FirebaseAuth.class);
        IdpResponse idpResponse = new IdpResponse(
                GoogleAuthProvider.PROVIDER_ID,
                TestConstants.EMAIL);
        CredentialSignInHandler credentialSignInHandler = new CredentialSignInHandler(
                mockActivity,
                mockActivityHelper,
                null,
                RC_ACCOUNT_LINK,
                idpResponse);

        Context mockContext = mock(Context.class);
        Task mockTask = mock(Task.class);
        FlowParameters mockFlowParams = mock(FlowParameters.class);

        // pretend there was already an account with this email
        when(mockTask.getException()).thenReturn(
                new FirebaseAuthUserCollisionException(LINKING_ERROR, LINKING_EXPLANATION));
        when(mockActivityHelper.getFirebaseAuth()).thenReturn(mockFirebaseAuth);
        when(mockActivityHelper.getApplicationContext()).thenReturn(mockContext);
        when(mockActivityHelper.getFlowParams()).thenReturn(mockFlowParams);

        // pretend the account has a Password account linked already
        when(mockFirebaseAuth.fetchProvidersForEmail(TestConstants.EMAIL)).thenReturn(
                new AutoCompleteTask<ProviderQueryResult>(
                        new FakeProviderQueryResult(
                                Arrays.asList(EmailAuthProvider.PROVIDER_ID)), true, null));


        credentialSignInHandler.onComplete(mockTask);
        ArgumentCaptor<Intent> intentCaptor = ArgumentCaptor.forClass(Intent.class);
        ArgumentCaptor<Integer> intCaptor = ArgumentCaptor.forClass(Integer.class);
        verify(mockActivity).startActivityForResult(intentCaptor.capture(), intCaptor.capture());
        Intent capturedIntent = intentCaptor.getValue();
        assertEquals(RC_ACCOUNT_LINK, (int) intCaptor.getValue());
        assertEquals(
                WelcomeBackPasswordPrompt.class.getName(),
                capturedIntent.getComponent().getClassName());
        assertEquals(
                TestConstants.EMAIL,
                ((IdpResponse) capturedIntent
                        .getExtras()
                        .getParcelable(ExtraConstants.EXTRA_IDP_RESPONSE))
                        .getEmail());
    }
}<|MERGE_RESOLUTION|>--- conflicted
+++ resolved
@@ -74,9 +74,9 @@
     public void setUp() {
         MockitoAnnotations.initMocks(this);
         mFirebaseApp = TestHelper.initializeApp(RuntimeEnvironment.application);
-//        when(mCredentialsAPI.isPlayServicesAvailable()).thenReturn(true);
-//        when(mCredentialsAPI.isCredentialsAvailable()).thenReturn(true);
-//        when(mCredentialsAPI.isAutoSignInAvailable()).thenReturn(true);
+        when(mCredentialsAPI.isPlayServicesAvailable()).thenReturn(true);
+        when(mCredentialsAPI.isCredentialsAvailable()).thenReturn(true);
+        when(mCredentialsAPI.isAutoSignInAvailable()).thenReturn(true);
 
         PlayServicesHelper.sApiAvailability = TestHelper.makeMockGoogleApiAvailability();
     }
@@ -101,26 +101,19 @@
         // Build basic flow parameters
         FlowParameters flowParams = AuthUI.getInstance(mFirebaseApp)
                 .createSignInIntentBuilder()
-                .getFlowParams();
+                .build()
+                .getParcelableExtra(ExtraConstants.EXTRA_FLOW_PARAMS);
 
         Task signInTask = Tasks.forResult(new FakeAuthResult(mockFirebaseUser));
         when(mockActivityHelper.getApplicationContext()).thenReturn(mockContext);
         when(mockActivityHelper.getFlowParams()).thenReturn(flowParams);
         credentialSignInHandler.onComplete(signInTask);
 
-<<<<<<< HEAD
-        verify(smartLock).saveCredentialsOrFinish(mockActivity,
-                                                  mockActivityHelper.getFlowParams(),
-                                                  mockFirebaseUser,
-                                                  null,
-                                                  GoogleAuthProvider.PROVIDER_ID);
-=======
         verify(mockActivityHelper).saveCredentialsOrFinish(
                 smartLock,
                 mockActivity,
                 mockFirebaseUser,
                 idpResponse);
->>>>>>> 42fa51cd
     }
 
     @Test
