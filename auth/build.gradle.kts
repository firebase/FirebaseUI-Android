--- conflicted
+++ resolved
@@ -85,10 +85,7 @@
     implementation(Config.Libs.Androidx.materialDesign)
     implementation(Config.Libs.Androidx.activity)
     implementation(Config.Libs.Androidx.Compose.materialIconsExtended)
-<<<<<<< HEAD
     implementation(Config.Libs.Androidx.datastorePreferences)
-=======
->>>>>>> a2ba642a
     // The new activity result APIs force us to include Fragment 1.3.0
     // See https://issuetracker.google.com/issues/152554847
     implementation(Config.Libs.Androidx.fragment)
@@ -119,14 +116,11 @@
     testImplementation(Config.Libs.Test.robolectric)
     testImplementation(Config.Libs.Test.kotlinReflect)
     testImplementation(Config.Libs.Provider.facebook)
-    testImplementation(Config.Libs.Test.composeUiTestJunit4)
-<<<<<<< HEAD
     testImplementation(Config.Libs.Test.mockitoCore)
     testImplementation(Config.Libs.Test.mockitoInline)
     testImplementation(Config.Libs.Test.mockitoKotlin)
     testImplementation(Config.Libs.Androidx.credentials)
-=======
->>>>>>> a2ba642a
+    testImplementation(Config.Libs.Test.composeUiTestJunit4)
 
     debugImplementation(project(":internal:lintchecks"))
 }
