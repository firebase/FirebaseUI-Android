import com.android.build.gradle.internal.dsl.TestOptions

plugins {
    id("com.android.library")
    id("com.vanniktech.maven.publish")
    id("org.jetbrains.kotlin.android")
    id("org.jetbrains.kotlin.plugin.compose") version Config.kotlinVersion
}

android {
    compileSdk = Config.SdkVersions.compile
    namespace = "com.firebase.ui.auth"

    defaultConfig {
        minSdk = Config.SdkVersions.min
        targetSdk =Config.SdkVersions.target

        buildConfigField("String", "VERSION_NAME", "\"${Config.version}\"")

        resourcePrefix("fui_")
        vectorDrawables.useSupportLibrary = true
    }

    buildTypes {
        named("release").configure {
            isMinifyEnabled = false
            consumerProguardFiles("auth-proguard.pro")
        }
    }
        
    compileOptions {    
        sourceCompatibility = JavaVersion.VERSION_17
        targetCompatibility = JavaVersion.VERSION_17
    }

    lint {
        // Common lint options across all modules
        disable += mutableSetOf(
            "IconExpectedSize",
            "InvalidPackage", // Firestore uses GRPC which makes lint mad
            "NewerVersionAvailable", "GradleDependency", // For reproducible builds
            "SelectableText", "SyntheticAccessor" // We almost never care about this
        )

        // Module specific
        disable += mutableSetOf(
            "UnusedQuantity",
            "UnknownNullness",  // TODO fix in future PR
            "TypographyQuotes", // Straight versus directional quotes
            "DuplicateStrings",
            "LocaleFolder",
            "IconLocation",
            "VectorPath"
        )

        checkAllWarnings = true
        warningsAsErrors = true
        abortOnError = true

        baseline = file("$rootDir/library/quality/lint-baseline.xml")
    }

    testOptions {
        unitTests {
            isIncludeAndroidResources = true
        }
    }
    kotlinOptions {
        jvmTarget = "17"
    }
    buildFeatures {
        compose = true
    }
}

dependencies {
    implementation(platform(libs.androidx.compose.bom))
    implementation(libs.androidx.compose.ui)
    implementation(libs.androidx.compose.ui.graphics)
    implementation(libs.androidx.compose.material3)
    implementation(libs.androidx.compose.foundation)
    implementation(libs.androidx.compose.ui.tooling)
    implementation(libs.androidx.compose.ui.tooling.preview)
    implementation(libs.androidx.activity.compose)
    implementation(Config.Libs.Androidx.materialDesign)
    implementation(Config.Libs.Androidx.activity)
<<<<<<< HEAD
    implementation(libs.androidx.compose.material.icons.extended)
    implementation(libs.androidx.datastore.preferences)
=======
    implementation(Config.Libs.Androidx.Compose.materialIconsExtended)
>>>>>>> 45b6a406
    // The new activity result APIs force us to include Fragment 1.3.0
    // See https://issuetracker.google.com/issues/152554847
    implementation(Config.Libs.Androidx.fragment)
    implementation(Config.Libs.Androidx.customTabs)
    implementation(Config.Libs.Androidx.constraint)
    implementation(libs.androidx.credentials)
    implementation("androidx.credentials:credentials-play-services-auth:1.3.0")

    implementation(Config.Libs.Androidx.lifecycleExtensions)
    implementation("androidx.core:core-ktx:1.13.1")
    implementation("androidx.lifecycle:lifecycle-viewmodel-ktx:2.2.0")
    implementation("org.jetbrains.kotlinx:kotlinx-coroutines-core:1.7.3")
    implementation("org.jetbrains.kotlinx:kotlinx-coroutines-android:1.7.3")
    implementation("com.google.android.libraries.identity.googleid:googleid:1.1.1")
    annotationProcessor(Config.Libs.Androidx.lifecycleCompiler)

    implementation(platform(Config.Libs.Firebase.bom))
    api(Config.Libs.Firebase.auth)
    api(Config.Libs.PlayServices.auth)

    compileOnly(Config.Libs.Provider.facebook)
    implementation(Config.Libs.Androidx.legacySupportv4) // Needed to override deps
    implementation(Config.Libs.Androidx.cardView) // Needed to override Facebook

    testImplementation(Config.Libs.Test.junit)
    testImplementation(Config.Libs.Test.truth)
    testImplementation(Config.Libs.Test.core)
    testImplementation(Config.Libs.Test.robolectric)
    testImplementation(Config.Libs.Test.kotlinReflect)
    testImplementation(Config.Libs.Provider.facebook)
<<<<<<< HEAD
    testImplementation(libs.androidx.ui.test.junit4)
    testImplementation(libs.mockito)
    testImplementation(libs.mockito.inline)
    testImplementation(libs.mockito.kotlin)
    testImplementation(libs.androidx.credentials)
=======
    testImplementation(Config.Libs.Test.composeUiTestJunit4)
>>>>>>> 45b6a406

    debugImplementation(project(":internal:lintchecks"))
}

val mockitoAgent by configurations.creating

dependencies {
    mockitoAgent(libs.mockito) {
        isTransitive = false
    }
}

tasks.withType<Test>().configureEach {
    jvmArgs("-javaagent:${mockitoAgent.asPath}")
}<|MERGE_RESOLUTION|>--- conflicted
+++ resolved
@@ -74,28 +74,24 @@
 }
 
 dependencies {
-    implementation(platform(libs.androidx.compose.bom))
-    implementation(libs.androidx.compose.ui)
-    implementation(libs.androidx.compose.ui.graphics)
-    implementation(libs.androidx.compose.material3)
-    implementation(libs.androidx.compose.foundation)
-    implementation(libs.androidx.compose.ui.tooling)
-    implementation(libs.androidx.compose.ui.tooling.preview)
-    implementation(libs.androidx.activity.compose)
+    implementation(platform(Config.Libs.Androidx.Compose.bom))
+    implementation(Config.Libs.Androidx.Compose.ui)
+    implementation(Config.Libs.Androidx.Compose.uiGraphics)
+    implementation(Config.Libs.Androidx.Compose.material3)
+    implementation(Config.Libs.Androidx.Compose.foundation)
+    implementation(Config.Libs.Androidx.Compose.tooling)
+    implementation(Config.Libs.Androidx.Compose.toolingPreview)
+    implementation(Config.Libs.Androidx.Compose.activityCompose)
     implementation(Config.Libs.Androidx.materialDesign)
     implementation(Config.Libs.Androidx.activity)
-<<<<<<< HEAD
-    implementation(libs.androidx.compose.material.icons.extended)
-    implementation(libs.androidx.datastore.preferences)
-=======
     implementation(Config.Libs.Androidx.Compose.materialIconsExtended)
->>>>>>> 45b6a406
+    implementation(Config.Libs.Androidx.datastorePreferences)
     // The new activity result APIs force us to include Fragment 1.3.0
     // See https://issuetracker.google.com/issues/152554847
     implementation(Config.Libs.Androidx.fragment)
     implementation(Config.Libs.Androidx.customTabs)
     implementation(Config.Libs.Androidx.constraint)
-    implementation(libs.androidx.credentials)
+    implementation(Config.Libs.Androidx.credentials)
     implementation("androidx.credentials:credentials-play-services-auth:1.3.0")
 
     implementation(Config.Libs.Androidx.lifecycleExtensions)
@@ -120,15 +116,11 @@
     testImplementation(Config.Libs.Test.robolectric)
     testImplementation(Config.Libs.Test.kotlinReflect)
     testImplementation(Config.Libs.Provider.facebook)
-<<<<<<< HEAD
-    testImplementation(libs.androidx.ui.test.junit4)
-    testImplementation(libs.mockito)
-    testImplementation(libs.mockito.inline)
-    testImplementation(libs.mockito.kotlin)
-    testImplementation(libs.androidx.credentials)
-=======
     testImplementation(Config.Libs.Test.composeUiTestJunit4)
->>>>>>> 45b6a406
+    testImplementation(Config.Libs.Test.mockitoCore)
+    testImplementation(Config.Libs.Test.mockitoInline)
+    testImplementation(Config.Libs.Test.mockitoKotlin)
+    testImplementation(Config.Libs.Androidx.credentials)
 
     debugImplementation(project(":internal:lintchecks"))
 }
@@ -136,7 +128,7 @@
 val mockitoAgent by configurations.creating
 
 dependencies {
-    mockitoAgent(libs.mockito) {
+    mockitoAgent(Config.Libs.Test.mockitoCore) {
         isTransitive = false
     }
 }
