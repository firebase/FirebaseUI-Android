--- conflicted
+++ resolved
@@ -226,7 +226,7 @@
 ```java
 protected void onActivityResult(int requestCode, int resultCode, Intent data) {
     super.onActivityResult(requestCode, resultCode, data);
-<<<<<<< HEAD
+    // RC_SIGN_IN is the request code you passed into startActivityForResult(...) when starting the sign in flow.
     if (requestCode == RC_SIGN_IN) {
         IdpResponse response = IdpResponse.fromResultIntent(data);
 
@@ -257,33 +257,6 @@
         showSnackbar(R.string.unknown_sign_in_response);
     }
  }
-=======
-    // RC_SIGN_IN is the request code you passed into startActivityForResult(...) when starting the sign in flow
-    if (requestCode == RC_SIGN_IN) {
-        if (resultCode == RESULT_OK) {
-            // user is signed in!
-            startActivity(new Intent(this, WelcomeBackActivity.class));
-            finish();
-            return;
-        }
-
-        // Sign in canceled
-        if (resultCode == RESULT_CANCELED) {
-            showSnackbar(R.string.sign_in_cancelled);
-            return;
-        }
-
-        // No network
-        if (resultCode == ResultCodes.RESULT_NO_NETWORK) {
-            showSnackbar(R.string.no_internet_connection);
-            return;
-        }
-
-        // User is not signed in. Maybe just wait for the user to press
-        // "sign in" again, or show a message.
-    }
-}
->>>>>>> 3c7a32c3
 ```
 
 Alternatively, you can register a listener for authentication state changes;
