# FirebaseUI for Android — Auth

FirebaseUI is an open-source library that offers simple,
customizable UI bindings on top of the core
[Firebase](https://firebase.google.com) SDKs. It aims to eliminate boilerplate
code and promote best practices (both user experience and security) for
authentication.

A simple API is provided for drop-in user authentication which handles
the flow of signing in users with Email/Password,
Google Sign-In, and Facebook Login. It is built on top of the
[Firebase Auth](https://firebase.google.com/docs/auth).

The best practices embodied in FirebaseUI aim to maximize sign-in
and sign-up conversion for your app. It integrates with
[Smart Lock for Passwords](https://developers.google.com/identity/smartlock-passwords/android/)
to store and retrieve credentials, enabling automatic and single-tap sign-in to
your app for returning users. It also handles tricky use cases like
account recovery and account linking that are security sensitive and
difficult to implement correctly using the base APIs provided by Firebase Auth.

FirebaseUI auth can be easily customized to fit with the rest of your app's
visual style. As it is open source, you are also free to modify it to exactly
fit your preferred user experience.

Equivalent FirebaseUI auth libraries are also available for
[iOS](https://github.com/firebase/firebaseui-ios/)
and [Web](https://github.com/firebase/firebaseui-web/).

## Table of Content

1. [Configuration](#configuration)
2. [Usage instructions](#using-firebaseui-for-authentication)
3. [Customization](#ui-customization)

## Configuration

As a pre-requisite, ensure your application is configured for use with
Firebase: see the
[Firebase documentation](https://firebase.google.com/docs/android/setup).
Then, add the FirebaseUI auth library dependency. If your project uses
Gradle, add:

```groovy
dependencies {
    // ...
    compile 'com.firebaseui:firebase-ui-auth:0.6.1'
}
```

If instead your project uses Maven, add:

```xml
<dependency>
    <groupId>com.firebaseui</groupId>
    <artifactId>firebase-ui-auth</artifactId>
    <version>0.6.1</version>
</dependency>
```

### Identity provider configuration

In order to use either Google, Facebook or Twitter accounts with your app, ensure that
these authentication methods are first configured in the Firebase console.

FirebaseUI client-side configuration for Google sign-in is then provided
automatically by the
[google-services gradle plugin](https://developers.google.com/android/guides/google-services-plugin).
If support for Facebook Sign-in is also required, define the
resource string `facebook_application_id` to match the application ID in
the [Facebook developer dashboard](https://developers.facebook.com):

```xml
<resources>
    <!-- ... -->
    <string name="facebook_application_id" translatable="false">APPID</string>
</resources>
```

If support for Twitter Sign-in is also required, define the resource strings
twitter_consumer_key and twitter_consumer_secret to match the values of your Twitter app as
reported by the [Twitter application manager](https://dev.twitter.com/apps).

```
<resources>
  <string name="twitter_consumer_key" translatable="false">YOURCONSUMERKEY</string>
  <string name="twitter_consumer_secret" translatable="false">YOURCONSUMERSECRET</string>
</resources>

```

## Using FirebaseUI for Authentication

Before invoking the FirebaseUI authentication flow, your app should check
whether a
[user is already signed in](https://firebase.google.com/docs/auth/android/manage-users#get_the_currently_signed-in_user) from a previous session:

```java
FirebaseAuth auth = FirebaseAuth.getInstance();
if (auth.getCurrentUser() != null) {
    // already signed in
} else {
    // not signed in
}
```

The entry point to the authentication flow is the
`com.firebase.ui.auth.AuthUI` class.
If your application uses the default `FirebaseApp` instance, an AuthUI
instance can be retrieved simply by calling `AuthUI.getInstance()`.
If an alternative app instance is required, call
`AuthUI.getInstance(app)` instead, passing the appropriate FirebaseApp instance.

### Sign in

If a user is not currently signed in, as can be determined by checking
`auth.getCurrentUser() != null`, where auth is the FirebaseAuth instance
associated with your FirebaseApp, then the sign-in process can be started by
creating a sign-in intent using `AuthUI.SignInIntentBuilder`. A builder instance
can be retrieved by calling `createSignInIntentBuilder()` on the retrieved
AuthUI instance.

The builder provides the following customization options for the authentication flow:

- The set of authentication providers can be specified.
- The terms of service URL for your app can be specified, which is included as
  a link in the small-print of the account creation step for new users. If no
  terms of service URL is provided, the associated small-print is omitted.

- A custom theme can be specified for the flow, which is applied to all the
  activities in the flow for consistent customization of colors and typography.

#### Sign-in examples

If no customization is required, and only email authentication is required, the sign-in flow
can be started as follows:

```java
startActivityForResult(
    // Get an instance of AuthUI based on the default app
    AuthUI.getInstance().createSignInIntentBuilder().build(),
    RC_SIGN_IN);
```

You can enable sign-in providers like Google Sign-In or Facebook Log In by calling the
`setProviders` method:

```java
startActivityForResult(
    AuthUI.getInstance()
        .createSignInIntentBuilder()
        .setProviders(
            AuthUI.EMAIL_PROVIDER,
            AuthUI.GOOGLE_PROVIDER,
            AuthUI.FACEBOOK_PROVIDER)
        .build(),
    RC_SIGN_IN);
```

If a terms of service URL and a custom theme are required:

```java
startActivityForResult(
    AuthUI.getInstance()
        .createSignInIntentBuilder()
        .setProviders(...)
        .setTosUrl("https://superapp.example.com/terms-of-service.html")
        .setTheme(R.style.SuperAppTheme)
        .build(),
    RC_SIGN_IN);
```

By default, FirebaseUI uses [Smart Lock for Passwords](https://developers.google.com/identity/smartlock-passwords/android/)
to store the user's credentials and automatically sign users into your app on subsequent attempts.
Using SmartLock is recommended to provide the best user experience, but in some cases you may want
to disable SmartLock for testing or development.  To disable SmartLock, you can use the 
`setIsSmartLockEnabled` method when building your sign-in Intent:

```java
startActivityForResult(
    AuthUI.getInstance()
        .createSignInIntentBuilder()
        .setIsSmartLockEnabled(false)
        .build(),
    RC_SIGN_IN);
```

It is often desirable to disable SmartLock in development but enable it in production. To achieve
this, you can use the `BuildConfig.DEBUG` flag to control SmartLock:

```java
startActivityForResult(
    AuthUI.getInstance()
        .createSignInIntentBuilder()
        .setIsSmartLockEnabled(!BuildConfig.DEBUG)
        .build(),
    RC_SIGN_IN);
```

#### Handling the sign-in response

The authentication flow only provides three response codes:
`Activity.RESULT_OK` if a user is signed in, `Activity.RESULT_CANCELLED` if
sign in failed, and `ResultCodes.RESULT_NO_NETWORK` if sign in failed due to a lack of network connectivity.
No further information on failure is provided as it is not
typically useful; the only recourse for most apps if sign in fails is to ask
the user to sign in again later, or proceed with an anonymous account if
supported.

```java
protected void onActivityResult(int requestCode, int resultCode, Intent data) {
<<<<<<< HEAD
    super.onActivityResult(requestCode, resultCode, data);
    if (resultCode == RESULT_OK) {
        // user is signed in!
        startActivity(new Intent(this, WelcomeBackActivity.class));
        finish();
        return;
    }

    // Sign in cancelled
    if (resultCode == RESULT_CANCELED) {
        showSnackbar(R.string.sign_in_cancelled);
        return;
    }

    // No network
    if (resultCode == ResultCodes.RESULT_NO_NETWORK) {
        showSnackbar(R.string.no_internet_connection);
        return;
    }
    
    // User is not signed in. Maybe just wait for the user to press
    // "sign in" again, or show a message.
 }
=======
super.onActivityResult(requestCode, resultCode, data);
    if (requestCode == RC_SIGN_IN) {
        if (resultCode == RESULT_OK) {
            // user is signed in!
            startActivity(new Intent(this, WelcomeBackActivity.class));
            finish();
        } else {
            // user is not signed in. Maybe just wait for the user to press
            // "sign in" again, or show a message
        }
    }
}
>>>>>>> c0dc65dc
```

Alternatively, you can register a listener for authentication state changes;
see the
[Firebase Auth documentation](https://firebase.google.com/docs/auth/android/manage-users#get_the_currently_signed-in_user)
for more information.

### Sign out

With the integrations provided by AuthUI, signing out a user is a multi-stage process:

1. The user must be signed out of the FirebaseAuth instance.
2. Smart Lock for Passwords must be instructed to disable automatic sign-in, in
   order to prevent an automatic sign-in loop that prevents the user from
   switching accounts.
3. If the current user signed in using either Google or Facebook, the user must
   also be signed out using the associated API for that authentication method.
   This typically ensures that the user will not be automatically signed-in
   using the current account when using that authentication method again from
   the authentication method picker, which would also prevent the user from
   switching between accounts on the same provider.

In order to make this process easier, AuthUI provides a simple `signOut` method
to encapsulate this behavior. The method returns a `Task` which is marked
completed once all necessary sign-out operations are completed:

```java
public void onClick(View v) {
if (v.getId() == R.id.sign_out) {
    AuthUI.getInstance()
        .signOut(this)
        .addOnCompleteListener(new OnCompleteListener<Void>() {
            public void onComplete(@NonNull Task<Void> task) {
                // user is now signed out
                startActivity(new Intent(MyActivity.this, SignInActivity.class));
                finish();
            }
        });
    }
}
```

### Deleting accounts

With the integrations provided by FirebaseUI Auth, deleting a user is a multi-stage process:

1. The user must be deleted from Firebase Auth.
2. SmartLock for Passwords must be told to delete any existing Credentials for the user, so
   that they are not automatically prompted to sign in with a saved credential in the future.
   
This process is encapsulated by the `AuthUI.delete()` method, which returns a `Task` representing
the entire operation:

```java
AuthUI.getInstance()
        .delete(this)
        .addOnCompleteListener(new OnCompleteListener<Void>() {
            @Override
            public void onComplete(@NonNull Task<Void> task) {
                if (task.isSuccessful()) {
                    // Deletion succeeded
                } else {
                    // Deletion failed
                }
            }
        });
```

### Authentication flow chart

The authentication flow implemented on Android is more complex than on other
platforms, due to the availability of Smart Lock for Passwords. It is
represented in the following diagram:

![FirebaseUI authentication flow on Android](flow.png)

### UI customization

To provide customization of the visual style of the activities that implement
the flow, a new theme can be declared. Standard material design color
and typography properties will take effect as expected. For example, to define
a green theme:

```xml
<style name="GreenTheme" parent="FirebaseUI">
    <item name="colorPrimary">@color/material_green_500</item>
    <item name="colorPrimaryDark">@color/material_green_700</item>
    <item name="colorAccent">@color/material_purple_a700</item>
    <item name="colorControlNormal">@color/material_green_500</item>
    <item name="colorControlActivated">@color/material_lime_a700</item>
    <item name="colorControlHighlight">@color/material_green_a200</item>
    <item name="android:windowBackground">@color/material_green_50</item>
</style>
```

With associated colors:

```xml
<color name="material_green_50">#E8F5E9</color>
<color name="material_green_500">#4CAF50</color>
<color name="material_green_700">#388E3C</color>
<color name="material_green_a200">#69F0AE</color>
<color name="material_lime_a700">#AEEA00</color>
<color name="material_purple_a700">#AA00FF</color>
```

This would then be used in the construction of the sign-in intent:

```java
startActivityForResult(
    AuthUI.getInstance(this).createSignInIntentBuilder()
        // ...
        .setTheme(R.style.GreenTheme)
        .build());
```

Your application theme could also simply be used, rather than defining a new
one.

If you wish to change the string messages, the existing strings can be
easily overridden by name in your application. See
[the built-in strings.xml](src/main/res/values/strings.xml) and simply
redefine a string to change it, for example:

```java
<resources>
    <!-- was "Signing up..." -->
    <string name="progress_dialog_signing_up">Creating your shiny new account...</string>
</resources>
```

### OAuth Scope Customization

#### Google
By default, FirebaseUI requests the `email` and `profile` scopes when using Google Sign In. If you
would like to request additional scopes from the user, add a string array resource named 
`google_permissions` to your `strings.xml` file like this:

```xml
<!--
    For a list of all scopes, see:
    https://developers.google.com/identity/protocols/googlescopes
-->
<string-array name="google_permissions">
    <!-- Request permission to read the user's Google Drive files -->
    <item>https://www.googleapis.com/auth/drive.readonly</item>
</string-array>
```


#### Facebook

By default, FirebaseUI requests the `email` and `public_profile` permissions when initiating
Facebook Login.  If you would like to override these scopes, a string array resource named 
`facebook_permissions` to your `strings.xml` file like this:

```xml
<!--
    See:
    https://developers.facebook.com/docs/facebook-login/android
    https://developers.facebook.com/docs/facebook-login/permissions
-->
<string-array name="facebook_permissions">
    <!-- Request permission to know the user's birthday -->
    <item>user_birthday</item>
</string-array>
```<|MERGE_RESOLUTION|>--- conflicted
+++ resolved
@@ -209,7 +209,6 @@
 
 ```java
 protected void onActivityResult(int requestCode, int resultCode, Intent data) {
-<<<<<<< HEAD
     super.onActivityResult(requestCode, resultCode, data);
     if (resultCode == RESULT_OK) {
         // user is signed in!
@@ -233,20 +232,6 @@
     // User is not signed in. Maybe just wait for the user to press
     // "sign in" again, or show a message.
  }
-=======
-super.onActivityResult(requestCode, resultCode, data);
-    if (requestCode == RC_SIGN_IN) {
-        if (resultCode == RESULT_OK) {
-            // user is signed in!
-            startActivity(new Intent(this, WelcomeBackActivity.class));
-            finish();
-        } else {
-            // user is not signed in. Maybe just wait for the user to press
-            // "sign in" again, or show a message
-        }
-    }
-}
->>>>>>> c0dc65dc
 ```
 
 Alternatively, you can register a listener for authentication state changes;
