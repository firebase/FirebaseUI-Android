# FirebaseUI for Android — Auth

FirebaseUI is an open-source library that offers simple,
customizable UI bindings on top of the core
[Firebase](https://firebase.google.com) SDKs. It aims to eliminate boilerplate
code and promote best practices (both user experience and security) for
authentication.

A simple API is provided for drop-in user authentication which handles the flow
of signing in users with email addresses and passwords, phone numbers, and federated identity
providers such as Google Sign-In, and Facebook Login. It is built on top of
[Firebase Auth](https://firebase.google.com/docs/auth).

The best practices embodied in FirebaseUI aim to maximize sign-in
and sign-up conversion for your app. It integrates with
[Smart Lock for Passwords](https://developers.google.com/identity/smartlock-passwords/android/)
to store and retrieve credentials, enabling automatic and single-tap sign-in to
your app for returning users. It also handles tricky use cases like
account recovery and account linking that are security sensitive and
difficult to implement correctly using the base APIs provided by Firebase Auth.

FirebaseUI auth can be easily customized to fit with the rest of your app's
visual style. As it is open source, you are also free to modify it to exactly
fit your preferred user experience.

Equivalent FirebaseUI auth libraries are also available for
[iOS](https://github.com/firebase/firebaseui-ios/)
and [Web](https://github.com/firebase/firebaseui-web/).

![FirebaseUI authentication demo on Android](demo.gif)

## Table of Contents

1. [Configuration](#configuration)
2. [Usage instructions](#using-firebaseui-for-authentication)
3. [Customization](#ui-customization)

## Configuration

As a pre-requisite, ensure your application is configured for use with
Firebase: see the
[Firebase documentation](https://firebase.google.com/docs/android/setup).
Then, add the FirebaseUI auth library dependency. If your project uses
Gradle, add the dependency:

```groovy
dependencies {
    // ...
    compile 'com.firebaseui:firebase-ui-auth:2.3.0'

    // Required only if Facebook login support is required
    compile('com.facebook.android:facebook-android-sdk:4.22.1')

    // Required only if Twitter login support is required
    compile("com.twitter.sdk.android:twitter-core:3.0.0@aar") { transitive = true }
}
```

As of version `2.1.0` FirebaseUI includes translations for all string resources. In order to
ensure that you only get the translations relevant to your application, we recommend changing the
`resConfigs` of your application module:

```groovy
android {

  // ...

  defaultConfig {
     // ...
     resConfigs "auto"
  }

}
```

See the [Android documentation](https://developer.android.com/studio/build/shrink-code.html#unused-alt-resources)
for more information.

### Identity provider configuration

In order to use either Google, Facebook or Twitter accounts with your app, ensure that
these authentication methods are first configured in the Firebase console.

FirebaseUI client-side configuration for Google sign-in is then provided
automatically by the
[google-services gradle plugin](https://developers.google.com/android/guides/google-services-plugin).

If support for Facebook Login is also required, define the
resource string `facebook_application_id` to match the application ID in
the [Facebook developer dashboard](https://developers.facebook.com):

```xml
<resources>
    <!-- ... -->
    <string name="facebook_application_id" translatable="false">APP_ID</string>
    <!-- Facebook Application ID, prefixed by 'fb'.  Enables Chrome Custom tabs. -->
    <string name="facebook_login_protocol_scheme" translatable="false">fbAPP_ID</string>
</resources>
```

If support for Twitter Sign-in is also required, define the resource strings
`twitter_consumer_key` and `twitter_consumer_secret` to match the values of your
Twitter app as reported by the [Twitter application manager](https://apps.twitter.com/).

```xml
<resources>
  <string name="twitter_consumer_key" translatable="false">YOURCONSUMERKEY</string>
  <string name="twitter_consumer_secret" translatable="false">YOURCONSUMERSECRET</string>
</resources>
```

In addition, you must enable the "Request email addresses from users" permission
in the "Permissions" tab of your Twitter app.

In order to resolve the Twitter SDK, add the following repository to your `build.gradle`:

```groovy
allprojects {
    repositories {
        // ...
        maven { url 'https://maven.fabric.io/public' }
    }
}
```

## Using FirebaseUI for Authentication

Before invoking the FirebaseUI authentication flow, your app should check
whether a
[user is already signed in](https://firebase.google.com/docs/auth/android/manage-users#get_the_currently_signed-in_user)
from a previous session:

```java
FirebaseAuth auth = FirebaseAuth.getInstance();
if (auth.getCurrentUser() != null) {
    // already signed in
} else {
    // not signed in
}
```

The entry point to the authentication flow is the
`com.firebase.ui.auth.AuthUI` class.
If your application uses the default `FirebaseApp` instance, an AuthUI
instance can be retrieved simply by calling `AuthUI.getInstance()`.
If an alternative app instance is required, call
`AuthUI.getInstance(app)` instead, passing the appropriate `FirebaseApp`
instance.

### Sign in

If a user is not currently signed in, as can be determined by checking
`auth.getCurrentUser() != null` (where `auth` is the `FirebaseAuth` instance
associated with your `FirebaseApp`), then the sign-in process can be started by
creating a sign-in intent using `AuthUI.SignInIntentBuilder`. A builder instance
can be retrieved by calling `createSignInIntentBuilder()` on the retrieved
AuthUI instance.

The builder provides the following customization options for the authentication flow:

- The set of authentication providers can be specified.
- The terms of service URL for your app can be specified, which is included as
  a link in the small-print of the account creation step for new users. If no
  terms of service URL is provided, the associated small-print is omitted.
- A custom theme can be specified for the flow, which is applied to all the
  activities in the flow for consistent colors and typography.

#### Sign-in examples

If no customization is required, and only email authentication is required, the sign-in flow
can be started as follows:

```java
// Choose an arbitrary request code value
private static final int RC_SIGN_IN = 123;

// ...

startActivityForResult(
    // Get an instance of AuthUI based on the default app
    AuthUI.getInstance().createSignInIntentBuilder().build(),
    RC_SIGN_IN);
```

To kick off the FirebaseUI sign in flow, call startActivityForResult(...) on the sign in Intent you built.
The second parameter (RC_SIGN_IN) is a request code you define to identify the request when the result
is returned to your app in onActivityResult(...). See the [response codes](#response-codes) section below for more
details on receiving the results of the sign in flow.

You can enable sign-in providers like Google Sign-In or Facebook Log In by calling the
`setAvailableProviders` method:

```java
startActivityForResult(
    AuthUI.getInstance()
        .createSignInIntentBuilder()
        .setAvailableProviders(
                Arrays.asList(new AuthUI.IdpConfig.Builder(AuthUI.EMAIL_PROVIDER).build(),
                              new AuthUI.IdpConfig.Builder(AuthUI.PHONE_VERIFICATION_PROVIDER).build(),
                              new AuthUI.IdpConfig.Builder(AuthUI.GOOGLE_PROVIDER).build(),
                              new AuthUI.IdpConfig.Builder(AuthUI.FACEBOOK_PROVIDER).build(),
                              new AuthUI.IdpConfig.Builder(AuthUI.TWITTER_PROVIDER).build()))
        .build(),
    RC_SIGN_IN);
```

If a terms of service URL and privacy policy URL are required:

```java
startActivityForResult(
    AuthUI.getInstance()
        .createSignInIntentBuilder()
        .setAvailableProviders(...)
        .setTosUrl("https://superapp.example.com/terms-of-service.html")
        .setPrivacyPolicyUrl("https://superapp.example.com/privacy-policy.html")
        .build(),
    RC_SIGN_IN);
```

By default, FirebaseUI uses [Smart Lock for Passwords](https://developers.google.com/identity/smartlock-passwords/android/)
to store the user's credentials and automatically sign users into your app on subsequent attempts.
Using Smart Lock is recommended to provide the best user experience, but in some cases you may want
to disable Smart Lock for testing or development.  To disable Smart Lock, you can use the
`setIsSmartLockEnabled` method when building your sign-in Intent:

```java
startActivityForResult(
    AuthUI.getInstance()
        .createSignInIntentBuilder()
        .setIsSmartLockEnabled(false)
        .build(),
    RC_SIGN_IN);
```

It is often desirable to disable Smart Lock in development but enable it in production. To achieve
this, you can use the `BuildConfig.DEBUG` flag to control Smart Lock:

```java
startActivityForResult(
    AuthUI.getInstance()
        .createSignInIntentBuilder()
        .setIsSmartLockEnabled(!BuildConfig.DEBUG)
        .build(),
    RC_SIGN_IN);
```

If you'd like to keep SmartLock's "hints" but disable the saving/retrieving of credentials, then
you can use the two-argument version of `setIsSmartLockEnabled`:

```java
startActivityForResult(
    AuthUI.getInstance()
        .createSignInIntentBuilder()
        .setIsSmartLockEnabled(false, true)
        .build(),
    RC_SIGN_IN);
```

<<<<<<< HEAD
The default FirebaseUI sign-in flow shows UI to either create a new account or sign into an existing account.
If you are using
[anonymous authentication](https://firebase.google.com/docs/auth/android/anonymous-auth)
in your application before calling FirebaseUI,
you may want to link the anonymous account to the permanent account the user selects in the UI flow.

```java
startActivityForResult(
    AuthUI.getInstance()
        .createSignInIntentBuilder()
        .setIsAccountLinkingEnabled(true, MyManualMergeService.class) // Any two accounts can be linked together using this method.
        .build(),
    RC_SIGN_IN);
```

**There is a caveat associated with using the `setIsAccountLinkingEnabled` method**, see
[handling account link failures](#handling-account-link-failures).

=======
When using the phone verification provider and the number is known in advance, it is possible to
provide a default phone number (in international format) that will be used to prepopulate the
country code and phone number input fields. The user is still able to edit the number if desired.

```java
// Use a Bundle to hold the default number, and pass it to the Builder via setParams:
Bundle params = new Bundle();
params.putString(AuthUI.EXTRA_DEFAULT_PHONE, "+12345678901");
IdpConfig phoneConfigWithDefaultNumber =
        new IdpConfig.Builder(AuthUI.PHONE_VERIFICATION_PROVIDER)
                .setParams(params)
                .build();
```

>>>>>>> e4ece3a2
#### Handling the sign-in response

##### Response codes

The authentication flow provides several response codes of which the most common are as follows:
`Activity.RESULT_OK` if a user is signed in, `Activity.RESULT_CANCELED` if the user manually canceled the sign in,
`ErrorCodes.NO_NETWORK` if sign in failed due to a lack of network connectivity,
and `ErrorCodes.UNKNOWN_ERROR` for all other errors.
Typically, the only recourse for most apps if sign in fails is to ask
the user to sign in again later, or proceed with anonymous sign-in if supported.

```java
protected void onActivityResult(int requestCode, int resultCode, Intent data) {
    super.onActivityResult(requestCode, resultCode, data);
    // RC_SIGN_IN is the request code you passed into startActivityForResult(...) when starting the sign in flow.
    if (requestCode == RC_SIGN_IN) {
        IdpResponse response = IdpResponse.fromResultIntent(data);

        // Successfully signed in
        if (resultCode == RESULT_OK) {
            startActivity(SignedInActivity.createIntent(this, response));
            finish();
            return;
        } else {
            // Sign in failed
            if (response == null) {
                // User pressed back button
                showSnackbar(R.string.sign_in_cancelled);
                return;
            }

            if (response.getErrorCode() == ErrorCodes.NO_NETWORK) {
                showSnackbar(R.string.no_internet_connection);
                return;
            }

            if (response.getErrorCode() == ErrorCodes.UNKNOWN_ERROR) {
                showSnackbar(R.string.unknown_error);
                return;
            }
        }

        showSnackbar(R.string.unknown_sign_in_response);
    }
 }
```

Alternatively, you can register a listener for authentication state changes;
see the Firebase Auth documentation to
[get the currently signed-in user](https://firebase.google.com/docs/auth/android/manage-users#get_the_currently_signed-in_user)
and [register an AuthStateListener](https://firebase.google.com/docs/reference/android/com/google/firebase/auth/FirebaseAuth.html#addAuthStateListener(com.google.firebase.auth.FirebaseAuth.AuthStateListener)).

##### Handling account link failures

_Only applies to developers using `setIsAccountLinkingEnabled(true, Class)`._

Imagine the following scenario: a user already has an existing account and uid in your app.
Eventually, they switch devices and you automatically sign them in anonymously to give your users a
frictionless UX by letting users interact with your app without being forced to log in immediately.
Now, your anonymously signed in user quickly enters some data into your app before signing into
their existing account so as not to forget why they came to your app in the first place. This UX is
great for users, but problematic for us developers: your user now has two different ids that match
the same person! The above example isn't just limited to anonymous accounts; **anytime a user has
two existing accounts, a user collision will occur and you will have to manually merge those
accounts together**. To help you do this, FirebaseUI provides a service to guides you through to
process of loading and the transferring the user's data.

The following is an example of how you would move data from the user's previous uid to their new one
using the Firebase Realtime database, thus merging the two accounts.
The example assumes you are using data structured similarly to the
[sample](https://github.com/firebase/FirebaseUI-Android/blob/master/app/src/main/java/com/firebase/uidemo/database/ChatHolder.java):

```java
public class MyManualMergeService extends ManualMergeService {
    private Iterable<DataSnapshot> mChatKeys;

    @Override
    public Task<Void> onLoadData() {
        final TaskCompletionSource<Void> loadTask = new TaskCompletionSource<>();
        FirebaseDatabase.getInstance()
                .getReference()
                .child("chatIndices")
                .child(FirebaseAuth.getInstance().getCurrentUser().getUid())
                .addListenerForSingleValueEvent(new ValueEventListener() {
                    @Override
                    public void onDataChange(DataSnapshot snapshot) {
                        mChatKeys = snapshot.getChildren();
                        loadTask.setResult(null);
                    }

                    @Override
                    public void onCancelled(DatabaseError error) {
                        FirebaseCrash.report(error.toException());
                    }
                });
        return loadTask.getTask();
    }

    @Override
    public Task<Void> onTransferData(IdpResponse response) {
        String uid = FirebaseAuth.getInstance().getCurrentUser().getUid();
        DatabaseReference chatIndices = FirebaseDatabase.getInstance()
                .getReference()
                .child("chatIndices")
                .child(uid);
        for (DataSnapshot snapshot : mChatKeys) {
            chatIndices.child(snapshot.getKey()).setValue(true);
            DatabaseReference chat = FirebaseDatabase.getInstance()
                    .getReference()
                    .child("chats")
                    .child(snapshot.getKey());
            chat.child("uid").setValue(uid);
            chat.child("name").setValue("User " + uid.substring(0, 6));
        }
        return null;
    }
}
```

You'll also need to add the service to your `AndroidManifest.xml`:
```xml
<service android:name=".MyManualMergeService" />
```

##### ID Tokens
To retrieve the ID token that the IDP returned, you can extract an `IdpResponse` from the result
Intent.

```java
protected void onActivityResult(int requestCode, int resultCode, Intent data) {
    super.onActivityResult(requestCode, resultCode, data);
    if (resultCode == RESULT_OK) {
        IdpResponse idpResponse = IdpResponse.fromResultIntent(data);
        startActivity(new Intent(this, WelcomeBackActivity.class)
                .putExtra("my_token", idpResponse.getIdpToken()));
    }
}
```

Twitter also returns an AuthToken Secret which can be accessed with `idpResponse.getIdpSecret()`.

### Sign out

With the integrations provided by AuthUI, signing out a user is a multi-stage process:

1. The user must be signed out of the FirebaseAuth instance.
2. Smart Lock for Passwords must be instructed to disable automatic sign-in, in
   order to prevent an automatic sign-in loop that prevents the user from
   switching accounts.
3. If the current user signed in using either Google or Facebook, the user must
   also be signed out using the associated API for that authentication method.
   This typically ensures that the user will not be automatically signed-in
   using the current account when using that authentication method again from
   the authentication method picker, which would also prevent the user from
   switching between accounts on the same provider.

In order to make this process easier, AuthUI provides a simple `signOut` method
to encapsulate this behavior. The method returns a `Task` which is marked
completed once all necessary sign-out operations are completed:

```java
public void onClick(View v) {
if (v.getId() == R.id.sign_out) {
    AuthUI.getInstance()
        .signOut(this)
        .addOnCompleteListener(new OnCompleteListener<Void>() {
            public void onComplete(@NonNull Task<Void> task) {
                // user is now signed out
                startActivity(new Intent(MyActivity.this, SignInActivity.class));
                finish();
            }
        });
    }
}
```

### Deleting accounts

With the integrations provided by FirebaseUI Auth, deleting a user is a multi-stage process:

1. The user must be deleted from Firebase Auth.
2. Smart Lock for Passwords must be told to delete any existing Credentials for the user, so
   that they are not automatically prompted to sign in with a saved credential in the future.

This process is encapsulated by the `AuthUI.delete()` method, which returns a `Task` representing
the entire operation:

```java
AuthUI.getInstance()
        .delete(this)
        .addOnCompleteListener(new OnCompleteListener<Void>() {
            @Override
            public void onComplete(@NonNull Task<Void> task) {
                if (task.isSuccessful()) {
                    // Deletion succeeded
                } else {
                    // Deletion failed
                }
            }
        });
```

### Authentication flow chart

The authentication flow implemented on Android is more complex than on other
platforms, due to the availability of Smart Lock for Passwords. It is
represented in the following diagram:

![FirebaseUI authentication flow on Android](flow.png)

## UI customization

To use FirebaseUI Auth's sign-in flows, you must provide an `app_name` string and use the
AppCompat color attributes in your app.

First, ensure an `app_name` resource is defined your `strings.xml` file like so:

```xml
<resources>
    <string name="app_name">My App</string>
    <!-- ... -->
</resources>
```

Second, ensure the three standard AppCompat color resources are defined with your own values:

```xml
<style name="AppTheme" parent="Theme.AppCompat.Light.DarkActionBar">
    <!-- Required for sign-in flow styling -->
    <item name="colorPrimary">@color/colorPrimary</item>
    <item name="colorPrimaryDark">@color/colorPrimaryDark</item>
    <item name="colorAccent">@color/colorAccent</item>
</style>

If you would like more control over FirebaseUI's styling, you can define your own custom style
to override certain or all styling attributes. For example, a green sign-in theme:

```xml
<style name="GreenTheme" parent="FirebaseUI">
    <!-- Required for sign-in flow styling -->
    <item name="colorPrimary">@color/material_green_500</item>
    <item name="colorPrimaryDark">@color/material_green_700</item>
    <item name="colorAccent">@color/material_purple_a700</item>
    
    <item name="colorControlNormal">@color/material_green_500</item>
    <item name="colorControlActivated">@color/material_lime_a700</item>
    <item name="colorControlHighlight">@color/material_green_a200</item>
    <item name="android:windowBackground">@color/material_green_50</item>
</style>
```

With associated colors:

```xml
<color name="material_green_50">#E8F5E9</color>
<color name="material_green_500">#4CAF50</color>
<color name="material_green_700">#388E3C</color>
<color name="material_green_a200">#69F0AE</color>
<color name="material_lime_a700">#AEEA00</color>
<color name="material_purple_a700">#AA00FF</color>
```

This would then be used in the construction of the sign-in intent:

```java
startActivityForResult(
    AuthUI.getInstance(this).createSignInIntentBuilder()
        // ...
        .setTheme(R.style.GreenTheme)
        .build());
```

Your application theme could also simply be used, rather than defining a new one.

If you wish to change the string messages, the existing strings can be overridden
by name in your application. See the module's [strings.xml](src/main/res/values/strings.xml) file
and simply redefine a string to change it:

```xml
<resources>
    <!-- was "Signing up..." -->
    <string name="fui_progress_dialog_signing_up">Creating your shiny new account...</string>
</resources>
```

**Note:** String resource names aren't considered part of the public API and might
therefore change and break your app between library updates. We recommend looking
at a diff of the `strings.xml` file before updating FirebaseUI.

### OAuth Scope Customization

#### Google
By default, FirebaseUI requests the `email` and `profile` scopes when using Google Sign-In. If you
would like to request additional scopes from the user, call `setPermissions` on the
`AuthUI.IdpConfig.Builder` when initializing FirebaseUI.


```java
// For a list of all scopes, see:
// https://developers.google.com/identity/protocols/googlescopes
AuthUI.IdpConfig googleIdp = new AuthUI.IdpConfig.Builder(AuthUI.GOOGLE_PROVIDER)
          .setPermissions(Arrays.asList(Scopes.GAMES))
          .build();

startActivityForResult(
    AuthUI.getInstance()
        .createSignInIntentBuilder()
        .setAvailableProviders(Arrays.asList(new IdpConfig.Builder(AuthUI.EMAIL_PROVIDER).build(),
                                             googleIdp,
                                             new IdpConfig.Builder(AuthUI.FACEBOOK_PROVIDER).build()))
        .build(),
    RC_SIGN_IN);
```


#### Facebook

By default, FirebaseUI requests the `email` and `public_profile` permissions when initiating
Facebook Login.  If you would like to request additional permissions from the user, call
`setPermissions` on the `AuthUI.IdpConfig.Builder` when initializing FirebaseUI.

```java
// For a list of permissions see:
// https://developers.facebook.com/docs/facebook-login/android
// https://developers.facebook.com/docs/facebook-login/permissions

AuthUI.IdpConfig facebookIdp = new AuthUI.IdpConfig.Builder(AuthUI.FACEBOOK_PROVIDER)
          .setPermissions(Arrays.asList("user_friends"))
          .build();

startActivityForResult(
    AuthUI.getInstance()
        .createSignInIntentBuilder()
        .setAvailableProviders(Arrays.asList(new AuthUI.IdpConfig.Builder(AuthUI.EMAIL_PROVIDER).build(),
                                             facebookIdp))
        .build(),
    RC_SIGN_IN);
```

#### Twitter

Twitter permissions can only be configured through [Twitter's developer console](https://apps.twitter.com/).<|MERGE_RESOLUTION|>--- conflicted
+++ resolved
@@ -256,26 +256,6 @@
     RC_SIGN_IN);
 ```
 
-<<<<<<< HEAD
-The default FirebaseUI sign-in flow shows UI to either create a new account or sign into an existing account.
-If you are using
-[anonymous authentication](https://firebase.google.com/docs/auth/android/anonymous-auth)
-in your application before calling FirebaseUI,
-you may want to link the anonymous account to the permanent account the user selects in the UI flow.
-
-```java
-startActivityForResult(
-    AuthUI.getInstance()
-        .createSignInIntentBuilder()
-        .setIsAccountLinkingEnabled(true, MyManualMergeService.class) // Any two accounts can be linked together using this method.
-        .build(),
-    RC_SIGN_IN);
-```
-
-**There is a caveat associated with using the `setIsAccountLinkingEnabled` method**, see
-[handling account link failures](#handling-account-link-failures).
-
-=======
 When using the phone verification provider and the number is known in advance, it is possible to
 provide a default phone number (in international format) that will be used to prepopulate the
 country code and phone number input fields. The user is still able to edit the number if desired.
@@ -290,7 +270,24 @@
                 .build();
 ```
 
->>>>>>> e4ece3a2
+The default FirebaseUI sign-in flow shows UI to either create a new account or sign into an existing account.
+If you are using
+[anonymous authentication](https://firebase.google.com/docs/auth/android/anonymous-auth)
+in your application before calling FirebaseUI,
+you may want to link the anonymous account to the permanent account the user selects in the UI flow.
+
+```java
+startActivityForResult(
+    AuthUI.getInstance()
+        .createSignInIntentBuilder()
+        .setIsAccountLinkingEnabled(true, MyManualMergeService.class) // Any two accounts can be linked together using this method.
+        .build(),
+    RC_SIGN_IN);
+```
+
+**There is a caveat associated with using the `setIsAccountLinkingEnabled` method**, see
+[handling account link failures](#handling-account-link-failures).
+
 #### Handling the sign-in response
 
 ##### Response codes
@@ -534,7 +531,7 @@
     <item name="colorPrimary">@color/material_green_500</item>
     <item name="colorPrimaryDark">@color/material_green_700</item>
     <item name="colorAccent">@color/material_purple_a700</item>
-    
+
     <item name="colorControlNormal">@color/material_green_500</item>
     <item name="colorControlActivated">@color/material_lime_a700</item>
     <item name="colorControlHighlight">@color/material_green_a200</item>
