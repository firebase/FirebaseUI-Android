apply plugin: 'com.android.library'
apply plugin: 'io.fabric'
apply from: '../library/quality/quality.gradle'

android {
    compileSdkVersion compileSdk
    buildToolsVersion buildTools

    defaultConfig {
        minSdkVersion 16
        targetSdkVersion targetSdk
        versionCode 1
        versionName "1.0"
    }

    buildTypes {
        release {
            minifyEnabled false
            proguardFiles getDefaultProguardFile('proguard-android.txt'), 'proguard-rules.pro'
        }
    }

    testOptions {
        unitTests.all {
            testLogging {
                exceptionFormat = 'full'
            }
        }
    }

    lintOptions {
        // We have okio as a transitive dependency, which causes some lint errors due to
        // using Java 8 nio packages. Safely downgrading them to warning.
        // https://github.com/square/okio/issues/58
        warning 'InvalidPackage'
    }
}

dependencies {
    compile "com.android.support:design:$support_library_version"
    compile "com.google.firebase:firebase-auth:$firebase_version"
    compile "com.google.android.gms:play-services-auth:$firebase_version"

    compile 'com.facebook.android:facebook-android-sdk:4.18.0'
    compile("com.twitter.sdk.android:twitter:2.2.0@aar") { transitive = true }

    // The following libraries are needed to prevent incompatibilities with the facebook
    // library when updating com.android.support libraries:
    compile "com.android.support:customtabs:$support_library_version"
    compile "com.android.support:cardview-v7:$support_library_version"

    testCompile 'junit:junit:4.12'
<<<<<<< HEAD
    testCompile 'org.mockito:mockito-core:2.2.27'
=======
    testCompile 'org.mockito:mockito-core:2.2.28'
>>>>>>> d783f197
    testCompile 'org.robolectric:robolectric:3.1.4'
    // See https://github.com/robolectric/robolectric/issues/1932#issuecomment-219796474
    testCompile 'org.khronos:opengl-api:gl1.1-android-2.1_r1'
}

javadoc.exclude([
        'com/firebase/ui/auth/provider/**',
        'com/firebase/ui/auth/ui/ExtraConstants',
        'com/firebase/ui/auth/ui/email/field_validators/**',
        'com/firebase/ui/auth/util/**',
])

javadoc.include([
        'com/google/firebase/auth/**'
])<|MERGE_RESOLUTION|>--- conflicted
+++ resolved
@@ -50,11 +50,7 @@
     compile "com.android.support:cardview-v7:$support_library_version"
 
     testCompile 'junit:junit:4.12'
-<<<<<<< HEAD
-    testCompile 'org.mockito:mockito-core:2.2.27'
-=======
     testCompile 'org.mockito:mockito-core:2.2.28'
->>>>>>> d783f197
     testCompile 'org.robolectric:robolectric:3.1.4'
     // See https://github.com/robolectric/robolectric/issues/1932#issuecomment-219796474
     testCompile 'org.khronos:opengl-api:gl1.1-android-2.1_r1'
