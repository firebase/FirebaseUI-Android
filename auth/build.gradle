apply plugin: 'com.android.library'
apply plugin: 'io.fabric'
apply from: '../library/quality/quality.gradle'

android {
    compileSdkVersion compileSdk
    buildToolsVersion buildTools

    defaultConfig {
        minSdkVersion 16
        targetSdkVersion targetSdk
        versionCode 1
        versionName "1.0"
    }

    buildTypes {
        release {
            minifyEnabled false
            proguardFiles getDefaultProguardFile('proguard-android.txt'), 'proguard-rules.pro'
        }
    }

    testOptions {
        unitTests.all {
            testLogging {
                exceptionFormat = 'full'
            }
        }
    }

    lintOptions {
        // We have okio as a transitive dependency, which causes some lint errors due to
        // using Java 8 nio packages. Safely downgrading them to warning.
        // https://github.com/square/okio/issues/58
        warning 'InvalidPackage'
    }
}

dependencies {
    compile "com.android.support:design:$support_library_version"
    compile "com.android.support:customtabs:$support_library_version"

    compile "com.google.firebase:firebase-auth:$firebase_version"
    compile "com.google.android.gms:play-services-auth:$firebase_version"

    compile 'com.facebook.android:facebook-android-sdk:4.18.0'
    compile("com.twitter.sdk.android:twitter:2.3.0@aar") { transitive = true }

    // The following libraries are needed to prevent incompatibilities with the facebook
    // library when updating com.android.support libraries:
    compile "com.android.support:cardview-v7:$support_library_version"

    testCompile 'junit:junit:4.12'
<<<<<<< HEAD
    //noinspection GradleDynamicVersion
    testCompile 'org.mockito:mockito-core:2.4.+'
=======
    //noinspection NewerVersionAvailable, GradleDynamicVersion
    testCompile 'org.mockito:mockito-core:2.5.+'
>>>>>>> acab7152
    testCompile 'org.robolectric:robolectric:3.1.4'
    // See https://github.com/robolectric/robolectric/issues/1932#issuecomment-219796474
    testCompile 'org.khronos:opengl-api:gl1.1-android-2.1_r1'
}

javadoc.exclude([
        'com/firebase/ui/auth/provider/**',
        'com/firebase/ui/auth/ui/ExtraConstants',
        'com/firebase/ui/auth/ui/email/field_validators/**',
        'com/firebase/ui/auth/util/**',
])

javadoc.include([
        'com/google/firebase/auth/**'
])<|MERGE_RESOLUTION|>--- conflicted
+++ resolved
@@ -51,13 +51,8 @@
     compile "com.android.support:cardview-v7:$support_library_version"
 
     testCompile 'junit:junit:4.12'
-<<<<<<< HEAD
-    //noinspection GradleDynamicVersion
-    testCompile 'org.mockito:mockito-core:2.4.+'
-=======
     //noinspection NewerVersionAvailable, GradleDynamicVersion
     testCompile 'org.mockito:mockito-core:2.5.+'
->>>>>>> acab7152
     testCompile 'org.robolectric:robolectric:3.1.4'
     // See https://github.com/robolectric/robolectric/issues/1932#issuecomment-219796474
     testCompile 'org.khronos:opengl-api:gl1.1-android-2.1_r1'
