--- conflicted
+++ resolved
@@ -52,17 +52,10 @@
 
     testImplementation 'junit:junit:4.12'
     //noinspection GradleDynamicVersion
-<<<<<<< HEAD
-    testImplementation 'org.mockito:mockito-core:2.11.+'
-    testImplementation 'org.robolectric:robolectric:3.5.1'
-    testImplementation 'com.facebook.android:facebook-login:4.27.0'
-    testImplementation("com.twitter.sdk.android:twitter-core:3.1.0@aar") { transitive = true }
-=======
     testImplementation 'org.mockito:mockito-core:2.12.+'
     testImplementation 'org.robolectric:robolectric:3.5.1'
     testImplementation 'com.facebook.android:facebook-login:4.28.0'
     testImplementation("com.twitter.sdk.android:twitter-core:3.1.1@aar") { transitive = true }
->>>>>>> 29cc7cbb
 }
 
 javadoc.include([
