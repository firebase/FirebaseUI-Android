--- conflicted
+++ resolved
@@ -16,10 +16,7 @@
 import androidx.navigation3.ui.NavDisplay
 import com.firebase.composeapp.ui.screens.EmailAuthMain
 import com.firebase.composeapp.ui.screens.MfaEnrollmentMain
-<<<<<<< HEAD
 import com.firebase.composeapp.ui.screens.FirebaseAuthScreen
-=======
->>>>>>> 87713320
 import com.firebase.composeapp.ui.screens.PhoneAuthMain
 import com.firebase.ui.auth.compose.FirebaseAuthUI
 import com.firebase.ui.auth.compose.configuration.AuthUIConfiguration
@@ -143,7 +140,6 @@
                                 }
 
                                 is Route.EmailAuth -> NavEntry(entry) {
-<<<<<<< HEAD
                                     LaunchEmailAuth(
                                         authUI = authUI,
                                         configuration = configuration,
@@ -151,12 +147,6 @@
                                         credentialForLinking = route.credentialForLinking,
                                         emailLink = emailLink
                                     )
-=======
-                                    val emailProvider = configuration.providers
-                                        .filterIsInstance<AuthProvider.Email>()
-                                        .first()
-                                    LaunchEmailAuth(authUI, configuration, emailProvider, backStack)
->>>>>>> 87713320
                                 }
 
                                 is Route.PhoneAuth -> NavEntry(entry) {
@@ -185,14 +175,9 @@
     private fun LaunchEmailAuth(
         authUI: FirebaseAuthUI,
         configuration: AuthUIConfiguration,
-<<<<<<< HEAD
         credentialForLinking: AuthCredential? = null,
         backStack: NavBackStack,
         emailLink: String? = null
-=======
-        selectedProvider: AuthProvider.Email,
-        backStack: androidx.compose.runtime.snapshots.SnapshotStateList<androidx.navigation3.runtime.NavKey>
->>>>>>> 87713320
     ) {
         val provider = configuration.providers
             .filterIsInstance<AuthProvider.Email>()
@@ -228,10 +213,7 @@
             context = applicationContext,
             configuration = configuration,
             authUI = authUI,
-<<<<<<< HEAD
             credentialForLinking = credentialForLinking,
-=======
->>>>>>> 87713320
             onSetupMfa = {
                 backStack.add(Route.MfaEnrollment)
             }
@@ -257,11 +239,7 @@
     @Composable
     private fun LaunchMfaEnrollment(
         authUI: FirebaseAuthUI,
-<<<<<<< HEAD
-        backStack: androidx.compose.runtime.snapshots.SnapshotStateList<androidx.navigation3.runtime.NavKey>
-=======
         backStack: NavBackStack
->>>>>>> 87713320
     ) {
         val user = authUI.getCurrentUser()
         if (user != null) {
