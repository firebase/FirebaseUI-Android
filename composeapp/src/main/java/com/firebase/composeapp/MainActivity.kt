package com.firebase.composeapp

import android.content.Context
import android.os.Bundle
import android.util.Log
import androidx.activity.ComponentActivity
import androidx.activity.compose.setContent
<<<<<<< HEAD
import androidx.activity.enableEdgeToEdge
=======
import androidx.compose.foundation.layout.Arrangement
import androidx.compose.foundation.layout.Column
import androidx.compose.foundation.layout.Spacer
>>>>>>> 15d05651
import androidx.compose.foundation.layout.fillMaxSize
import androidx.compose.foundation.layout.height
import androidx.compose.material3.MaterialTheme
import androidx.compose.material3.Surface
import androidx.compose.material3.Button
import androidx.compose.material3.CircularProgressIndicator
import androidx.compose.material3.Text
import androidx.compose.ui.Modifier
import androidx.compose.ui.Alignment
import androidx.compose.ui.text.style.TextAlign
import androidx.compose.ui.unit.dp
import androidx.compose.runtime.Composable
import com.firebase.ui.auth.compose.AuthException
import com.firebase.ui.auth.compose.AuthState
import com.firebase.ui.auth.compose.FirebaseAuthUI
import com.firebase.ui.auth.compose.configuration.PasswordRule
import com.firebase.ui.auth.compose.configuration.authUIConfiguration
import com.firebase.ui.auth.compose.configuration.auth_provider.AuthProvider
import com.firebase.ui.auth.compose.configuration.theme.AuthUITheme
import com.firebase.ui.auth.compose.ui.screens.EmailSignInLinkHandlerActivity
import com.firebase.ui.auth.compose.ui.screens.FirebaseAuthScreen
import com.firebase.ui.auth.compose.ui.screens.AuthSuccessUiContext
import com.google.firebase.FirebaseApp
import com.google.firebase.auth.actionCodeSettings

class MainActivity : ComponentActivity() {
    companion object {
        private const val USE_AUTH_EMULATOR = true
        private const val AUTH_EMULATOR_HOST = "10.0.2.2"
        private const val AUTH_EMULATOR_PORT = 9099
    }

    override fun onCreate(savedInstanceState: Bundle?) {
        super.onCreate(savedInstanceState)
        enableEdgeToEdge()

        FirebaseApp.initializeApp(applicationContext)
        val authUI = FirebaseAuthUI.getInstance()

        if (USE_AUTH_EMULATOR) {
            authUI.auth.useEmulator(AUTH_EMULATOR_HOST, AUTH_EMULATOR_PORT)
        }

        val emailLink = intent.getStringExtra(EmailSignInLinkHandlerActivity.EXTRA_EMAIL_LINK)

        val configuration = authUIConfiguration {
            context = applicationContext
            providers {
                provider(
                    AuthProvider.Anonymous
                )
                provider(
                    AuthProvider.Email(
                        isDisplayNameRequired = true,
                        isEmailLinkForceSameDeviceEnabled = true,
                        isEmailLinkSignInEnabled = false,
                        emailLinkActionCodeSettings = actionCodeSettings {
                            url = "https://temp-test-aa342.firebaseapp.com"
                            handleCodeInApp = true
                            setAndroidPackageName(
                                "com.firebase.composeapp",
                                true,
                                null
                            )
                        },
                        isNewAccountsAllowed = true,
                        minimumPasswordLength = 8,
                        passwordValidationRules = listOf(
                            PasswordRule.MinimumLength(8),
                            PasswordRule.RequireLowercase,
                            PasswordRule.RequireUppercase,
                        )
                    )
                )
                provider(
                    AuthProvider.Phone(
                        defaultNumber = null,
                        defaultCountryCode = null,
                        allowedCountries = emptyList(),
                        smsCodeLength = 6,
                        timeout = 120L,
                        isInstantVerificationEnabled = true
                    )
                )
                provider(
                    AuthProvider.Facebook(
                        applicationId = "792556260059222"
                    )
                )
            }
            isAnonymousUpgradeEnabled = true
            tosUrl = "https://policies.google.com/terms?hl=en-NG&fg=1"
            privacyPolicyUrl = "https://policies.google.com/privacy?hl=en-NG&fg=1"
        }

        setContent {
            AuthUITheme {
                Surface(
                    modifier = Modifier.fillMaxSize(),
                    color = MaterialTheme.colorScheme.background
                ) {
                    FirebaseAuthScreen(
                        configuration = configuration,
                        authUI = authUI,
                        emailLink = emailLink,
                        onSignInSuccess = { result ->
                            Log.d("MainActivity", "Authentication success: ${result.user?.uid}")
                        },
<<<<<<< HEAD
                        entryProvider = { entry ->
                            val route = entry as Route
                            when (route) {
                                is Route.MethodPicker -> NavEntry(entry) {
                                    FirebaseAuthScreen(
                                        authUI = authUI,
                                        configuration = configuration,
                                        backStack = backStack
                                    )
                                }

                                is Route.EmailAuth -> NavEntry(entry) {
                                    LaunchEmailAuth(
                                        context = applicationContext,
                                        authUI = authUI,
                                        configuration = configuration,
                                        backStack = backStack,
                                        credentialForLinking = route.credentialForLinking,
                                        emailLink = emailLink
                                    )
                                }

                                is Route.PhoneAuth -> NavEntry(entry) {
                                    LaunchPhoneAuth(
                                        authUI = authUI,
                                        configuration = configuration,
                                    )
                                }

                                is Route.MfaEnrollment -> NavEntry(entry) {
                                    LaunchMfaEnrollment(authUI, backStack)
                                }
                            }
=======
                        onSignInFailure = { exception: AuthException ->
                            Log.e("MainActivity", "Authentication failed", exception)
                        },
                        onSignInCancelled = {
                            Log.d("MainActivity", "Authentication cancelled")
                        },
                        authenticatedContent = { state, uiContext ->
                            AppAuthenticatedContent(state, uiContext)
>>>>>>> 15d05651
                        }
                    )
                }
            }
        }
    }
}

<<<<<<< HEAD
    @Composable
    private fun LaunchPhoneAuth(
        authUI: FirebaseAuthUI,
        configuration: AuthUIConfiguration,
    ) {
        val provider = configuration.providers
            .filterIsInstance<AuthProvider.Phone>()
            .first()

        PhoneAuthMain(
            context = applicationContext,
            configuration = configuration,
            authUI = authUI,
        )
    }
=======
@Composable
private fun AppAuthenticatedContent(
    state: AuthState,
    uiContext: AuthSuccessUiContext
) {
    val stringProvider = uiContext.stringProvider
    when (state) {
        is AuthState.Success -> {
            val user = uiContext.authUI.getCurrentUser()
            val identifier = user?.email ?: user?.phoneNumber ?: user?.uid.orEmpty()
            Column(
                modifier = Modifier.fillMaxSize(),
                horizontalAlignment = Alignment.CenterHorizontally,
                verticalArrangement = Arrangement.Center
            ) {
                if (identifier.isNotBlank()) {
                    Text(
                        text = stringProvider.signedInAs(identifier),
                        textAlign = TextAlign.Center
                    )
                    Spacer(modifier = Modifier.height(16.dp))
                }

                Button(onClick = uiContext.onManageMfa) {
                    Text(stringProvider.manageMfaAction)
                }
                Spacer(modifier = Modifier.height(8.dp))
                Button(onClick = uiContext.onSignOut) {
                    Text(stringProvider.signOutAction)
                }
            }
        }

        is AuthState.RequiresEmailVerification -> {
            val email = uiContext.authUI.getCurrentUser()?.email ?: stringProvider.emailProvider
            Column(
                modifier = Modifier.fillMaxSize(),
                horizontalAlignment = Alignment.CenterHorizontally,
                verticalArrangement = Arrangement.Center
            ) {
                Text(
                    text = stringProvider.verifyEmailInstruction(email),
                    textAlign = TextAlign.Center,
                    style = MaterialTheme.typography.bodyMedium
                )
                Spacer(modifier = Modifier.height(16.dp))
                Button(onClick = { uiContext.authUI.getCurrentUser()?.sendEmailVerification() }) {
                    Text(stringProvider.resendVerificationEmailAction)
                }
                Spacer(modifier = Modifier.height(8.dp))
                Button(onClick = uiContext.onReloadUser) {
                    Text(stringProvider.verifiedEmailAction)
                }
                Spacer(modifier = Modifier.height(8.dp))
                Button(onClick = uiContext.onSignOut) {
                    Text(stringProvider.signOutAction)
                }
            }
        }
>>>>>>> 15d05651

        is AuthState.RequiresProfileCompletion -> {
            Column(
                modifier = Modifier.fillMaxSize(),
                horizontalAlignment = Alignment.CenterHorizontally,
                verticalArrangement = Arrangement.Center
            ) {
                Text(
                    text = stringProvider.profileCompletionMessage,
                    textAlign = TextAlign.Center
                )
                if (state.missingFields.isNotEmpty()) {
                    Spacer(modifier = Modifier.height(12.dp))
                    Text(
                        text = stringProvider.profileMissingFieldsMessage(state.missingFields.joinToString()),
                        textAlign = TextAlign.Center
                    )
                }
                Spacer(modifier = Modifier.height(16.dp))
                Button(onClick = uiContext.onSignOut) {
                    Text(stringProvider.signOutAction)
                }
            }
        }

        else -> {
            Column(
                modifier = Modifier.fillMaxSize(),
                horizontalAlignment = Alignment.CenterHorizontally,
                verticalArrangement = Arrangement.Center
            ) {
                CircularProgressIndicator()
            }
        }
    }
}

@Composable
fun LaunchEmailAuth(
    context: Context,
    authUI: FirebaseAuthUI,
    configuration: AuthUIConfiguration,
    credentialForLinking: AuthCredential? = null,
    backStack: NavBackStack,
    emailLink: String? = null
) {
    val provider = configuration.providers
        .filterIsInstance<AuthProvider.Email>()
        .first()

    // Handle email link sign-in if present
    if (emailLink != null) {
        LaunchedEffect(emailLink) {

            try {
                val emailFromSession =
                    EmailLinkPersistenceManager.retrieveSessionRecord(context)?.email

                if (emailFromSession != null) {
                    authUI.signInWithEmailLink(
                        context = context,
                        config = configuration,
                        provider = provider,
                        email = emailFromSession,
                        emailLink = emailLink,
                    )
                }
            } catch (e: Exception) {
                // Error handling is done via AuthState.Error in the auth flow
            }
        }
    }

    EmailAuthMain(
        context = context,
        configuration = configuration,
        authUI = authUI,
        credentialForLinking = credentialForLinking,
        onSetupMfa = {
            backStack.add(Route.MfaEnrollment)
        }
    )
}<|MERGE_RESOLUTION|>--- conflicted
+++ resolved
@@ -1,17 +1,12 @@
 package com.firebase.composeapp
 
-import android.content.Context
 import android.os.Bundle
 import android.util.Log
 import androidx.activity.ComponentActivity
 import androidx.activity.compose.setContent
-<<<<<<< HEAD
-import androidx.activity.enableEdgeToEdge
-=======
 import androidx.compose.foundation.layout.Arrangement
 import androidx.compose.foundation.layout.Column
 import androidx.compose.foundation.layout.Spacer
->>>>>>> 15d05651
 import androidx.compose.foundation.layout.fillMaxSize
 import androidx.compose.foundation.layout.height
 import androidx.compose.material3.MaterialTheme
@@ -46,7 +41,6 @@
 
     override fun onCreate(savedInstanceState: Bundle?) {
         super.onCreate(savedInstanceState)
-        enableEdgeToEdge()
 
         FirebaseApp.initializeApp(applicationContext)
         val authUI = FirebaseAuthUI.getInstance()
@@ -60,9 +54,6 @@
         val configuration = authUIConfiguration {
             context = applicationContext
             providers {
-                provider(
-                    AuthProvider.Anonymous
-                )
                 provider(
                     AuthProvider.Email(
                         isDisplayNameRequired = true,
@@ -102,7 +93,6 @@
                     )
                 )
             }
-            isAnonymousUpgradeEnabled = true
             tosUrl = "https://policies.google.com/terms?hl=en-NG&fg=1"
             privacyPolicyUrl = "https://policies.google.com/privacy?hl=en-NG&fg=1"
         }
@@ -120,41 +110,6 @@
                         onSignInSuccess = { result ->
                             Log.d("MainActivity", "Authentication success: ${result.user?.uid}")
                         },
-<<<<<<< HEAD
-                        entryProvider = { entry ->
-                            val route = entry as Route
-                            when (route) {
-                                is Route.MethodPicker -> NavEntry(entry) {
-                                    FirebaseAuthScreen(
-                                        authUI = authUI,
-                                        configuration = configuration,
-                                        backStack = backStack
-                                    )
-                                }
-
-                                is Route.EmailAuth -> NavEntry(entry) {
-                                    LaunchEmailAuth(
-                                        context = applicationContext,
-                                        authUI = authUI,
-                                        configuration = configuration,
-                                        backStack = backStack,
-                                        credentialForLinking = route.credentialForLinking,
-                                        emailLink = emailLink
-                                    )
-                                }
-
-                                is Route.PhoneAuth -> NavEntry(entry) {
-                                    LaunchPhoneAuth(
-                                        authUI = authUI,
-                                        configuration = configuration,
-                                    )
-                                }
-
-                                is Route.MfaEnrollment -> NavEntry(entry) {
-                                    LaunchMfaEnrollment(authUI, backStack)
-                                }
-                            }
-=======
                         onSignInFailure = { exception: AuthException ->
                             Log.e("MainActivity", "Authentication failed", exception)
                         },
@@ -163,7 +118,6 @@
                         },
                         authenticatedContent = { state, uiContext ->
                             AppAuthenticatedContent(state, uiContext)
->>>>>>> 15d05651
                         }
                     )
                 }
@@ -172,23 +126,6 @@
     }
 }
 
-<<<<<<< HEAD
-    @Composable
-    private fun LaunchPhoneAuth(
-        authUI: FirebaseAuthUI,
-        configuration: AuthUIConfiguration,
-    ) {
-        val provider = configuration.providers
-            .filterIsInstance<AuthProvider.Phone>()
-            .first()
-
-        PhoneAuthMain(
-            context = applicationContext,
-            configuration = configuration,
-            authUI = authUI,
-        )
-    }
-=======
 @Composable
 private fun AppAuthenticatedContent(
     state: AuthState,
@@ -248,7 +185,6 @@
                 }
             }
         }
->>>>>>> 15d05651
 
         is AuthState.RequiresProfileCompletion -> {
             Column(
@@ -284,51 +220,4 @@
             }
         }
     }
-}
-
-@Composable
-fun LaunchEmailAuth(
-    context: Context,
-    authUI: FirebaseAuthUI,
-    configuration: AuthUIConfiguration,
-    credentialForLinking: AuthCredential? = null,
-    backStack: NavBackStack,
-    emailLink: String? = null
-) {
-    val provider = configuration.providers
-        .filterIsInstance<AuthProvider.Email>()
-        .first()
-
-    // Handle email link sign-in if present
-    if (emailLink != null) {
-        LaunchedEffect(emailLink) {
-
-            try {
-                val emailFromSession =
-                    EmailLinkPersistenceManager.retrieveSessionRecord(context)?.email
-
-                if (emailFromSession != null) {
-                    authUI.signInWithEmailLink(
-                        context = context,
-                        config = configuration,
-                        provider = provider,
-                        email = emailFromSession,
-                        emailLink = emailLink,
-                    )
-                }
-            } catch (e: Exception) {
-                // Error handling is done via AuthState.Error in the auth flow
-            }
-        }
-    }
-
-    EmailAuthMain(
-        context = context,
-        configuration = configuration,
-        authUI = authUI,
-        credentialForLinking = credentialForLinking,
-        onSetupMfa = {
-            backStack.add(Route.MfaEnrollment)
-        }
-    )
 }