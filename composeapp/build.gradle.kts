plugins {
    id("com.android.application")
    id("org.jetbrains.kotlin.android")
    id("org.jetbrains.kotlin.plugin.compose")
    id("org.jetbrains.kotlin.plugin.serialization") version Config.kotlinVersion
    id("com.google.gms.google-services") apply false
}

android {
    namespace = "com.firebase.composeapp"
    compileSdk = Config.SdkVersions.compile

    defaultConfig {
        applicationId = "com.firebase.composeapp"
        minSdk = Config.SdkVersions.min
        targetSdk = Config.SdkVersions.target
        versionCode = 1
        versionName = "1.0"

        testInstrumentationRunner = "androidx.test.runner.AndroidJUnitRunner"
    }

    buildTypes {
        release {
            isMinifyEnabled = false
            proguardFiles(
                getDefaultProguardFile("proguard-android-optimize.txt"),
                "proguard-rules.pro"
            )
        }
    }
    compileOptions {
        sourceCompatibility = JavaVersion.VERSION_11
        targetCompatibility = JavaVersion.VERSION_11
    }
    kotlinOptions {
        jvmTarget = "11"
    }
    buildFeatures {
        compose = true
    }
}

dependencies {
    implementation(project(":auth"))

    implementation(Config.Libs.Kotlin.jvm)
    implementation(Config.Libs.Androidx.lifecycleRuntime)
    implementation(Config.Libs.Androidx.Compose.activityCompose)
    implementation(platform(Config.Libs.Androidx.Compose.bom))
    implementation(Config.Libs.Androidx.Compose.ui)
    implementation(Config.Libs.Androidx.Compose.uiGraphics)
    implementation(Config.Libs.Androidx.Compose.toolingPreview)
    implementation(Config.Libs.Androidx.Compose.material3)

    // Navigation 3
    implementation(Config.Libs.Androidx.Navigation.nav3Runtime)
    implementation(Config.Libs.Androidx.Navigation.nav3UI)
    implementation(Config.Libs.Androidx.Navigation.lifecycleViewmodelNav3)
    implementation(Config.Libs.Androidx.kotlinxSerialization)

<<<<<<< HEAD
    // Facebook
    implementation(Config.Libs.Provider.facebook)
=======
    // QR Code generation for TOTP
    implementation("com.google.zxing:core:3.5.3")
>>>>>>> 05dc09c4

    testImplementation(Config.Libs.Test.junit)
    androidTestImplementation(Config.Libs.Test.junitExt)
    androidTestImplementation(platform(Config.Libs.Androidx.Compose.bom))
    androidTestImplementation(Config.Libs.Test.composeUiTestJunit4)

    debugImplementation(Config.Libs.Androidx.Compose.tooling)

    implementation(platform(Config.Libs.Firebase.bom))
}

// Only apply google-services plugin if the google-services.json file exists
if (rootProject.file("composeapp/google-services.json").exists()) {
    apply(plugin = "com.google.gms.google-services")
}<|MERGE_RESOLUTION|>--- conflicted
+++ resolved
@@ -59,13 +59,11 @@
     implementation(Config.Libs.Androidx.Navigation.lifecycleViewmodelNav3)
     implementation(Config.Libs.Androidx.kotlinxSerialization)
 
-<<<<<<< HEAD
+    // QR Code generation for TOTP
+    implementation("com.google.zxing:core:3.5.3")
+
     // Facebook
     implementation(Config.Libs.Provider.facebook)
-=======
-    // QR Code generation for TOTP
-    implementation("com.google.zxing:core:3.5.3")
->>>>>>> 05dc09c4
 
     testImplementation(Config.Libs.Test.junit)
     androidTestImplementation(Config.Libs.Test.junitExt)
