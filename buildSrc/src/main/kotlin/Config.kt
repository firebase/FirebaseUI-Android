object Config {
    const val version = "10.0.0-SNAPSHOT"
    val submodules = listOf("auth", "common", "firestore", "database", "storage")

    const val kotlinVersion = "2.2.0"

    object SdkVersions {
        const val compile = 35
        const val target = 35
        const val min = 23
    }

    object Plugins {
        const val android = "com.android.tools.build:gradle:8.10.0"
        const val kotlin = "org.jetbrains.kotlin:kotlin-gradle-plugin:$kotlinVersion"
        const val google = "com.google.gms:google-services:4.3.8"

        const val mavenPublish = "com.vanniktech:gradle-maven-publish-plugin:0.30.0"
        const val buildInfo = "org.jfrog.buildinfo:build-info-extractor-gradle:4.15.2"
    }

    object Libs {
        object Kotlin {
            const val jvm = "org.jetbrains.kotlin:kotlin-stdlib-jdk8:$kotlinVersion"
        }

        object Androidx {
            const val annotations = "androidx.annotation:annotation:1.2.0"
            const val activity = "androidx.activity:activity:1.2.3"
            const val customTabs = "androidx.browser:browser:1.3.0"
            const val cardView = "androidx.cardview:cardview:1.0.0"
            const val constraint = "androidx.constraintlayout:constraintlayout:2.0.4"
            const val fragment = "androidx.fragment:fragment:1.3.5"
            const val lifecycleCompiler = "androidx.lifecycle:lifecycle-compiler:2.3.1"
            const val lifecycleExtensions = "androidx.lifecycle:lifecycle-extensions:2.2.0"
            const val lifecycleRuntime = "androidx.lifecycle:lifecycle-runtime:2.3.1"
            const val lifecycleViewModel = "androidx.lifecycle:lifecycle-viewmodel:2.3.1"
            const val legacySupportv4 = "androidx.legacy:legacy-support-v4:1.0.0"
            const val multidex = "androidx.multidex:multidex:2.0.1"
            const val paging = "androidx.paging:paging-runtime:3.0.0"
            const val pagingRxJava = "androidx.paging:paging-rxjava3:3.0.0"
            const val recyclerView = "androidx.recyclerview:recyclerview:1.2.1"
            const val materialDesign = "com.google.android.material:material:1.4.0"
<<<<<<< HEAD
=======

            object Compose {
                const val bom = "androidx.compose:compose-bom:2025.08.00"
                const val ui = "androidx.compose.ui:ui"
                const val uiGraphics = "androidx.compose.ui:ui-graphics"
                const val toolingPreview = "androidx.compose.ui:ui-tooling-preview"
                const val tooling = "androidx.compose.ui:ui-tooling"
                const val foundation = "androidx.compose.foundation:foundation"
                const val material3 = "androidx.compose.material3:material3"
                const val materialIconsExtended = "androidx.compose.material:material-icons-extended"
                const val activityCompose = "androidx.activity:activity-compose:1.9.0"
            }
>>>>>>> 45b6a406
        }

        object Firebase {
            const val bom = "com.google.firebase:firebase-bom:33.9.0"
            const val auth = "com.google.firebase:firebase-auth"
            const val database = "com.google.firebase:firebase-database"
            const val firestore = "com.google.firebase:firebase-firestore"
            const val storage = "com.google.firebase:firebase-storage"
        }

        object PlayServices {
            const val auth = "com.google.android.gms:play-services-auth:21.3.0"
        }

        object Provider {
            const val facebook = "com.facebook.android:facebook-login:8.1.0"
        }

        object Misc {
            private const val leakCanaryVersion = "2.14"
            private const val glideVersion = "4.11.0"

            const val leakCanary = "com.squareup.leakcanary:leakcanary-android:$leakCanaryVersion"

            const val glide = "com.github.bumptech.glide:glide:$glideVersion"
            const val glideCompiler = "com.github.bumptech.glide:compiler:$glideVersion"

            const val permissions = "pub.devrel:easypermissions:3.0.0"
        }

        object Test {
            const val junit = "junit:junit:4.13.2"
            const val junitExt = "androidx.test.ext:junit:1.1.5"
            const val truth = "com.google.truth:truth:0.42"
            const val mockito = "org.mockito:mockito-android:2.21.0"
            const val robolectric = "org.robolectric:robolectric:4.14"

            const val core = "androidx.test:core:1.5.0"
            const val archCoreTesting = "androidx.arch.core:core-testing:2.1.0"
            const val runner = "androidx.test:runner:1.5.0"
            const val rules = "androidx.test:rules:1.5.0"

            const val kotlinReflect = "org.jetbrains.kotlin:kotlin-reflect"
            const val composeUiTestJunit4 = "androidx.compose.ui:ui-test-junit4"
        }

        object Lint {
            private const val version = "30.0.0"

            const val api = "com.android.tools.lint:lint-api:$version"
            const val tests = "com.android.tools.lint:lint-tests:$version"
        }
    }
}<|MERGE_RESOLUTION|>--- conflicted
+++ resolved
@@ -41,9 +41,9 @@
             const val pagingRxJava = "androidx.paging:paging-rxjava3:3.0.0"
             const val recyclerView = "androidx.recyclerview:recyclerview:1.2.1"
             const val materialDesign = "com.google.android.material:material:1.4.0"
-<<<<<<< HEAD
-=======
 
+            const val datastorePreferences = "androidx.datastore:datastore-preferences:1.1.1"
+            const val credentials = "androidx.credentials:credentials:1.3.0"
             object Compose {
                 const val bom = "androidx.compose:compose-bom:2025.08.00"
                 const val ui = "androidx.compose.ui:ui"
@@ -55,7 +55,6 @@
                 const val materialIconsExtended = "androidx.compose.material:material-icons-extended"
                 const val activityCompose = "androidx.activity:activity-compose:1.9.0"
             }
->>>>>>> 45b6a406
         }
 
         object Firebase {
@@ -91,6 +90,9 @@
             const val junitExt = "androidx.test.ext:junit:1.1.5"
             const val truth = "com.google.truth:truth:0.42"
             const val mockito = "org.mockito:mockito-android:2.21.0"
+            const val mockitoCore = "org.mockito:mockito-core:5.19.0"
+            const val mockitoInline = "org.mockito:mockito-inline:5.2.0"
+            const val mockitoKotlin = "org.mockito.kotlin:mockito-kotlin:6.0.0"
             const val robolectric = "org.robolectric:robolectric:4.14"
 
             const val core = "androidx.test:core:1.5.0"
