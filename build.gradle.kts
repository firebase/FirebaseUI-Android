--- conflicted
+++ resolved
@@ -47,12 +47,8 @@
         configureQuality()
 
         if (Config.submodules.contains(name) || isLibrary) {
-<<<<<<< HEAD
             // TODO: Re-enable this in the future
-            // setupPublishing(isLibrary)
-=======
-            setupPublishing()
->>>>>>> 1bc5cbec
+            // setupPublishing()
         }
     }
 }
