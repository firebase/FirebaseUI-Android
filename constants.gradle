--- conflicted
+++ resolved
@@ -1,11 +1,7 @@
 project.ext {
     submodules = ['database', 'auth', 'storage']
     group = 'com.firebaseui'
-<<<<<<< HEAD
-    version = '1.2.1'
-=======
     version = '2.0.0-SNAPSHOT'
->>>>>>> f2a78b2f
     pomdesc = 'Firebase UI Android'
 
     compileSdk = 25
