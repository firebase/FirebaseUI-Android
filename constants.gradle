--- conflicted
+++ resolved
@@ -1,11 +1,7 @@
 project.ext {
     submodules = ['database', 'auth', 'storage', 'firestore', 'common']
     group = 'com.firebaseui'
-<<<<<<< HEAD
     version = '3.4.0-SNAPSHOT'
-=======
-    version = '3.3.1'
->>>>>>> 4bedc0fe
     pomdesc = 'Firebase UI Android'
 
     compileSdk = 27
