--- conflicted
+++ resolved
@@ -1,12 +1,8 @@
 <manifest
     xmlns:android="http://schemas.android.com/apk/res/android"
     package="com.firebase.ui">
-<<<<<<< HEAD
-    <uses-permission android:name="android.permission.INTERNET"/>
+
     <application android:supportsRtl="true"/>
-=======
-
     <uses-permission android:name="android.permission.INTERNET" />
 
->>>>>>> 226808bf
 </manifest>